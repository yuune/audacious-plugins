--- conflicted
+++ resolved
@@ -1128,12 +1128,8 @@
 echo "  Search Tool:                            $USE_GTK"
 echo "  Song Change:                            $have_songchange"
 echo "  Song Info (Qt):                         $USE_QT"
-<<<<<<< HEAD
 echo "  Status Icon:                            $have_statusicon"
-=======
-echo "  Status Icon:                            $USE_GTK"
 echo "  Status Icon (Qt):                       $USE_QT"
->>>>>>> cc3e684f
 echo "  Audacious OSD:                          $have_aosd"
 echo "    -> X Composite support:               $have_aosd_xcomp"
 echo "  libnotify OSD:                          $have_notify"
