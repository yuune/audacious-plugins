dnl Process this file with autoconf to produce a configure script.

AC_INIT([audacious-plugins], [1.9.0], [bugs+audacious-plugins@atheme.org])
AC_PREREQ([2.59])

AC_CANONICAL_HOST
AC_CANONICAL_TARGET

AC_CONFIG_HEADERS([config.h])

dnl libbeep
LIBBEEP_MAJOR_VERSION=2
LIBBEEP_MINOR_VERSION=0
LIBBEEP_MICRO_VERSION=0
LIBBEEP_VERSION=$LIBBEEP_MAJOR_VERSION.$LIBBEEP_MINOR_VERSION.$LIBBEEP_MICRO_VERSION
AC_SUBST(LIBBEEP_MAJOR_VERSION)
AC_SUBST(LIBBEEP_MINOR_VERSION)
AC_SUBST(LIBBEEP_MICRO_VERSION)

dnl XXX kludge for FreeBSD
if test -d "/usr/X11R6/include"; then
	CPPFLAGS="$CPPFLAGS -I/usr/X11R6/include"
fi

dnl append audacious header path to CPPFLAGS when --prefix is specified.
if test "x$prefix" != "xNONE" ; then
   CPPFLAGS="$CPPFLAGS -I${includedir}"
fi

dnl OMK bootstrap
AC_SUBST([PACKAGE], [AC_PACKAGE_TARNAME])
AC_SUBST([VERSION], [AC_PACKAGE_VERSION])

AC_DEFINE_UNQUOTED(PACKAGE, "$PACKAGE", [Name of package])
AC_DEFINE_UNQUOTED(VERSION, "$VERSION", [Version number of package])

dnl Check for C compiler

AC_PROG_CC
AC_PROG_CXX
AC_ISC_POSIX
AC_C_BIGENDIAN

if test "x$GCC" = "xyes"; then
	CFLAGS="$CFLAGS -pipe -Wall"
	CXXFLAGS="$CXXFLAGS -pipe -Wall"
fi

dnl Locate a program and check that its version is acceptable.
dnl AC_PROG_CHECK_VER(var, namelist, version-switch,
dnl 		      [version-extract-regexp], version-glob [, do-if-fail])
AC_DEFUN([AC_CHECK_PROG_VER],
[AC_CHECK_PROGS([$1], [$2])
if test -z "[$]$1"; then
  ac_verc_fail=yes
else
  # Found it, now check the version.
  AC_MSG_CHECKING([version of [$]$1])
changequote(<<,>>)dnl
  ac_prog_version=`<<$>>$1 $3 2>&1 ifelse(<<$4>>,,,
                   <<| sed -n 's/^.*patsubst(<<$4>>,/,\/).*$/\1/p'>>)`
  case $ac_prog_version in
    '') ac_prog_version="v. ?.??, bad"; ac_verc_fail=yes;;
    <<$5>>)
changequote([,])dnl
       ac_prog_version="$ac_prog_version, ok"; ac_verc_fail=no;;
    *) ac_prog_version="$ac_prog_version, bad"; ac_verc_fail=yes;;

  esac
  AC_MSG_RESULT([$ac_prog_version])
fi
ifelse([$6],,,
[if test $ac_verc_fail = yes; then
  $6
fi])
])

GCC42_CFLAGS="-fgnu89-inline"
AC_CHECK_PROG_VER(CC, ${ac_tool_prefix}gcc ${ac_tool_prefix}cc, -v,
  [version \([egcygnustpi-]*[0-9.]*\)], [4.[2-9]* ],
  GCC42_CFLAGS="")

dnl Check for assembler

AM_PROG_AS

dnl Checks for various programs

AC_PROG_LN_S
AC_PROG_MAKE_SET

AC_PATH_PROG(RM, rm)
AC_PATH_PROG(MV, mv)
AC_PATH_PROG(CP, cp)
AC_PATH_PROG(AR, ar)
AC_PATH_PROG(RANLIB, ranlib)

dnl Gettext -nenolod
AM_GNU_GETTEXT([external])

dnl Path settings

AC_ARG_WITH(dev-dsp,
    [  --with-dev-dsp=path            Path to OSS DSP data pipe, default is /dev/dsp.],
    [dev_dsp=$withval],
    [dev_dsp=/dev/dsp]
)
AC_DEFINE_UNQUOTED(DEV_DSP, "$dev_dsp",
    [Path to OSS DSP, really just a data pipe, default is /dev/dsp.]
)

AC_ARG_WITH(dev-mixer,
    [  --with-dev-mixer=path          Path to OSS sound mixer, default is /dev/mixer.],
    [dev_mixer=$withval],
    [dev_mixer=/dev/mixer]
)
AC_DEFINE_UNQUOTED(DEV_MIXER, "$dev_mixer",
    [Path to OSS mixer, default is /dev/mixer.]
)

dnl These plugins are always built.

INPUT_PLUGINS="tonegen console sexypsf cue alac metronom vtx"
OUTPUT_PLUGINS="null"
EFFECT_PLUGINS="audiocompress ladspa voice_removal sndstretch stereo_plugin echo_plugin"
GENERAL_PLUGINS="song_change alarm"
VISUALIZATION_PLUGINS="blur_scope spectrum"
CONTAINER_PLUGINS="m3u pls"
TRANSPORT_PLUGINS="stdio"

dnl Check for Audacious

PKG_CHECK_MODULES(AUDACIOUS, [audacious >= 1.5.0],
    [ADD_PC_REQUIRES([audacious >= 1.5.0])],
    [AC_MSG_ERROR([Cannot find Audacious 1.5.0 or later, have you installed audacious yet?])]
)

dnl Check for GTK/GLib/GThread/Pango/DBus

PKG_CHECK_MODULES(GLIB, [glib-2.0 >= 2.14.0 gthread-2.0],
    [ADD_PC_REQUIRES([glib-2.0 >= 2.14.0])],
    [AC_MSG_ERROR([Cannot find Glib2 >= 2.14.0])]
)

PKG_CHECK_MODULES(GTK, [gtk+-2.0 >= 2.10.0],
    [ADD_PC_REQUIRES([gtk+-2.0 >= 2.10.0])],
    [AC_MSG_ERROR([Cannot find Gtk+2 >= 2.10.0])]
)

PKG_CHECK_MODULES(PANGO, [pango >= 1.8.0],
    [ADD_PC_REQUIRES([pango >= 1.8.0])],
    [AC_MSG_ERROR([Cannot find Pango >= 1.8.0])]
)

AC_ARG_ENABLE(dbus,
	[  --enable-dbus		  enable DBus support (default=yes)],
			enable_dbus=$enableval, enable_dbus=yes)
if test "x$enable_dbus" = "xyes"; then
	PKG_CHECK_MODULES(DBUS, [dbus-1 >= 0.60 dbus-glib-1 >= 0.60],
	    [ADD_PC_REQUIRES([dbus-1 >= 0.60 dbus-glib-1 >= 0.60])
	     AC_DEFINE(USE_DBUS, 1, [Define if D-Bus support enabled])],
	    [AC_MSG_ERROR([Cannot find dbus-glib >= 0.60])]
	])
fi


dnl Check for libmowgli.

PKG_CHECK_MODULES(MOWGLI, [libmowgli >= 0.4.0],
    [ADD_PC_REQUIRES([libmowgli >= 0.4.0])],
    [AC_MSG_ERROR([Cannot find libmowgli >= 0.4.0, try http://www.atheme.org/projects/mowgli.shtml])]
)

dnl IPv6 support
dnl ========================
AC_ARG_ENABLE(ipv6,
	[  --enable-ipv6		  enable IPv6 support (default=no)],
			enable_ipv6=$enableval, enable_ipv6=no)
if test "x$enable_ipv6" = "xyes"; then
    AC_DEFINE(USE_IPV6,, [Define if building with IPv6 support] )
fi
AM_CONDITIONAL(USE_IPV6,test "x$enable_ipv6" = "xyes")
AC_SUBST(USE_IPV6)

dnl chardet support
dnl ========================
AC_ARG_ENABLE(chardet,
	[  --enable-chardet	  enable character set detection support (default=no)],
			enable_chardet=$enableval, enable_chardet=no)
if test "x$enable_chardet" = "xyes"; then
    AC_DEFINE(USE_CHARDET, 1, [Define if character set detection enabled] )
fi
AM_CONDITIONAL(USE_CHARDET,test "x$enable_chardet" = "xyes")
AC_SUBST(USE_CHARDET)

dnl plugin stuff
dnl ========================

BUILDSYS_SHARED_LIB
BUILDSYS_PROG_IMPLIB
test "x$PROG_IMPLIB_NEEDED" = "xyes" && LIBS="$LIBS -L\${libdir} -laudacious.exe"

dnl Ok, first we find out what flags we need to use.
AC_MSG_CHECKING([for what extension and flags to use for plugin compilation])
case "$target" in
	*-apple-*)
		AC_MSG_RESULT([Mac OS X: -fPIC -bundle -fno-common -flat_namespace -undefined suppress, .dylib])
		PICFLAGS="-DPIC -fno-common"
		PICLDFLAGS="-DPIC -bundle -fno-common -flat_namespace -undefined suppress -single_module"
		LIBLDFLAGS="-dynamiclib -single_module"
		AUDLDFLAGS=""
		SHARED_SUFFIX=".dylib"
		;;
	*)
		AC_MSG_RESULT([libdl-compatible: -fPIC -DPIC -shared, .so])
		PICFLAGS="-fPIC -DPIC"
		PICLDFLAGS="-fPIC -DPIC -shared"
		LIBLDFLAGS="-fPIC -DPIC -shared"
		AUDLDFLAGS="-L \${libdir} -Wl,-export-dynamic -Wl,-rpath,${libdir}"
		SHARED_SUFFIX=".so"
		;;
esac
AC_SUBST(PICFLAGS)
AC_SUBST(PICLDFLAGS)
AC_SUBST(LIBLDFLAGS)
AC_SUBST(AUDLDFLAGS)
AC_SUBST(SHARED_SUFFIX)
AC_DEFINE_UNQUOTED(SHARED_SUFFIX, "${SHARED_SUFFIX}",
	[Define the shared module suffix extension on your platform.])

AC_MSG_CHECKING([if you are running Apple-GCC])
case "$target" in
	*-apple-*)
		AC_MSG_RESULT([yes, sorry you poor bastard])
		LDFLAGS="$LDFLAGS -Wl,-framework -Wl,CoreFoundation -Wl,-framework -Wl,CoreServices"
		;;
	*)
		AC_MSG_RESULT([no])
		;;
esac

dnl Check for esound

AC_ARG_ENABLE( esd,
    [  --disable-esd           disable esound output plugin [default=enabled]],
    [enable_esd=$enableval],
    [enable_esd="yes"]
)

if test "x$enable_esd" = "xyes"; then
    PKG_CHECK_MODULES(ESD, [esound >= 0.2],
        [have_esd=yes
         OUTPUT_PLUGINS="$OUTPUT_PLUGINS esd"],
        [have_esd=no]
    )
else
    AC_MSG_RESULT([*** esound plugin disabled per user request ***])
    have_esd=no
fi

dnl Check for PulseAudio

AC_ARG_ENABLE( pulse,
    [  --disable-pulse         disable PulseAudio output plugin [default=enabled]],
    [enable_pulse=$enableval],
    [enable_pulse="yes"]
)

if test "x$enable_pulse" = "xyes"; then
    PKG_CHECK_MODULES(PULSE, [libpulse >= 0.9.9],
         [have_pulse=yes
          OUTPUT_PLUGINS="$OUTPUT_PLUGINS pulse_audio"],
         [have_pulse=no]
    )
else
    AC_MSG_RESULT([*** pulseaudio output plugin disabled per user request ***])
    have_pulse=no
fi

dnl *** CoreAudio

AC_ARG_ENABLE(coreaudio,
    [  --disable-coreaudio     disable CoreAudio output plugin (default=enabled)],
    [enable_coreaudio=$enableval],
    [enable_coreaudio="yes"]
)

if test "x$enable_coreaudio" = "xyes"; then
	AC_CHECK_HEADERS([CoreServices/CoreServices.h],
		[have_coreaudio=yes
		 OUTPUT_PLUGINS="$OUTPUT_PLUGINS CoreAudio"],
		[have_coreaudio=no])
else
	AC_MSG_RESULT([*** CoreAudio output plugin disabled per user request ***])
	have_coreaudio=no
fi

dnl *** Dock Album Art (MacOS)

AC_ARG_ENABLE(dockalbumart,
    [  --disable-dockalbumart  disable MacOS dock albumart plugin (default=guess)],
    [enable_dockalbumart=$enableval],
    [enable_dockalbumart="yes"]
)

if test "x$enable_dockalbumart" = "xyes"; then
	AC_CHECK_HEADERS([Carbon/Carbon.h],
		[have_dockalbumart=yes
		 GENERAL_PLUGINS="$GENERAL_PLUGINS dockalbumart"],
		[have_dockalbumart=no])
else
	AC_MSG_RESULT([*** DockAlbumArt plugin disabled per user request ***])
	have_dockalbumart=no
fi

dnl *** AltiVec

AC_ARG_ENABLE(altivec,
    [  --disable-altivec       disable AltiVec support. (default=enabled) ],
    [enable_altivec=$enableval],
    [enable_altivec=yes]
)
if test "x$enable_altivec" = "xyes"; then
  AC_CHECK_HEADERS(altivec.h,
      [AC_DEFINE(HAVE_ALTIVEC, 1, [Define to 1 if your system has AltiVec.])
       AC_DEFINE(HAVE_ALTIVEC_H, 1, [Define to 1 if your system has an altivec.h file.])
       AC_DEFINE(ARCH_POWERPC, 1, [Define to 1 if your system is a PowerPC.])
       DCT64=dct64_altivec.c
       SIMD_CFLAGS=-maltivec
       AC_SUBST(SIMD_CFLAGS)],
      [DCT64=dct64.c]
  )    
fi
AC_SUBST(DCT64)

dnl *** SSE2

AC_ARG_ENABLE(sse2,
    [  --disable-sse2          disable SSE2 support. (default=enabled) ],
    [enable_sse2=$enableval],
    [enable_sse2=yes]
)
if test "x$enable_sse2" = "xyes"; then
  AC_MSG_CHECKING(SSE2)
  ac_save_CFLAGS="$CFLAGS"
  CFLAGS="-msse2"
  AC_TRY_RUN([
  #include <emmintrin.h>
  int main()
  {
    _mm_setzero_pd();
    return 0;
  }
  ],
  [AC_MSG_RESULT(SSE2 yes)
  AC_DEFINE(HAVE_SSE2, 1, [Define to 1 if your system has SSE2])
  SIMD_CFLAGS=-msse2],
  [AC_MSG_RESULT(SSE2 no)],
  )
fi
AC_SUBST(SIMD_CFLAGS)
CFLAGS="$ac_save_CFLAGS"

dnl *** MP3

AC_ARG_ENABLE(mp3,
    [  --disable-mp3           disable mp3 plugin. (default=enabled) ],
    [enable_mp3=$enableval],
    [enable_mp3=yes]
)

if test "x$enable_mp3" = "xyes"; then
    AM_PATH_LIBMAD([enable_mp3=yes], 
        [AC_MSG_WARN([*** Cannot find libmad, mp3 plugin will not be built ***])
         enable_mp3=no]
    )
else
    AC_MSG_RESULT([*** mp3 plugin disabled per user request ***])
    enable_mp3=no
fi

if test "x$enable_mp3" = "xyes"; then
  AC_MSG_CHECKING(mad.h suitability)
  ac_save_CFLAGS="$CFLAGS"
  CFLAGS="$CFLAGS $MAD_CFLAGS $AUDACIOUS_CFLAGS"
  AC_TRY_RUN(
      [
          #include <mad.h>
          #include <audacious/plugin.h>
          int main()
          {
            return (MAD_F_FRACBITS == __AUDACIOUS_ASSUMED_MAD_F_FRACBITS__) ? 0 : 1;
          }
      ],
      [AC_MSG_RESULT(yes)],
      [
        AC_MSG_RESULT(no)
        enable_mp3=no
      ],
  )
  CFLAGS="$ac_save_CFLAGS"
fi

if test "x$enable_mp3" = "xyes"; then
	INPUT_PLUGINS="$INPUT_PLUGINS madplug"
fi

AC_SUBST(MAD_CFLAGS)
AC_SUBST(MAD_LIBS)

dnl *** Rocklight

AC_ARG_ENABLE(rocklight,
    AS_HELP_STRING([--disable-rocklight], [disable Rocklight vis plugin (default=enabled)]),
    [enable_rocklight="$enableval"],
    [enable_rocklight="yes"]
)

if test "x$enable_rocklight" = "xyes"; then
    VISUALIZATION_PLUGINS="$VISUALIZATION_PLUGINS rocklight"
fi

dnl *** LIRC client libraries

AC_ARG_ENABLE(lirc,
    [  --disable-lirc          disable LIRC plugin (default=enabled)],
    [enable_lirc=$enableval],
    [enable_lirc="yes"]
)

if test "x$enable_lirc" = "xyes"; then
    AC_CHECK_LIB([lirc_client],[lirc_init],[have_lirc=yes],[have_lirc=no])
else
    AC_MSG_RESULT([*** LIRC plugin disabled per user request ***])
    have_lirc="no"
fi

if test "x$have_lirc" = "xyes"; then
	GENERAL_PLUGINS="$GENERAL_PLUGINS lirc"
fi

dnl *** EvDev-Plug general plugin (only built on Linux)

AC_ARG_ENABLE(evdevplug,
    [  --disable-evdevplug     disable Linux evdev plugin (default=enabled)],
    [enable_evdevplug=$enableval],
    [enable_evdevplug="yes"]
)

if test "x$enable_evdevplug" = "xyes"; then
    case "$target" in
        *-*-linux*)
            have_evdevplug="yes"
        ;;
        *)
            AC_MSG_RESULT([*** Linux evdev plugin disabled (host does not run linux) ***])
            have_evdevplug="no"
        ;;
    esac
else
    AC_MSG_RESULT([*** Linux evdev plugin disabled per user request ***])
    have_evdevplug="no"
fi

if test "x$have_evdevplug" = "xyes"; then
    GENERAL_PLUGINS="$GENERAL_PLUGINS evdev-plug"
fi

dnl *** Global Hotkey general plugin (only built on X11)

AC_ARG_ENABLE(hotkey,
    [  --disable-hotkey        disable global hotkey plugin (default=enabled)],
    [enable_hotkey=$enableval],
    [enable_hotkey="yes"]
)

if test "x$enable_hotkey" = "xyes"; then
    have_hotkey="yes"
    PKG_CHECK_MODULES(GDKX11,[gdk-x11-2.0 >= 2.6.0],,[have_hotkey="no"])
else
    AC_MSG_RESULT([*** X11 Global Hotkey plugin disabled per user request ***])
    have_hotkey="no"
fi

if test "x$have_hotkey" = "xyes"; then
    GENERAL_PLUGINS="$GENERAL_PLUGINS hotkey"
fi

dnl *** Gnome Shortcuts Plugin

AC_ARG_ENABLE(gnomeshortcuts,
    [  --disable-gnomeshortcuts        disable gnome shortcuts (default=enabled)],
    [enable_gnomeshortcuts=$enableval],
    [enable_gnomeshortcuts="yes"]
)

if test "x$enable_gnomeshortcuts" = "xyes"; then
    have_gnomeshortcuts="yes"
    PKG_CHECK_MODULES(DBUS, [dbus-1 >= 0.60 dbus-glib-1 >= 0.60],,
         [AC_MSG_ERROR([Cannot find dbus-glib >= 0.60 for gnomeshortcuts plugin])])
else
    AC_MSG_RESULT([*** Gnome Shortcuts Plugin disabled per user request ***])
    have_gnomeshortcuts="no"
fi

if test "x$have_gnomeshortcuts" = "xyes"; then
    GENERAL_PLUGINS="$GENERAL_PLUGINS gnomeshortcuts"
fi

dnl *** Status Icon plugin (for X11 only)

AC_ARG_ENABLE(statusicon,
    [  --disable-statusicon    disable X11 Status Icon plugin (default=enabled)],
    [enable_statusicon=$enableval],
    [enable_statusicon="yes"]
)

if test "x$enable_statusicon" = "xyes"; then
    have_statusicon="yes"
    PKG_CHECK_MODULES(GDKX11,[gdk-x11-2.0 >= 2.6.0],,[have_statusicon="no"])
else
    AC_MSG_RESULT([*** X11 Status Icon plugin disabled per user request ***])
    have_statusicon="no"
fi

if test "x$have_statusicon" = "xyes"; then
    GENERAL_PLUGINS="$GENERAL_PLUGINS statusicon"
fi

dnl *** Audacious OSD plugin (pangocairo-based)

AC_ARG_ENABLE(aosd,
    [  --disable-aosd          disable Audacious OSD plugin (default=enabled)],
    [enable_aosd=$enableval],
    [enable_aosd="guess"]
)

AC_ARG_ENABLE(aosd_xcomp,
    [  --disable-aosd-xcomp    disable Audacious OSD X Composite Support (default=enabled)],
    [enable_aosd_xcomp=$enableval],
    [enable_aosd_xcomp="yes"]
)

if test "x$enable_aosd" = "xguess"; then
    have_aosd="yes"
    PKG_CHECK_MODULES(PANGO,[pango >= 1.14.7],,
        [have_aosd="no"
        AC_MSG_RESULT([*** pango >= 1.14.7 is required for Audacious OSD plugin ***])]
    )
    PKG_CHECK_MODULES(CAIRO,[cairo >= 1.2.6],,
        [have_aosd="no"
        AC_MSG_RESULT([*** cairo >= 1.2.6 is required for Audacious OSD plugin ***])]
    )
    PKG_CHECK_MODULES(PANGOCAIRO,[pangocairo >= 1.14.7],,
        [have_aosd="no"
        AC_MSG_RESULT([*** pangocairo >= 1.14.7 is required for Audacious OSD plugin ***])]
    )
    PKG_CHECK_MODULES(XRENDER, xrender,,
        [have_aosd="no"
        AC_MSG_RESULT([*** X Render extension is required for Audacious OSD plugin ***])]
    )
    if test "x$enable_aosd_xcomp" = "xyes"; then
        have_aosd_xcomp="yes"
        PKG_CHECK_MODULES(XCOMPOSITE, xcomposite,
            [AC_DEFINE([HAVE_XCOMPOSITE],[],[X Composite extension available])],
            [have_aosd_xcomp="no"
            AC_MSG_RESULT([*** X Composite extension not found, composite support for Audacious OSD will not be compiled ***])]
        )
    else
        AC_MSG_RESULT([*** X Composite support for Audacious OSD plugin disabled per user request ***])
        have_aosd_xcomp="no"
    fi
else
    if test "x$enable_aosd" = "xyes"; then
        AC_MSG_RESULT([*** Audacious OSD plugin has been forcefully enabled ***])
        have_aosd="yes"
        if test "x$enable_aosd_xcomp" = "xyes"; then
            have_aosd_xcomp="yes"
            PKG_CHECK_MODULES(XCOMPOSITE, xcomposite,
                [AC_DEFINE([HAVE_XCOMPOSITE],[],[X Composite extension available])],
                [have_aosd_xcomp="no"
                AC_MSG_RESULT([*** X Composite extension not found, composite support for Audacious OSD will not be compiled ***])]
            )
        else
            AC_MSG_RESULT([*** X Composite support for Audacious OSD plugin disabled per user request ***])
            have_aosd_xcomp="no"
        fi
    else
        AC_MSG_RESULT([*** Audacious OSD plugin disabled per user request ***])
        have_aosd="no"
    fi
fi

if test "x$have_aosd" = "xyes"; then
    GENERAL_PLUGINS="$GENERAL_PLUGINS aosd"
fi

dnl *** Rootwindow vis plugin (imlib2 based)

AC_ARG_ENABLE(rootvis,
    [  --disable-rootvis       disable X11 RootWindow vis plugin (default=enabled)],
    [enable_rootvis=$enableval],
    [enable_rootvis="yes"]
)

if test "x$enable_rootvis" = "xyes"; then
    have_rootvis="yes"
    PKG_CHECK_MODULES(IMLIB2, [imlib2 >= 1.1.0],,
        [have_rootvis="no"
        AC_MSG_RESULT([*** imlib2 >= 1.1.0 is required for Audacious RootVis plugin ***])]
    )
else
    AC_MSG_RESULT([*** RootVis plugin disabled per user request ***])
    have_rootvis="no"
fi

if test "x$have_rootvis" = "xyes"; then
    VISUALIZATION_PLUGINS="$VISUALIZATION_PLUGINS rootvis"
fi

dnl *** AdPlug requirement (libbinio)

AC_ARG_ENABLE(adplug,
    [  --disable-adplug        disable AdPlug plugin (default=enabled)],
    [enable_adplug=$enableval],
    [enable_adplug="yes"]
)

if test "x$enable_adplug" = "xyes"; then
    have_adplug="yes"
    PKG_CHECK_MODULES(BINIO,[libbinio >= 1.4],,[have_adplug=no])
else
    AC_MSG_RESULT([*** AdPlug plugin disabled per user request ***])
    have_adplug="no"
fi

if test "x$have_adplug" = "xyes"; then
	INPUT_PLUGINS="$INPUT_PLUGINS adplug"
	AC_SUBST(BINIO_CFLAGS)
fi

dnl *** Ogg Vorbis

AC_ARG_ENABLE(vorbis,
    [  --disable-vorbis        disable Ogg Vorbis input plugin (default=enabled)],
    [enable_vorbis=$enableval],
    [enable_vorbis="yes"]
)

if test "x$enable_vorbis" = "xyes"; then
    PKG_CHECK_MODULES(OGG_VORBIS, [ogg >= 1.0 vorbis >= 1.2 vorbisfile >= 1.2],
        [have_oggvorbis=yes],
        [AC_MSG_WARN([*** Cannot find libogg/libvorbis, Ogg Vorbis support will not be built ***])
         have_oggvorbis=no]
    )
else
    AC_MSG_RESULT([*** Ogg Vorbis plugin disabled per user request ***])
    have_oggvorbis=no
fi

if test "x$have_oggvorbis" = "xyes"; then
	INPUT_PLUGINS="$INPUT_PLUGINS vorbis"
fi

dnl *** FLACng (in progress replacement to XMMS-flac port)

AC_ARG_ENABLE(flacng,
    [  --disable-flacng        disable flac input plugin (default=enabled)],
    [enable_flacng=$enableval],
    [enable_flacng="yes"]
)

if test "x$enable_flacng" = "xyes"; then
    AM_PATH_LIBFLAC([have_flacng=yes], 
        [AC_MSG_WARN([*** Cannot find libFLAC, FLACng will not be built ***])
         have_flacng=no]
    )
else
    AC_MSG_RESULT([*** FLACng plugin disabled per user request ***])
    have_flacng=no
fi

if test "x$have_flacng" = "xyes"; then
	INPUT_PLUGINS="$INPUT_PLUGINS flacng"
fi

dnl *** WavPack 4.31 support

AC_ARG_ENABLE(wavpack,
    [  --disable-wavpack       disable WavPack input plugin (default=enabled)],
    [enable_wavpack=$enableval],
    [enable_wavpack="yes"]
)

if test "x$enable_wavpack" = "xyes"; then
    PKG_CHECK_MODULES(WAVPACK, [wavpack >= 4.31],
        [have_wavpack=yes],
        [AC_MSG_WARN([*** Cannot find WavPack 4.31+, WavPack support will not be built ***])
         have_wavpack=no]
    )
else
    AC_MSG_RESULT([*** WavPack plugin disabled per user request ***])
    have_wavpack=no
fi

if test "x$have_wavpack" = "xyes"; then
	INPUT_PLUGINS="$INPUT_PLUGINS wavpack"
fi

dnl *** AAC

AC_ARG_ENABLE(aac,
    [  --disable-aac           disable aac plugin (default=enabled) ],
    [enable_aac=$enableval],
    [enable_aac=yes]
)

if test "x$enable_aac" = "xyes"; then
	INPUT_PLUGINS="$INPUT_PLUGINS aac"
fi

dnl *** sndfile

AC_ARG_ENABLE(sndfile,
    [  --disable-sndfile       disable sndfile extensions. [default=enabled] ],
    [enable_sndfile=$enableval],
    [enable_sndfile=yes]
)

if test "x$enable_sndfile" = "xyes"; then
    PKG_CHECK_MODULES(SNDFILE, [sndfile >= 0.19],
        [enable_sndfile=yes],
        [enable_sndfile=no]
    )
else
    AC_MSG_RESULT([*** libsndfile extensions disabled per user request ***])
    enable_sndfile=no
fi

if test "x$enable_sndfile" = "xyes"; then
	INPUT_PLUGINS="$INPUT_PLUGINS sndfile"
fi

dnl *** modplug

AC_ARG_ENABLE(modplug,
    [  --disable-modplug       disable ModPlug plugin (default=enabled)],
    [enable_modplug=$enableval],
    [enable_modplug="yes"]
)

if test "x$enable_modplug" = "xyes"; then
    INPUT_PLUGINS="$INPUT_PLUGINS modplug"
    have_modplug="yes"
else
    AC_MSG_RESULT([*** ModPlug plugin disabled per user request ***])
    have_modplug="no"
fi

dnl *** Musepack

AC_ARG_ENABLE(musepack,
    [  --disable-musepack      disable musepack input plugin (default=enabled)],
    [enable_musepack=$enableval],
    [enable_musepack="yes"]
)

if test "x$enable_musepack" = "xyes"; then
    PKG_CHECK_MODULES(TAGLIB, [taglib >= 1.4], [ 
       AC_CHECK_HEADERS(mpcdec/config_types.h,, [
           enable_musepack=no
       ])
    ], [enable_musepack=no])
else
    AC_MSG_RESULT([*** Musepack plugin disabled per user request ***])
    enable_musepack=no
fi

if test "x$enable_musepack" = "xyes"; then
        INPUT_PLUGINS="$INPUT_PLUGINS musepack"
        AC_SUBST(TAGLIB_CFLAGS)
fi

dnl *** WMA

AC_ARG_ENABLE(wma,
    [  --disable-wma           disable wma plugin. (default=enabled)],
    [enable_wma=$enableval],
    [enable_wma=yes]
)

if test "x$enable_wma" = "xyes"; then
	INPUT_PLUGINS="$INPUT_PLUGINS wma"
fi

dnl *** Monkey's Audio

AC_ARG_ENABLE(ape,
    [  --disable-ape           disable Monkey's Audio plugin. (default=enabled)],
    [enable_ape=$enableval],
    [enable_ape=yes]
)

if test "x$enable_ape" = "xyes"; then
	INPUT_PLUGINS="$INPUT_PLUGINS demac"
fi

dnl *** jack output plugin
AC_ARG_ENABLE( jack,
[  --disable-jack          disable jack output plugin (default=enabled)], [enable_jack=$enableval],
                [enable_jack="yes"])

if test "x$enable_jack" = "xyes"; then
        AM_PATH_JACK(have_jack=yes, have_jack=no)
else
        AC_MSG_RESULT([*** jack plugin disabled per user request ***])
        have_jack=no
fi

if test "x$have_jack" = "xyes"; then
	OUTPUT_PLUGINS="$OUTPUT_PLUGINS jack"
fi

dnl *** arts output plugin
AC_ARG_ENABLE( arts,
[  --disable-arts          disable arts output plugin (default=enabled)],,
                enable_arts="yes")

if test "x$enable_arts" = "xyes"; then
        AM_PATH_ARTSC(0.9.5, have_arts=yes, have_arts=no)
else
        AC_MSG_RESULT([*** arts plugin disabled per user request ***])
        have_arts=no
fi

if test "x$have_arts" = "xyes"; then
	OUTPUT_PLUGINS="$OUTPUT_PLUGINS arts"
fi

dnl *** sid
AC_ARG_ENABLE( sid,
[  --disable-sid           disable SID input plugin (default=enabled)],,
                enable_sid="yes")

if test "x$enable_sid" = "xyes"; then
        AM_PATH_SIDPLAY(have_sidplay=yes, have_sidplay=no)
else
        AC_MSG_RESULT([*** SID plugin disabled per user request ***])
        have_sidplay=no
fi

if test "x$have_sidplay" = "xyes"; then
	INPUT_PLUGINS="$INPUT_PLUGINS sid"
fi

dnl *** OSS output

AC_ARG_ENABLE(oss,
    [  --disable-oss           disable the OSS output plugin (default=enabled)],
    [enable_oss=$enableval],
    [enable_oss=yes]
)

have_oss=no
if test "x$enable_oss" = "xyes"; then
    AC_MSG_CHECKING(for OSS include dir)
    OSS_CFLAGS=""
    if test -f "/etc/oss.conf" ; then
        for i in `cat /etc/oss.conf`; do
            t=`echo $i | sed -e 's/OSSLIBDIR=//'`
            if test "x$i" != "x$t" ; then
                if test -f "$t/include/sys/soundcard.h" -o -f "$i/include/soundcard.h" ; then
                    OSS_CFLAGS="-I$t/include"
                fi
            fi
        done
    fi
    if test -n "$OSS_CFLAGS" ; then
        AC_MSG_RESULT([$OSS_CFLAGS])
    else
        AC_MSG_RESULT([not found])
    fi
    CFLAGS_save=$CFLAGS
    CFLAGS="$CFLAGS $OSS_CFLAGS"
    AC_CHECK_HEADERS(soundcard.h)
    AC_CHECK_HEADERS(sys/soundcard.h)
    AC_CHECK_HEADERS(machine/soundcard.h)
    CFLAGS=$CFLAGS_save

    if test "x${ac_cv_header_soundcard_h}" = "xyes" || test "x${ac_cv_header_sys_soundcard_h}" = "xyes" || test "x${ac_cv_header_machine_soundcard_h}" = "xyes"; then
        have_oss=yes
    fi

    if test "x${have_oss}" = "xyes"; then
	AC_MSG_CHECKING(whether we need -lossaudio)
        AC_TRY_LINK([
		#include <sys/ioctl.h>
		#ifdef HAVE_SYS_SOUNDCARD_H
		#include <sys/soundcard.h>
		#else
		#include <soundcard.h>
		#endif
        ], [
		int fd, value;
		ioctl(fd, SOUND_MIXER_READ_VOLUME, &value);
	], AC_MSG_RESULT(no), [
		OSS_LIBS="-lossaudio"
		AC_MSG_RESULT(yes)
        ])
   fi
fi

if test "x$have_oss" = "xyes"; then
    AC_DEFINE(HAVE_OSS, 1, [Define if the OSS output plugin should be built])
else
    have_oss=no
fi

if test "x$have_oss" = "xyes"; then
	OUTPUT_PLUGINS="$OUTPUT_PLUGINS OSS"
fi

AC_SUBST(OSS_LIBS)


dnl *** OSS4 output

AC_ARG_ENABLE(oss4,
    [  --enable-oss4           enable the OSS4 output plugin (default=disabled)],
    [enable_oss4=$enableval],
    [enable_oss4=no]
)

have_oss4=no
if test "x$enable_oss4" = "xyes"; then
    AC_MSG_CHECKING(for OSS4 include dir)
    OSS4_CFLAGS=""
    if test -f "/etc/oss.conf" ; then
        for i in `cat /etc/oss.conf`; do
            t=`echo $i | sed -e 's/OSSLIBDIR=//'`
            if test "x$i" != "x$t" ; then
                if test -f "$t/include/sys/soundcard.h" -o -f "$i/include/soundcard.h" ; then
                    OSS4_CFLAGS="-I$t/include"
                fi
            fi
        done
    fi
    if test -n "$OSS4_CFLAGS" ; then
        AC_MSG_RESULT([$OSS4_CFLAGS])
    else
        AC_MSG_RESULT([not found])
    fi
    CFLAGS_save=$CFLAGS
    CFLAGS="$CFLAGS $OSS4_CFLAGS"
    AC_CHECK_HEADERS(soundcard.h)
    AC_CHECK_HEADERS(sys/soundcard.h)
    AC_CHECK_HEADERS(machine/soundcard.h)
    CFLAGS=$CFLAGS_save

    if test "x${ac_cv_header_soundcard_h}" = "xyes" || test "x${ac_cv_header_sys_soundcard_h}" = "xyes" || test "x${ac_cv_header_machine_soundcard_h}" = "xyes"; then
        have_oss4=yes
    fi

    if test "x${have_oss4}" = "xyes"; then
	AC_MSG_CHECKING(whether we need -lossaudio)
        AC_TRY_LINK([
		#include <sys/ioctl.h>
		#ifdef HAVE_SYS_SOUNDCARD_H
		#include <sys/soundcard.h>
		#else
		#include <soundcard.h>
		#endif
        ], [
		int fd, value;
		ioctl(fd, SOUND_MIXER_READ_VOLUME, &value);
	], AC_MSG_RESULT(no), [
		OSS_LIBS="-lossaudio"
		AC_MSG_RESULT(yes)
        ])
   fi
fi

if test "x$have_oss4" = "xyes"; then
    AC_DEFINE(HAVE_OSS4, 1, [Define if the OSS4 output plugin should be built])
else
    have_oss4=no
fi

if test "x$have_oss4" = "xyes"; then
	OUTPUT_PLUGINS="$OUTPUT_PLUGINS OSS4"
fi

AC_SUBST(OSS_LIBS)

dnl *** ALSA output plugin

AC_ARG_ENABLE(alsa,
    [  --disable-alsa          disable ALSA input plugin (default=enabled)],
    [enable_alsa=$enableval],
    [enable_alsa=yes]
)

if test "x$enable_alsa" = "xyes"; then
    PKG_CHECK_MODULES(ALSA, [alsa >= 1.0],
[
have_alsa=yes
alsalib_available=yes
],
[
have_alsa=no
alsalib_available=no
]
    )
else
    AC_MSG_RESULT([*** ALSA output plugin disabled per user request ***])
    have_alsa=no
    alsalib_available=check
fi

if test "x$have_alsa" = "xyes"; then
	OUTPUT_PLUGINS="$OUTPUT_PLUGINS alsa"
fi


dnl *** amidi-plug (note: to avoid checking twice ALSA, this should appear somewhere after the alsa output plugin check)

AC_ARG_ENABLE(amidiplug,
    [  --disable-amidiplug     disable amidi-plug input plugin (default=check) ],
    [enable_amidiplug=$enableval],
    [enable_amidiplug=check]
)

AC_ARG_ENABLE(amidiplug-alsa,
    [  --disable-amidiplug-alsa    disable amidi-plug ALSA backend (default=enabled) ],
    [enable_amidiplug_alsa=$enableval],
    [enable_amidiplug_alsa=auto]
)

AC_ARG_ENABLE(amidiplug-flsyn,
    [  --disable-amidiplug-flsyn   disable amidi-plug FluidSynth backend (default=enabled) ],
    [enable_amidiplug_fluidsynth=$enableval],
    [enable_amidiplug_fluidsynth=auto]
)

AC_ARG_ENABLE(amidiplug-dummy,
    [  --disable-amidiplug-dummy   disable amidi-plug dummy backend (default=enabled) ],
    [enable_amidiplug_dummy=$enableval],
    [enable_amidiplug_dummy=auto]
)


if test "x$enable_amidiplug" = "xno"; then
  AC_MSG_RESULT([*** amidi-plug disabled per user request ***])
  enable_amidiplug=no
else
  if test "x$enable_amidiplug_alsa" != "xauto"; then
    enable_amidiplug=yes
  elif test "x$enable_amidiplug_fluidsynth" != "xauto"; then
    enable_amidiplug=yes
  elif test "x$enable_amidiplug_dummy" != "xauto"; then
    enable_amidiplug=yes
  fi
fi

if test "x$enable_amidiplug" = "xcheck"; then
  if test "x$alsalib_available" = "xcheck"; then
    PKG_CHECK_MODULES(ALSA, [alsa >= 1.0],
      [alsalib_available=yes],[alsalib_available=no])
  fi
  if test "x$alsalib_available" = "xyes"; then
    AM_PATH_AMIDIPLUG_HWSYNTH(ap_have_hwsynth=yes, ap_have_hwsynth=no)
    if test "x$ap_have_hwsynth" = "xyes"; then
      enable_amidiplug=yes
      ap_disable_timidity=yes
    else
      PKG_CHECK_MODULES(FLUIDSYNTH, [fluidsynth >= 1.0.6],
        [fluidsynth_available=yes],[fluidsynth_available=no])
      if test "x$fluidsynth_available" = "xyes"; then
        enable_amidiplug=yes
        ap_disable_timidity=yes
      else
        enable_amidiplug=no
        AC_MSG_WARN([*** Neither an ALSA-supported hardware synth or FluidSynth software synth (>= 1.0.6) have been found (even if ALSA was detected), so amidi-plug won't be compiled unless you explicitly request it with --enable-amidiplug ***])
      fi
    fi
  else
    PKG_CHECK_MODULES(FLUIDSYNTH, [fluidsynth >= 1.0.6],
      [fluidsynth_available=yes],[fluidsynth_available=no])
    if test "x$fluidsynth_available" = "xyes"; then
      enable_amidiplug=yes
      ap_disable_timidity=yes
    else
      enable_amidiplug=no
      AC_MSG_WARN([*** Neither ALSA or FluidSynth software synth (>= 1.0.6) have been found, so amidi-plug won't be compiled unless you explicitly request it with --enable-amidiplug ***])
    fi
  fi
fi

if test "x$enable_amidiplug" = "xyes"; then
  INPUT_PLUGINS="$INPUT_PLUGINS amidi-plug"
  PKG_CHECK_MODULES(GLIB, [glib-2.0 >= 2.6.0],,)
  PKG_CHECK_MODULES(GMODULE, [gmodule-2.0 >= 2.6.0],,)
  AMIDIPLUG_BACKEND_DIR=amidi-plug
  AC_SUBST(AMIDIPLUG_BACKEND_DIR)
  if test "x$enable_amidiplug_alsa" = "xauto" -o "x$enable_amidiplug_alsa" = "xyes"; then
    if test "x$alsalib_available" = "xcheck"; then
      PKG_CHECK_MODULES(ALSA, [alsa >= 1.0],
        [alsalib_available=yes],[alsalib_available=no])
    fi
    if test "x$alsalib_available" = "xyes"; then
      AMIDIPLUG_BACKENDS="$AMIDIPLUG_BACKENDS backend-alsa"
      enable_amidiplug_alsa=yes
    else
      if test "x$enable_amidiplug_alsa" = "xyes"; then
        AC_MSG_ERROR([Cannot find ALSA development files (ver >= 1.0), but compilation of AMIDI-Plug ALSA backend has been explicitly requested; please install ALSA dev files and run configure again])
        enable_amidiplug_alsa=no
      else
        enable_amidiplug_alsa=no
      fi
    fi
  fi
  if test "x$enable_amidiplug_fluidsynth" = "xauto" -o "x$enable_amidiplug_fluidsynth" = "xyes"; then
    if test "x$fluidsynth_available" != "xyes" -a "x$fluidsynth_available" != "xno"; then
      PKG_CHECK_MODULES(FLUIDSYNTH, [fluidsynth >= 1.0.6],
        [fluidsynth_available=yes],[fluidsynth_available=no])
    fi
    if test "x$fluidsynth_available" = "xyes"; then
      AMIDIPLUG_BACKENDS="$AMIDIPLUG_BACKENDS backend-fluidsynth"
      enable_amidiplug_fluidsynth=yes
    else
      if test "x$enable_amidiplug_fluidsynth" = "xyes"; then
        AC_MSG_ERROR([Cannot find FluidSynth development files (ver >= 1.0.6), but compilation of AMIDI-Plug FluidSynth backend has been explicitly requested; please install FluidSynth dev files and run configure again])
        enable_amidiplug_fluidsynth=no
      else
        enable_amidiplug_fluidsynth=no
      fi
    fi
  fi
  if test "x$enable_amidiplug_dummy" = "xauto" -o "x$enable_amidiplug_dummy" = "xyes"; then
    AMIDIPLUG_BACKENDS="$AMIDIPLUG_BACKENDS backend-dummy"
    enable_amidiplug_dummy=yes
  fi
  AC_SUBST(AMIDIPLUG_BACKENDS)
fi


dnl *** TiMidity input plugin (note: should appear somewhere after the amidi-plug check)

AC_ARG_ENABLE(timidity,
[  --disable-timidity      disable timidity plugin. (default=enabled)],
[enable_timidity=$enableval],
[
  if test "x$ap_disable_timidity" = "xyes"; then
    enable_timidity=no
  else
    enable_timidity=yes
  fi
]
)

if test "x$enable_timidity" = "xyes"; then
	INPUT_PLUGINS="$INPUT_PLUGINS timidity"
fi

dnl FreeBSD newpcm driver detection

AC_CACHE_CHECK(for FreeBSD newpcm driver, beep_cv_newpcm_driver,
    if test -r "/dev/sndstat"; then
        grep 'newpcm' /dev/sndstat 2>/dev/null 1>/dev/null
        if test "x$?" = "x0"; then
            beep_cv_newpcm_driver="yes"
        else
            beep_cv_newpcm_driver="no"
        fi
    else
        beep_cv_newpcm_driver="no"
    fi
)

if test "x$beep_cv_newpcm_driver" = "xyes"; then
    AC_DEFINE(HAVE_NEWPCM, 1, [Define if you have the FreeBSD newpcm driver])
fi


AC_CHECK_HEADERS(linux/joystick.h)
AC_CHECK_HEADERS(unistd.h)
AC_CHECK_HEADERS(fcntl.h)
AC_CHECK_HEADERS(sys/ioctl.h)
AC_CHECK_HEADERS(fnmatch.h)
AC_CHECK_HEADERS(limits.h)
AC_CHECK_HEADERS(wchar.h)
AC_CHECK_HEADERS(fts.h)

AC_CHECK_DECL([lrintf],[AC_DEFINE(HAVE_LRINTF,1)],[AC_CHECK_FUNCS([lrintf])],[
#define _ISOC9X_SOURCE
#include <math.h>
], [AC_CHECK_FUNCS([lrintf])])
AC_CHECK_FUNCS([mkdtemp getmntinfo statvfs strtoul])


dnl CD-Audio New Generation

AC_ARG_ENABLE(cdaudio,
    [  --disable-cdaudio       disable cdaudio-ng input plugin (default=enabled) ],
    [enable_cdaudio_ng=$enableval],
    [enable_cdaudio_ng=yes]
)

if test "$enable_cdaudio_ng" = "yes"; then
   PKG_CHECK_MODULES(CDIO, [libcdio >= 0.70],
   ,
   [AC_MSG_WARN([*** Cannot find libcdio 0.70 or newer, cdaudio-ng will not be built ***])
   enable_cdaudio_ng=no]
)
fi

if test "$enable_cdaudio_ng" = "yes"; then
   PKG_CHECK_MODULES(CDIO, [libcdio_cdda >= 0.70],
   [CDIO_LIBS=`pkg-config --libs libcdio_cdda`
   CDIO_CFLAGS=`pkg-config --cflags libcdio_cdda`
   AC_SUBST(CDIO_LIBS)
   AC_SUBST(CDIO_CFLAGS)],
   [AC_MSG_WARN([*** Cannot find libcdio_cdda 0.70 or newer, cdaudio-ng will not be built ***])
   enable_cdaudio_ng=no] 
)
fi

if test "$enable_cdaudio_ng" = "yes"; then
   PKG_CHECK_MODULES(CDDB, [libcddb >= 1.2.1],
   [INPUT_PLUGINS="$INPUT_PLUGINS cdaudio-ng"
   CDDB_LIBS=`pkg-config --libs libcddb`
   CDDB_CFLAGS=`pkg-config --cflags libcddb`
   AC_SUBST(CDDB_LIBS)
   AC_SUBST(CDDB_CFLAGS)],
   [AC_MSG_WARN([*** Cannot find libcddb 1.2.1 or newer, cdaudio-ng will not be built ***])
   enable_cdaudio_ng=no]
)
fi

AM_CONDITIONAL(HAVE_CDROM, test "${ac_cv_header_linux_cdrom_h}" = "yes" || test "${ac_cv_header_sys_cdio_h}" = "yes")
AM_CONDITIONAL(HAVE_LINUX_JOYSTICK,test "${ac_cv_header_linux_joystick_h}" = "yes")

CFLAGS="$CFLAGS $AUDACIOUS_CFLAGS $DBUS_CFLAGS"
CXXFLAGS="$CXXFLAGS $AUDACIOUS_CFLAGS $DBUS_CFLAGS"

AC_MSG_CHECKING(if __ELF__ is defined)
AC_EGREP_CPP(yes,
    [#ifdef __ELF__
        yes
     #endif
    ],
    [is_elf=yes],
    [is_elf=no]
)
AC_MSG_RESULT([${is_elf}])


have_solaris=no
have_sun=no
ARCH_DEFINES=""
case "$host" in
    *-*-openbsd* | *-*-netbsd* | *-*-mirbsd*)
        have_sun=yes
        if test "${is_elf}" = "no"
        then
            AC_DEFINE(SYMBOL_PREFIX, "_", [Define to symbol prefix, if any])
        fi
        OUTPUT_PLUGINS="$OUTPUT_PLUGINS sun"
    ;;
    *-*-darwin*)
        AC_DEFINE(SYMBOL_PREFIX, "_", [Define to symbol prefix, if any])
    ;;
    *-hpux-*)
        ARCH_DEFINES="-DHPUX"
    ;;
    *-*-solaris* | *-*-sunos*)
        have_solaris=yes
    ;;
esac

arch_type=other
x86_asm=no
case "$host" in
    i386-*-* | i486-*-* | i586-*-* | i686-*-* | i86pc-*-*)
        arch_type=ix86
        case "$host" in
            *-*-netbsd* | *-*openbsd* | *-*-mirbsd*)
            ;;
            *)
                ARCH_DEFINES="-DI386_ASSEM"
                x86_asm=yes
            ;;
        esac
    ;;
esac

dnl *** Scrobbler ***

scrobbler="yes"
have_lastfm="no"

dnl libcurl check

my_cv_curl_vers=NONE
dnl check is the plain-text version of the required version
check="7.9.7"
dnl check_hex must be UPPERCASE if any hex letters are present
check_hex="070907"

PKG_CHECK_MODULES(CURL, [libcurl >= 7.9.7], [], [scrobbler="no"])
AC_SUBST(CURL_CFLAGS)
AC_SUBST(CURL_LIBS)

if test "x$scrobbler" = "xyes"; then
	GENERAL_PLUGINS="$GENERAL_PLUGINS scrobbler"
	TRANSPORT_PLUGINS="$TRANSPORT_PLUGINS lastfm"
	have_lastfm="yes"
fi

dnl *** End of Scrobbler checks ***

dnl *** neon http plugin ***

AC_ARG_ENABLE(neon,
[  --enable-neon           enable neon support (experimental).  (default=disabled)],
[have_neon=$enableval],
[have_neon=yes])

if test "x$have_neon" = "xyes"; then
    PKG_CHECK_MODULES(NEON, [neon >= 0.26], [TRANSPORT_PLUGINS="$TRANSPORT_PLUGINS neon" ], [have_neon="no"])
    NEON_LIBS=`pkg-config --libs neon`
    NEON_CFLAGS=`pkg-config --cflags neon`
else
    have_neon=no
fi
AC_SUBST(NEON_LIBS)
AC_SUBST(NEON_CLFAGS)


dnl *** MMS

AC_ARG_ENABLE(mms,
[  --disable-mms           disable mms support. (default=enabled)],
[have_mms=$enableval],
[have_mms=yes])

if test "x$have_mms" = "xyes"; then
    have_mms=yes
    PKG_CHECK_MODULES(MMS, [libmms >= 0.3], [TRANSPORT_PLUGINS="$TRANSPORT_PLUGINS mms" ], [have_mms="no"])
else
    have_mms=no
    AC_MSG_RESULT([*** mms plugin disabled by request ***])
fi


dnl *** MTP Upload

AC_ARG_ENABLE(mtp_up,
[  --disable-mtp_up           disable mtp upload support. (default=enabled)],
[have_mtp_up=$enableval],
[have_mtp_up=yes])

if test "x$have_mtp_up" = "xyes"; then
    have_mtp_up=yes
    PKG_CHECK_MODULES(MTP, [libmtp >= 0.1.3], [GENERAL_PLUGINS="$GENERAL_PLUGINS mtp_up" ], [have_mtp_up="no"])
    MTP_LIBS=`pkg-config --libs libmtp`
    MTP_CFLAGS=`pkg-config --cflags libmtp`
else
    have_mtp_up=no
    AC_MSG_RESULT([*** mtp upload plugin disabled by request ***])
fi
AC_SUBST(MTP_LIBS)
AC_SUBST(MTP_CFLAGS)

dnl *** libparanormal checks

AC_ARG_ENABLE(paranormal,
[  --disable-paranormal    disable paranormal vis plugin. (default=enabled)],
[have_paranormal=$enableval],
[have_paranormal=yes])

if test "x$have_paranormal" = "xyes"; then
    have_paranormal=yes
    AM_PATH_SDL(1.2.5, , [
	AC_MSG_WARN([*** SDL is not installed. Paranormal will not be built. ***])
	have_paranormal="no"
    ])
else
    have_paranormal=no
    AC_MSG_RESULT([*** paranormal plugin disabled by request ***])
fi

AC_ARG_ENABLE(xspf,
[  --disable-xspf          disable XSPF support. (default=enabled)],
[have_xspf=$enableval], [have_xspf=yes])

AM_PATH_XML2(2.0.0, , [
	AC_MSG_WARN([*** libxml2 is not installed. Paranormal nor XSPF support will not be built. ***])
	have_paranormal="no"
	have_xspf="no"
])

if test "x$have_paranormal" = "xyes"; then
	VISUALIZATION_PLUGINS="$VISUALIZATION_PLUGINS paranormal"
fi

if test "x$have_xspf" = "xyes"; then
	CONTAINER_PLUGINS="$CONTAINER_PLUGINS xspf"
fi

dnl *** projectM (GL Milkdrop port)

AC_ARG_ENABLE(projectm,
[  --disable-projectm      disable projectM vis plugin. (default=enabled)],
[have_projectm=$enableval],
[have_projectm=yes])

if test "x$have_projectm" = "xyes"; then
	PKG_CHECK_MODULES(LIBPROJECTM, libprojectM < 1.0, [have_projectm="yes"], [have_projectm="no"])
	AM_PATH_SDL(1.2.5, , [
		AC_MSG_WARN([*** SDL is not installed. projectM will not be built. ***])
		have_projectm="no"
	])
	if test "x$libprjM" = "xno"; then
	        AC_MSG_WARN([*** libprojectM not found.
	                        libprojectM is needed to build this package.
	                        You can download libprojectM at http://projectm.sf.net/])
	fi
	LIBPROJECTM_datadir=`pkg-config --variable=pkgdatadir libprojectM`;
	LIBPROJECTM_sysconfdir=`pkg-config --variable=sysconfdir libprojectM`;
	LIBPROJECTM_CFLAGS="$LIBPROJECTM_CFLAGS -DPROJECTM_DATADIR=\\\"$LIBPROJECTM_datadir\\\" -DPROJECTM_SYSCONFDIR=\\\"$LIBPROJECTM_sysconfdir\\\"";
fi
AC_SUBST(LIBPROJECTM_LIBS)
AC_SUBST(LIBPROJECTM_CFLAGS)

if test "x$have_projectm" = "xyes"; then
	VISUALIZATION_PLUGINS="$VISUALIZATION_PLUGINS projectm"
fi

dnl *** projectM (GL Milkdrop port)

AC_ARG_ENABLE(projectm-1.0,
[  --disable-projectm-1.0      disable projectM 1.0+ vis plugin. (default=enabled)],
[have_projectm1=$enableval],
[have_projectm1=yes])

if test "x$have_projectm1" = "xyes"; then
	PKG_CHECK_MODULES(GTKGLEXT, [gtkglext-1.0 >= 1.2.0], [have_projectm1="yes"], [have_projectm1="no"])
fi

<<<<<<< HEAD
if test "x$have_projectm1" = "xyes"; then
	PKG_CHECK_MODULES(LIBPROJECTM1, [libprojectM < 1.1], [have_projectm1="yes"], [have_projectm1="no"])
	if test "x$libprjM" = "xno"; then
=======
if test "$have_projectm1" = "yes"; then
	PKG_CHECK_MODULES(LIBPROJECTM1, [libprojectM >= 1.1], [have_projectm1="yes"], [have_projectm1="no"])
	if test x$libprjM = xno; then
>>>>>>> 1976f778
	        AC_MSG_WARN([*** libprojectM not found.
	                        libprojectM is needed to build this package.
	                        You can download libprojectM at http://projectm.sf.net/])
	fi
	LIBPROJECTM1_datadir=`pkg-config --variable=pkgdatadir libprojectM`;
	LIBPROJECTM1_sysconfdir=`pkg-config --variable=sysconfdir libprojectM`;
        LIBPROJECTM1_prefix=`pkg-config --variable=prefix libprojectM`;
	LIBPROJECTM1_CFLAGS="$LIBPROJECTM1_CFLAGS -DPROJECTM_DATADIR=\\\"$LIBPROJECTM1_datadir\\\" -DPROJECTM_SYSCONFDIR=\\\"$LIBPROJECTM1_sysconfdir\\\" -DPROJECTM_PREFIX=\\\"$LIBPROJECTM1_prefix\\\"";
fi
AC_SUBST(LIBPROJECTM1_LIBS)
AC_SUBST(LIBPROJECTM1_CFLAGS)
AC_SUBST(GTKGLEXT_LIBS)
AC_SUBST(GTKGLEXT_CFLAGS)

if test "x$have_projectm1" = "xyes"; then
	VISUALIZATION_PLUGINS="$VISUALIZATION_PLUGINS projectm-1.0"
fi

dnl *** TTA

AC_ARG_ENABLE(tta,
    [  --disable-tta           disable TrueAudio plugin (default=enabled) ],
    [enable_tta=$enableval],
    [enable_tta=yes]
)

if test "x$enable_tta" = "xyes"; then
	INPUT_PLUGINS="$INPUT_PLUGINS tta"
fi

dnl *** FileWriter

AC_ARG_ENABLE(filewriter,
    [  --disable-filewriter    disable FileWriter output plugin (default=enabled) ],
    [enable_filewriter=$enableval],
    [enable_filewriter=yes]
)

if test "x$enable_filewriter" = "xyes"; then
	OUTPUT_PLUGINS="$OUTPUT_PLUGINS filewriter"
fi


AC_ARG_ENABLE(filewriter_mp3,
    [  --disable-filewriter_mp3    disable FileWriter MP3 output part (default=enabled) ],
    [enable_filewriter_mp3=$enableval], [enable_filewriter_mp3=yes]
)

if test "x$enable_filewriter_mp3" = "xyes"; then
   AC_CHECK_LIB(mp3lame -lm, lame_init, [have_lame=yes], [have_lame=no])
   if test "x$have_lame" = "xyes"; then
      AC_DEFINE(FILEWRITER_MP3, 1, [Define if MP3 output part should be built])
	  FILEWRITER_LIBS="$FILEWRITER_LIBS -lmp3lame"
   fi
fi


AC_ARG_ENABLE(filewriter_vorbis,
    [  --disable-filewriter_vorbis disable FileWriter Vorbis output part (default=enabled) ],
    [enable_filewriter_vorbis=$enableval], [enable_filewriter_vorbis=yes]
)

if test "x$enable_filewriter_vorbis" = "xyes"; then
   PKG_CHECK_MODULES(OGG_VORBIS, [ogg >= 1.0 vorbis >= 1.0 vorbisfile >= 1.0],
   [have_vorbisenc=yes], [have_vorbisenc=no])
   if test "x$have_vorbisenc" = "xyes"; then
      AC_DEFINE(FILEWRITER_VORBIS, 1, [Define if Vorbis output part should be built])
      FILEWRITER_CFLAGS="$FILEWRITER_CFLAGS  `pkg-config --cflags vorbisenc`"
      FILEWRITER_LIBS="$FILEWRITER_LIBS  `pkg-config --libs vorbisenc`"
   fi
fi


AC_ARG_ENABLE(filewriter_flac,
    [  --disable-filewriter_flac   disable FileWriter FLAC output part (default=enabled) ],
    [enable_filewriter_flac=$enableval], [enable_filewriter_flac=yes]
)

if test "x$enable_filewriter_flac" = "xyes"; then
   PKG_CHECK_MODULES(FLAC, [flac >= 1.1.2],
      [have_writer_flac=yes], [have_writer_flac=no]
   )
   if test "x$have_writer_flac" = "xyes"; then
      AC_DEFINE(FILEWRITER_FLAC, 1, [Define if FLAC output part should be built])
	  FILEWRITER_CFLAGS="$FILEWRITER_CFLAGS  `pkg-config --cflags flac`"
	  FILEWRITER_LIBS="$FILEWRITER_LIBS  `pkg-config --libs flac`"
   fi
fi

if test "x$enable_filewriter" != "xyes"; then
   have_lame=no
   have_vorbisenc=no
   have_writer_flac=no
   FILEWRITER_LIBS=""
fi
AC_SUBST(FILEWRITER_CFLAGS)
AC_SUBST(FILEWRITER_LIBS)

dnl *** End of all plugin checks ***

AC_SUBST(ARCH_DEFINES)

dnl XXX delete ASAP -nenolod
AM_CONDITIONAL(ARCH_X86, test "x$arch_type" = "xix86")
AM_CONDITIONAL(USE_X86ASM, test "x$x86_asm" = xyes)
AM_CONDITIONAL(HAVE_SOLARIS, test "x$have_solaris" = xyes)
AM_CONDITIONAL(HAVE_SUN, test "x$have_sun" = xyes)

plugindir=`pkg-config audacious --variable=plugin_dir`
AC_SUBST(plugindir)

dnl XXX

INPUT_PLUGIN_DIR=Input
OUTPUT_PLUGIN_DIR=Output
EFFECT_PLUGIN_DIR=Effect
GENERAL_PLUGIN_DIR=General
VISUALIZATION_PLUGIN_DIR=Visualization
CONTAINER_PLUGIN_DIR=Container
TRANSPORT_PLUGIN_DIR=Transport

AC_SUBST(INPUT_PLUGIN_DIR)
AC_SUBST(OUTPUT_PLUGIN_DIR)
AC_SUBST(EFFECT_PLUGIN_DIR)
AC_SUBST(GENERAL_PLUGIN_DIR)
AC_SUBST(VISUALIZATION_PLUGIN_DIR)
AC_SUBST(CONTAINER_PLUGIN_DIR)
AC_SUBST(TRANSPORT_PLUGIN_DIR)
AC_SUBST(pluginsubs)

dnl XXX Work around some autoconf bugs.
if test "x$prefix" = "xNONE"; then
        prefix="${ac_default_prefix}"
fi

if test -z "$datadir"; then
	datadir="${prefix}/share"
fi

localedir="$datadir/locale"
AC_SUBST(localedir)

BEEP_DEFINES="$CFLAGS -DDATA_DIR=\\\"$datadir/audacious\\\" -DPLUGIN_DIR=\\\"$plugindir\\\" -DPLUGINSUBS=$pluginsubs -DLOCALEDIR=\\\"$localedir\\\""
CFLAGS="$CFLAGS $EXTRA_CFLAGS"

if test "x$enable_user_plugin_dir" = "xno"; then
    AC_DEFINE(DISABLE_USER_PLUGIN_DIR,, [Define to disable per user plugin directory])
fi

AC_DEFINE(BMP_RCPATH, ".audacious", [Config dir to use])

AC_SUBST(BEEP_DEFINES)

AC_SUBST(beepdir)
AC_SUBST(plugindir)

AC_SUBST(EFFECT_PLUGINS)
AC_SUBST(GENERAL_PLUGINS)
AC_SUBST(INPUT_PLUGINS)
AC_SUBST(OUTPUT_PLUGINS)
AC_SUBST(VISUALIZATION_PLUGINS)
AC_SUBST(CONTAINER_PLUGINS)
AC_SUBST(TRANSPORT_PLUGINS)
AC_SUBST(GCC42_CFLAGS)

AC_CONFIG_FILES([
	buildsys.mk
	extra.mk
	po/Makefile.in
])

AC_OUTPUT


echo
echo "Configuration:"
echo
echo "  Install path:                           ${audacious_plugin_root}"
echo
echo "  Output Plugins"
echo "  --------------"
echo "  Open Sound System (oss):                $have_oss"
echo "  Open Sound System v4 (oss4):            $have_oss4"
echo "  Advanced Linux Sound Arch. (alsa):      $have_alsa"
echo "  Enlightenment Sound Daemon (esd):       $have_esd"
echo "  Jack Audio Connection Kit (jack):       $have_jack"
echo "  Analog Realtime Synthesizer (arts):     $have_arts"
echo "  BSD/SUN audio output (sun):             $have_sun"
echo "  PulseAudio sound server (pulse_audio):  $have_pulse"
echo "  Mac OS X sound support (CoreAudio):     $have_coreaudio"
echo "  FileWriter:                             $enable_filewriter"
echo "    -> FileWriter MP3 output part:        $have_lame"
echo "    -> FileWriter Vorbis output part:     $have_vorbisenc"
echo "    -> FileWriter FLAC output part:       $have_writer_flac"
echo "  Null Audio output (null):               yes"
echo
echo "  Input Plugins"
echo "  -------------"
echo "  MPEG 1/2/3 (madplug):                   $enable_mp3"
echo "  MPEG 4 Audio (AAC):                     $enable_aac"
echo "  Windows Media Audio (wma):              $enable_wma"
echo "  Monkey's Audio (ape):                   $enable_ape"
echo "  Module decoder (modplug):               $have_modplug"
echo "  MIDI modular plugin (amidi-plug):       $enable_amidiplug"
echo "    -> ALSA backend:                      $enable_amidiplug_alsa"
echo "    -> FluidSynth backend:                $enable_amidiplug_fluidsynth"
echo "    -> dummy backend:                     $enable_amidiplug_dummy"
echo "  MIDI to WAVE converter (timidity):      $enable_timidity"
echo "  CD Digital Audio (cdaudio_ng):          $enable_cdaudio_ng"
echo "  sndfile extensions:                     $enable_sndfile"
echo "  Tone Generator:                         yes"
echo "  Ogg Vorbis (vorbis):                    $have_oggvorbis"
echo "  Free Lossless Audio Codec (flacng):     $have_flacng"
echo "  Commodore 64 audio (sid):               $have_sidplay"
echo "  Game music (spc, nsf & gbs):            yes"
echo "  PlayStation audio (sexypsf):            yes"
echo "  AdLib synthesizer (adplug):             $have_adplug"
echo "  Apple Lossless Audio Codec (alac):      yes"
echo "  WavPack 4.31+ (wavpack):                $have_wavpack"
echo "  Musepack support (musepack):            $enable_musepack"
echo "  TrueAudio (tta):                        $enable_tta"
echo "  Metronom:                               yes"
echo
echo "  General"
echo "  -------"
echo "  Alarm:                                  yes"
echo "  Song Change:                            yes"
echo "  Status Icon:                            $have_statusicon"
echo "  Audacious OSD:                          $have_aosd"
echo "    -> X Composite support:               $have_aosd_xcomp"
echo "  Control via event device (evdev-plug):  $have_evdevplug"
echo "  Global Hotkey Plugin:                   $have_hotkey"
echo "  Gnome Shortcuts Plugin:                 $have_gnomeshortcuts"
echo "  LIRC:                                   $have_lirc"
echo "  AudioScrobbler Client:                  $scrobbler"
echo "  Upload to MTP device:                   $have_mtp_up"
echo "  MacOS Dock Album Art plugin:            $have_dockalbumart"
echo
echo "  Effect"
echo "  ------"
echo "  AudioCompressor (AGC):                  yes"
echo "  LADSPA effects host (ladspa):           yes"
echo "  Voice Removal:                          yes"
echo "  Extra Stereo:                           yes"
echo "  Echo/Surround:                          yes"
echo "  SndStretch:                             yes"
echo
echo "  Visualization"
echo "  -------------"
echo "  Blur Scope:                             yes"
echo "  Spectrum Analyzer:                      yes"
echo "  Paranormal Visualization Library:       $have_paranormal"
echo "  projectM 0.x (GL milkdrop):             $have_projectm"
echo "  projectM 1.x (GL milkdrop):             $have_projectm1"
echo "  RootVis plugin:                         $have_rootvis"
echo
echo "  Transport"
echo "  ---------"
echo "  stdio transport:                        yes"
echo "  neon-based http/https:                  $have_neon"
echo "  libmms-based mms:                       $have_mms"
echo "  lastfm transport:                       $have_lastfm"
echo
echo "  Container"
echo "  ---------"
echo "  Winamp PLS playlist format (pls):       yes"
echo "  M3U playlist format (m3u):              yes"
echo "  XML Sharable Playlist Format (xspf):    $have_xspf"
echo

if test "x$ap_disable_timidity" = "xyes" && test "x$enable_timidity" = "xno"; then
    echo "Note: an ALSA-supported hardware midi synth or a FluidSynth software synth"
    echo "was detected in configuration; in order to use it, the amidi-plug input"
    echo "plugin will be compiled in place of timidity. If you wish to compile timidity"
    echo "anyway, simply use --enable-timidity in configuration."
    echo ""
fi<|MERGE_RESOLUTION|>--- conflicted
+++ resolved
@@ -1448,15 +1448,9 @@
 	PKG_CHECK_MODULES(GTKGLEXT, [gtkglext-1.0 >= 1.2.0], [have_projectm1="yes"], [have_projectm1="no"])
 fi
 
-<<<<<<< HEAD
-if test "x$have_projectm1" = "xyes"; then
-	PKG_CHECK_MODULES(LIBPROJECTM1, [libprojectM < 1.1], [have_projectm1="yes"], [have_projectm1="no"])
-	if test "x$libprjM" = "xno"; then
-=======
 if test "$have_projectm1" = "yes"; then
 	PKG_CHECK_MODULES(LIBPROJECTM1, [libprojectM >= 1.1], [have_projectm1="yes"], [have_projectm1="no"])
 	if test x$libprjM = xno; then
->>>>>>> 1976f778
 	        AC_MSG_WARN([*** libprojectM not found.
 	                        libprojectM is needed to build this package.
 	                        You can download libprojectM at http://projectm.sf.net/])
