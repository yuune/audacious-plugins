--- conflicted
+++ resolved
@@ -72,12 +72,8 @@
 TRANSPORT_PLUGINS="gio"
 
 if test "x$USE_GTK" = "xyes" ; then
-<<<<<<< HEAD
-    GENERAL_PLUGINS="$GENERAL_PLUGINS alarm albumart delete-files playlist-manager search-tool"
-=======
     EFFECT_PLUGINS="$EFFECT_PLUGINS ladspa"
     GENERAL_PLUGINS="$GENERAL_PLUGINS alarm albumart delete-files lyricwiki playlist-manager search-tool statusicon"
->>>>>>> 186684c2
     GENERAL_PLUGINS="$GENERAL_PLUGINS gtkui skins"
     VISUALIZATION_PLUGINS="$VISUALIZATION_PLUGINS blur_scope cairo-spectrum"
 fi
@@ -213,18 +209,13 @@
 )
 
 have_hotkey=no
-<<<<<<< HEAD
-if test "x$enable_hotkey" != "xno"; then
-    PKG_CHECK_MODULES(GDKX11, [gdk-x11-3.0],
-=======
 
 if test $enable_hotkey = yes -a $USE_GTK != yes ; then
     AC_MSG_ERROR([--enable-hotkey cannot be used without --enable-gtk])
 fi
 
 if test $enable_hotkey != no -a $USE_GTK = yes ; then
-    PKG_CHECK_MODULES(GDKX11, [gdk-x11-2.0],
->>>>>>> 186684c2
+    PKG_CHECK_MODULES(GDKX11, [gdk-x11-3.0],
         [have_hotkey="yes"
          GENERAL_PLUGINS="$GENERAL_PLUGINS hotkey"],
         [if test "x$enable_hotkey" = "xyes"; then
@@ -288,17 +279,6 @@
             AC_MSG_ERROR([Cannot find sys/wait.h header, but compilation of song change plugin has been explicitly requested])
          fi]
     )
-fi
-
-dnl Status Icon
-dnl ===========
-
-AC_ARG_ENABLE(statusicon,
- [AS_HELP_STRING([--enable-statusicon], [enable X11 Status Icon plugin (default=disabled)])],
- [have_statusicon=$enableval], [have_statusicon="no"])
-
-if test "x$have_statusicon" != "xno"; then
-    GENERAL_PLUGINS="$GENERAL_PLUGINS statusicon"
 fi
 
 dnl *** Audacious OSD plugin (pangocairo-based)
@@ -1177,12 +1157,8 @@
 echo "  Playlist Manager (Qt):                  $USE_QT"
 echo "  Search Tool:                            $USE_GTK"
 echo "  Song Change:                            $have_songchange"
-<<<<<<< HEAD
-echo "  Status Icon:                            $have_statusicon"
-=======
 echo "  Song Info (Qt):                         $USE_QT"
 echo "  Status Icon:                            $USE_GTK"
->>>>>>> 186684c2
 echo "  Audacious OSD:                          $have_aosd"
 echo "    -> X Composite support:               $have_aosd_xcomp"
 echo "  libnotify OSD:                          $have_notify"
