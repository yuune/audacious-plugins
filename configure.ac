dnl ***
dnl *** Process this file with autoconf to produce a configure script.
dnl ***

dnl Initialize
dnl ==========
AC_PREREQ([2.59])
AC_INIT([audacious-plugins], [3.8-devel])
AC_COPYRIGHT([Copyright (C) 2001-2015 Audacious developers and others])

AC_DEFINE_UNQUOTED([PACKAGE], "$PACKAGE_NAME", [Name of package])
AC_DEFINE_UNQUOTED([VERSION], "$PACKAGE_VERSION", [Version number of package])

AC_CONFIG_AUX_DIR([build-aux])
AC_CONFIG_HEADERS([config.h])
AC_CONFIG_MACRO_DIR([m4])

AUD_COMMON_PROGS

BUILDSYS_SHARED_LIB

dnl gettext
dnl =======
AM_GNU_GETTEXT([external])
if test "$MSGFMT" = ":" ; then
    AC_MSG_ERROR([msgfmt was not found; have you installed gettext?])
fi

LIBS="$LIBS $LIBINTL"

dnl Check for Audacious
dnl ===================

PKG_CHECK_MODULES(AUDACIOUS, [audacious >= 3.8],
    [],
    [AC_MSG_ERROR([Cannot find Audacious 3.8; have you installed Audacious yet?])]
)

CPPFLAGS="$CPPFLAGS $AUDACIOUS_CFLAGS"
LIBS="$LIBS $AUDACIOUS_LIBS"

dnl Check for libxml2 (required to load XSPF playlists from previous versions)
dnl ==========================================================================

if test $HAVE_DARWIN = yes ; then
    AC_ARG_WITH([system-libxml2],
     [AS_HELP_STRING([--with-system-libxml2=yes,no], [Use system version of libxml2 (default=yes)])],
     [with_system_libxml2=$withval],
     [with_system_libxml2=yes])

    if test $with_system_libxml2 = yes ; then
        XML_LIBS="-lxml2"
        XML_CFLAGS="-I/usr/include/libxml2"
        AC_SUBST(XML_LIBS)
        AC_SUBST(XML_CFLAGS)
    else
        PKG_CHECK_MODULES([XML], [libxml-2.0])
    fi
else
    PKG_CHECK_MODULES([XML], [libxml-2.0])
fi

dnl Default Set of Plugins
dnl ======================

INPUT_PLUGINS="adplug metronom psf tonegen vtx xsf"
OUTPUT_PLUGINS=""
EFFECT_PLUGINS="compressor crossfade crystalizer mixer silence-removal stereo_plugin voice_removal echo_plugin"
GENERAL_PLUGINS=""
VISUALIZATION_PLUGINS=""
CONTAINER_PLUGINS="asx asx3 audpl m3u pls xspf"
TRANSPORT_PLUGINS="gio"

if test "x$USE_GTK" = "xyes" ; then
    EFFECT_PLUGINS="$EFFECT_PLUGINS ladspa"
    GENERAL_PLUGINS="$GENERAL_PLUGINS alarm albumart lyricwiki playlist-manager search-tool statusicon"
    GENERAL_PLUGINS="$GENERAL_PLUGINS gtkui skins"
    VISUALIZATION_PLUGINS="$VISUALIZATION_PLUGINS blur_scope cairo-spectrum"
fi

if test "x$USE_QT" = "xyes" ; then
    GENERAL_PLUGINS="$GENERAL_PLUGINS albumart-qt lyricwiki-qt playlist-manager-qt search-tool-qt song-info-qt statusicon-qt"
    GENERAL_PLUGINS="$GENERAL_PLUGINS qtui skins-qt"
fi

USE_GTK_OR_QT=no
if test "x$USE_GTK" = "xyes" -o "x$USE_QT" = "xyes" ; then
    USE_GTK_OR_QT=yes
    GENERAL_PLUGINS="$GENERAL_PLUGINS delete-files skins-data"
fi

if test $HAVE_MSWINDOWS = yes ; then
    OUTPUT_PLUGINS="$OUTPUT_PLUGINS waveout"
fi

check_allowed () {
    case $1 in
        scrobbler2|glspectrum|hotkey|aosd)
            plugin_allowed=$USE_GTK
            if test $plugin_allowed = no -a $2 = yes ; then
                AC_MSG_ERROR([--enable-$1 cannot be used without --enable-gtk])
            fi
            ;;
        qtaudio|qtglspectrum)
            plugin_allowed=$USE_QT
            if test $plugin_allowed = no -a $2 = yes ; then
                AC_MSG_ERROR([--enable-$1 cannot be used without --enable-qt])
            fi
            ;;
        *)
            plugin_allowed=yes
            ;;
    esac
}

dnl Enable/disable plugin with pkg-config dependency
dnl ================================================
dnl $1 = short name of plugin (e.g. pulse)
dnl $2 = long name of plugin (e.g. PulseAudio output plugin)
dnl $3 = enabled by default (auto/yes/no)
dnl $4 = type of plugin (e.g. OUTPUT)
dnl $5 = CFLAGS/LIBS prefix (e.g. PULSE)
dnl $6 = dependency (e.g. libpulse >= 0.9.5)

AC_DEFUN([ENABLE_PLUGIN_WITH_DEP], [
    AC_ARG_ENABLE($1,
        [AS_HELP_STRING([--enable-$1], [enable $2 (default=$3)])],
        [enable_$1=$enableval],
        [enable_$1=$3])

    have_$1=no
    check_allowed $1 $enable_$1
    if test $enable_$1 != no -a $plugin_allowed = yes ; then
        PKG_CHECK_MODULES($5, $6, [
            have_$1=yes
            $4_PLUGINS="$$4_PLUGINS $1"
        ], [
            if test $enable_$1 = yes ; then
                AC_MSG_ERROR([Missing dependency for $2: $6])
            else
                AC_MSG_WARN([$2 disabled due to missing dependency: $6])
            fi
        ])
    fi
])

dnl Enable/disable plugin, first calling test_<name>
dnl ================================================
dnl $1 = short name of plugin (e.g. pulse)
dnl $2 = long name of plugin (e.g. PulseAudio output plugin)
dnl $3 = enabled by default (auto/yes/no)
dnl $4 = type of plugin (e.g. OUTPUT)

AC_DEFUN([ENABLE_PLUGIN_WITH_TEST], [
    AC_ARG_ENABLE($1,
        [AS_HELP_STRING([--enable-$1], [enable $2 (default=$3)])],
        [enable_$1=$enableval],
        [enable_$1=$3])

    have_$1=no
    check_allowed $1 $enable_$1
    if test $enable_$1 != no -a $plugin_allowed = yes ; then
        test_$1
        if test $have_$1 = yes ; then
            $4_PLUGINS="$$4_PLUGINS $1"
        elif test $enable_$1 = yes ; then
            AC_MSG_ERROR([Missing dependency for $2])
        else
            AC_MSG_WARN([$2 disabled due to missing dependency])
        fi
    fi
])

dnl Optional Plugins
dnl ================

ENABLE_PLUGIN_WITH_DEP(cdaudio,
    audio CD support,
    auto,
    INPUT,
    CDIO,
    libcdio >= 0.70 libcdio_cdda >= 0.70 libcddb >= 1.2.1)

ENABLE_PLUGIN_WITH_DEP(flac,
    FLAC support,
    yes,
    INPUT,
    LIBFLAC,
    flac >= 1.2.1)

ENABLE_PLUGIN_WITH_DEP(vorbis,
    Ogg Vorbis support,
    yes,
    INPUT,
    VORBIS,
    ogg >= 1.0 vorbis >= 1.0 vorbisenc >= 1.0 vorbisfile >= 1.0)

ENABLE_PLUGIN_WITH_DEP(amidiplug,
    MIDI synthesizer,
    auto,
    INPUT,
    FLUIDSYNTH,
    fluidsynth >= 1.0.6)

ENABLE_PLUGIN_WITH_DEP(mpg123,
    MP3 support,
    yes,
    INPUT,
    MPG123,
    libmpg123 >= 1.12)

test_aac () {
    AC_CHECK_HEADER(neaacdec.h, have_aac=yes, have_aac=no)
    AC_CHECK_LIB(faad, NeAACDecInit2, true, have_aac=no)
}

ENABLE_PLUGIN_WITH_TEST(aac,
    AAC support,
    auto,
    INPUT)

ENABLE_PLUGIN_WITH_DEP(wavpack,
    WavPack support,
    yes,
    INPUT,
    WAVPACK,
    wavpack >= 4.31)

ENABLE_PLUGIN_WITH_DEP(sndfile,
    libsndfile decoder,
    auto,
    INPUT,
    SNDFILE,
    sndfile >= 0.19)

ENABLE_PLUGIN_WITH_DEP(modplug,
    ModPlug,
    auto,
    INPUT,
    MODPLUG,
    libmodplug)

ENABLE_PLUGIN_WITH_DEP(sid,
    Commodore 64 audio,
    auto,
    INPUT,
    SIDPLAYFP,
    libsidplayfp >= 1.0)

test_console () {
    AC_CHECK_HEADERS(zlib.h, have_console=yes, have_console=no)
}

ENABLE_PLUGIN_WITH_TEST(console,
    Game Music Emu,
    auto,
    INPUT)

ENABLE_PLUGIN_WITH_DEP(bs2b,
    BS2B effect,
    auto,
    EFFECT,
    BS2B,
    libbs2b >= 3.0.0)

ENABLE_PLUGIN_WITH_DEP(resample,
    sample rate converter,
    auto,
    EFFECT,
    SAMPLERATE,
    samplerate)

ENABLE_PLUGIN_WITH_DEP(speedpitch,
    speed/pitch effect,
    auto,
    EFFECT,
    SAMPLERATE,
    samplerate)

ENABLE_PLUGIN_WITH_DEP(soxr,
    SoX resampler,
    auto,
    EFFECT,
    SOXR,
    soxr)

ENABLE_PLUGIN_WITH_DEP(alsa,
    ALSA output,
    auto,
    OUTPUT,
    ALSA,
    alsa >= 1.0.16)

test_jack () {
    PKG_CHECK_MODULES(JACK, jack >= 1.9.7, have_jack=yes, [
        PKG_CHECK_MODULES(JACK, jack >= 0.120.1 jack < 1.0, have_jack=yes, have_jack=no)
    ])
}

ENABLE_PLUGIN_WITH_TEST(jack,
    JACK output,
    auto,
    OUTPUT)

test_oss4 () {
    OSS_CFLAGS=
    if test -f "/etc/oss.conf"; then
        . "/etc/oss.conf"
        OSS_CFLAGS="-I$OSSLIBDIR/include"
    fi
    AC_SUBST(OSS_CFLAGS)

    OLD_CPPFLAGS="$CPPFLAGS"
    CPPFLAGS="$CPPFLAGS $OSS_CFLAGS"
    have_oss4=no
    AC_CHECK_HEADERS(sys/soundcard.h soundcard.h, [
        have_oss4=yes
        break
    ])
    CPPFLAGS="$OLD_CPPFLAGS"
}

ENABLE_PLUGIN_WITH_TEST(oss4,
    OSS output,
    auto,
    OUTPUT)

ENABLE_PLUGIN_WITH_DEP(pulse,
    PulseAudio output,
    auto,
    OUTPUT,
    PULSE,
    libpulse >= 0.9.5)

test_sndio () {
    AC_CHECK_LIB(sndio, sio_open, have_sndio=yes, have_sndio=no)
}

ENABLE_PLUGIN_WITH_TEST(sndio,
    Sndio output,
    auto,
    OUTPUT)

test_cue () {
    PKG_CHECK_MODULES(CUE, libcue >= 2.0, [
        AC_DEFINE(HAVE_LIBCUE2, 1, [Define if libcue version is >= 2.0])
        have_cue=yes
    ], [
        PKG_CHECK_MODULES(CUE, libcue, have_cue=yes, have_cue=no)
    ])
}

ENABLE_PLUGIN_WITH_TEST(cue,
    cue sheet support,
    auto,
    CONTAINER)

ENABLE_PLUGIN_WITH_DEP(neon,
    HTTP/HTTPS transport,
    yes,
    TRANSPORT,
    NEON,
    neon >= 0.27)

ENABLE_PLUGIN_WITH_DEP(mms,
    MMS transport,
    auto,
    TRANSPORT,
    MMS,
    libmms >= 0.3)

ENABLE_PLUGIN_WITH_DEP(gnomeshortcuts,
    GNOME shortcuts,
    auto,
    GENERAL,
    DBUS,
    dbus-1 >= 0.60 dbus-glib-1 >= 0.60)

ENABLE_PLUGIN_WITH_DEP(notify,
    libnotify OSD,
    auto,
    GENERAL,
    NOTIFY,
    libnotify >= 0.7 gdk-pixbuf-2.0 >= 2.26)

test_lirc () {
    AC_CHECK_HEADERS(lirc/lirc_client.h, have_lirc=yes, have_lirc=no)
}

ENABLE_PLUGIN_WITH_TEST(lirc,
    LIRC support,
    auto,
    GENERAL)

test_mpris2 () {
    unset have_mpris2
    AC_CHECK_PROG(have_mpris2, gdbus-codegen, yes, no)
}

ENABLE_PLUGIN_WITH_TEST(mpris2,
    MPRIS 2 server,
    auto,
    GENERAL)

test_songchange () {
    AC_CHECK_HEADERS(sys/wait.h, have_songchange=yes, have_songchange=no)
}

ENABLE_PLUGIN_WITH_TEST(songchange,
    song change plugin,
    auto,
    GENERAL)

dnl Optional plugins (GTK-only)
dnl ===========================

ENABLE_PLUGIN_WITH_DEP(scrobbler2,
    Scrobbler 2,
    auto,
    GENERAL,
    CURL,
    libcurl >= 7.9.7)

test_glspectrum () {
    if test $HAVE_MSWINDOWS = yes ; then
        have_glspectrum=yes
        GL_LIBS="-lopengl32"
    else
        AC_CHECK_LIB(GL, glXCreateContext, [
            have_glspectrum=yes
            GL_LIBS="-lGL -lX11"
        ], [have_glspectrum=no])
    fi
    AC_SUBST(GL_LIBS)
}

ENABLE_PLUGIN_WITH_TEST(glspectrum,
    OpenGL spectrum analyzer,
    auto,
    VISUALIZATION)

ENABLE_PLUGIN_WITH_DEP(hotkey,
    global hotkeys (X11),
    auto,
    GENERAL,
    GDKX11,
    gdk-x11-2.0)

ENABLE_PLUGIN_WITH_DEP(aosd,
    X11 OSD,
    auto,
    GENERAL,
    X11EXT,
    xrender xcomposite)

dnl Optional plugins (Qt-only)
dnl ==========================

ENABLE_PLUGIN_WITH_DEP(qtaudio,
    QtMultimedia output,
    auto,
    OUTPUT,
    QTMULTIMEDIA,
    Qt5Multimedia)

test_qtglspectrum () {
    PKG_CHECK_MODULES(QTOPENGL, Qt5OpenGL, [
        QTOPENGL_CFLAGS="$QTOPENGL_CFLAGS -fPIC"
        if test $have_glspectrum = yes ; then
            have_qtglspectrum=yes
        elif test $HAVE_MSWINDOWS = yes ; then
            have_qtglspectrum=yes
            GL_LIBS="-lopengl32"
        else
            AC_CHECK_LIB(GL, glBegin, [
                have_qtglspectrum=yes
                GL_LIBS="-lGL"
            ], [have_qtglspectrum=no])
        fi
        AC_SUBST(GL_LIBS)
    ], [have_qtglspectrum=no])
}

ENABLE_PLUGIN_WITH_TEST(qtglspectrum,
    Qt OpenGL spectrum analyzer,
    auto,
    VISUALIZATION)

dnl CoreAudio
dnl =========

AC_ARG_ENABLE(coreaudio,
    [AS_HELP_STRING([--disable-coreaudio], [disable CoreAudio output plugin (default=enabled)])],
    [enable_coreaudio=$enableval],
    [enable_coreaudio=auto]
)

have_coreaudio=no
if test "x$enable_coreaudio" != "xno"; then
    if test "x$HAVE_DARWIN" != "xno"; then
        have_coreaudio=yes
        OUTPUT_PLUGINS="$OUTPUT_PLUGINS coreaudio"
    fi
else
    AC_MSG_RESULT([*** CoreAudio output plugin disabled per user request ***])
fi

<<<<<<< HEAD
dnl PulseAudio
dnl ==========

AC_ARG_ENABLE( pulse,
    [AS_HELP_STRING([--disable-pulse], [disable PulseAudio output plugin (default=enabled)])],
    [enable_pulse=$enableval],
    [enable_pulse=auto]
)

have_pulse=no
if test "x$enable_pulse" != "xno"; then
    PKG_CHECK_MODULES(PULSE, [libpulse >= 0.9.5],
         [have_pulse=yes
          OUTPUT_PLUGINS="$OUTPUT_PLUGINS pulse_audio"],
         [if test "x$enable_pulse" = "xyes"; then
             AC_MSG_ERROR([Cannot find PulseAudio development files (ver >= 0.95), but compilation of PulseAudio output plugin has been explicitly requested; please install PulseAudio dev files and run configure again])
          fi]
    )
else
    AC_MSG_RESULT([*** pulseaudio output plugin disabled per user request ***])
fi

dnl MP3 (enabled by default)
dnl ========================

AC_ARG_ENABLE(mp3,
 [AS_HELP_STRING([--disable-mp3], [disable MP3 support (default=enabled)])],
 [enable_mp3=$enableval], [enable_mp3=yes])

if test $enable_mp3 = yes ; then
    PKG_CHECK_MODULES(MPG123, [libmpg123 >= 1.12])
    INPUT_PLUGINS="$INPUT_PLUGINS mpg123"
fi

dnl *** Global Hotkey general plugin (only built on X11)

AC_ARG_ENABLE(hotkey,
    [AS_HELP_STRING([--disable-hotkey], [disable global hotkey plugin (default=enabled)])],
    [enable_hotkey=$enableval],
    [enable_hotkey=auto]
)

have_hotkey=no

if test $enable_hotkey = yes -a $USE_GTK != yes ; then
    AC_MSG_ERROR([--enable-hotkey cannot be used without --enable-gtk])
fi

if test $enable_hotkey != no -a $USE_GTK = yes ; then
    PKG_CHECK_MODULES(GDKX11, [gdk-x11-3.0],
        [have_hotkey="yes"
         GENERAL_PLUGINS="$GENERAL_PLUGINS hotkey"],
        [if test "x$enable_hotkey" = "xyes"; then
            AC_MSG_ERROR([Cannot find gdk-x11-3.0 development files, but compilation of X11 Global Hotkey plugin has been explicitly requested; please install gdk-x11-3.0 dev files and run configure again])
         fi]
    )
fi

dnl *** Gnome Shortcuts Plugin

AC_ARG_ENABLE(gnomeshortcuts,
    [AS_HELP_STRING([--disable-gnomeshortcuts], [disable gnome shortcuts (default=enabled)])],
    [enable_gnomeshortcuts=$enableval],
    [enable_gnomeshortcuts=auto]
)

have_gnomeshortcuts=no
if test "x$enable_gnomeshortcuts" != "xno"; then
    PKG_CHECK_MODULES(DBUS, [dbus-1 >= 0.60 dbus-glib-1 >= 0.60],
     [have_gnomeshortcuts=yes
      GENERAL_PLUGINS="$GENERAL_PLUGINS gnomeshortcuts"],
     [if test "x$enable_gnomeshortcuts" = "xyes"; then
        AC_MSG_ERROR([Cannot find dbus or dbus-glib development files (ver >= 0.60), but compilation of Gnome Shortcuts Plugin has been explicitly requested; please install dbus and dbus-glib dev files and run configure again])
      fi]
    )
else
    AC_MSG_RESULT([*** Gnome Shortcuts Plugin disabled per user request ***])
fi

dnl Linux Infrared Remote Control (LIRC)
dnl ====================================

AC_ARG_ENABLE(lirc,
 [AS_HELP_STRING([--disable-lirc], [disable LIRC support (default=enabled)])],
 [enable_lirc=$enableval], [enable_lirc=auto])

have_lirc=no
if test "x$enable_lirc" != "xno"; then
    AC_CHECK_HEADERS([lirc/lirc_client.h],
        [have_lirc=yes
         GENERAL_PLUGINS="$GENERAL_PLUGINS lirc"],
        [if test "x$enable_lirc" = "xyes"; then
            AC_MSG_ERROR([Cannot find lirc development files, but compilation of LIRC support has been explicitly requested; please install lirc dev files and run configure again])
         fi])
fi

dnl Song Change
dnl ===========

AC_ARG_ENABLE(songchange,
 [AS_HELP_STRING([--disable-songchange], [disable song change plugin])],
 [enable_songchange=$enableval], [enable_songchange=auto])

have_songchange=no

if test $enable_songchange != no ; then
    AC_CHECK_HEADERS([sys/wait.h],
        [have_songchange=yes
         GENERAL_PLUGINS="$GENERAL_PLUGINS song_change"],
        [if test "x$enable_songchange" = "xyes"; then
            AC_MSG_ERROR([Cannot find sys/wait.h header, but compilation of song change plugin has been explicitly requested])
         fi]
    )
fi

dnl *** Audacious OSD plugin (pangocairo-based)

AC_ARG_ENABLE(aosd,
    [AS_HELP_STRING([--disable-aosd], [disable Audacious OSD plugin (default=enabled)])],
    [enable_aosd=$enableval],
    [enable_aosd=auto]
)

have_aosd=no

if test $enable_aosd = yes -a $USE_GTK != yes ; then
    AC_MSG_ERROR([--enable-aosd cannot be used without --enable-gtk])
fi

if test $enable_aosd != no -a $USE_GTK = yes ; then
    PKG_CHECK_MODULES(XRENDER, [xrender],
        [have_aosd=yes
         GENERAL_PLUGINS="$GENERAL_PLUGINS aosd"],
        [AC_MSG_RESULT([*** X Render extension is required for Audacious OSD plugin ***])]
    )

    if test "x$enable_aosd" = "xyes" -a "x$have_aosd" != "xyes"; then
        AC_MSG_ERROR([Compilation of OSD plugin has been explicitly requested; please install required dev files and run configure again])
    fi
fi

AC_ARG_ENABLE(aosd_xcomp,
    [AS_HELP_STRING([--disable-aosd-xcomp], [disable Audacious OSD X Composite Support (default=enabled)])],
    [enable_aosd_xcomp=$enableval],
    [enable_aosd_xcomp=auto]
)

if test "x$have_aosd" != "xyes"; then
    if test "x$enable_aosd_xcomp" = "xyes"; then
        AC_MSG_ERROR([Cannot enable X Composite support for Audacious OSD plugin which is disabled])
    else
        enable_aosd_xcomp=no
    fi
fi

have_aosd_xcomp=no
if test "x$enable_aosd_xcomp" != "xno"; then
    PKG_CHECK_MODULES(XCOMPOSITE, [xcomposite],
        [have_aosd_xcomp=yes
         AC_DEFINE([HAVE_XCOMPOSITE],[],[X Composite extension available])],
        [if test "x$enable_aosd_xcomp" = "xyes"; then
            AC_MSG_ERROR([Cannot find X Composite development files, but compilation of X Composite support for Audacious OSD plugin has been explicitly requested; please install X Composite dev files and run configure again])
         fi]
    )
fi

dnl notify: libnotify-based OSD
dnl ===========================

AC_ARG_ENABLE(notify,
 [AS_HELP_STRING([--disable-notify], [disable notify plugin (default=enabled)])],
 [enable_notify=$enableval], [enable_notify=auto])

have_notify=no
if test $enable_notify != no ; then
    PKG_CHECK_MODULES(NOTIFY, [libnotify >= 0.7 gdk-pixbuf-2.0 >= 2.26],
        [have_notify=yes
         GENERAL_PLUGINS="$GENERAL_PLUGINS notify"],
        [if test "x$enable_notify" = "xyes"; then
            AC_MSG_ERROR([Required dependencies for notify OSD not met])
         fi]
    )
fi

dnl MPRIS 2 (requires GDBus)
dnl ========================

AC_ARG_ENABLE(mpris2,
 AS_HELP_STRING(--disable-mpris2, [disable MPRIS 2 support (default=auto)]),
 enable_mpris2=$enableval, enable_mpris2=auto)

if test $enable_mpris2 = no ; then
    have_mpris2=no
else
    AC_CHECK_PROG(have_mpris2, gdbus-codegen, yes, no)
    if test $have_mpris2 = yes ; then
        GENERAL_PLUGINS="$GENERAL_PLUGINS mpris2"
    elif test $enable_mpris2 = yes ; then
        AC_MSG_ERROR([MPRIS 2 plugin could not be enabled; check config.log])
    fi
fi

dnl Ogg Vorbis (enabled by default)
dnl ===============================

dnl This test is reused later to enable/disable Vorbis support in filewriter.

AC_ARG_ENABLE(vorbis,
 [AS_HELP_STRING([--disable-vorbis], [disable Ogg Vorbis support (default=enabled)])],
 [enable_vorbis=$enableval], [enable_vorbis=yes])

if test $enable_vorbis = yes ; then
    PKG_CHECK_MODULES(VORBIS, [ogg >= 1.0 vorbis >= 1.0 vorbisenc >= 1.0 vorbisfile >= 1.0])
    INPUT_PLUGINS="$INPUT_PLUGINS vorbis"
fi

dnl FLAC (enabled by default)
dnl =========================

AC_ARG_ENABLE(flacng,
 [AS_HELP_STRING([--disable-flacng], [disable FLAC support (default=enabled)])],
 [enable_flacng=$enableval], [enable_flacng=yes])

if test $enable_flacng = yes ; then
    PKG_CHECK_MODULES(LIBFLAC, [flac >= 1.2.1])
    INPUT_PLUGINS="$INPUT_PLUGINS flacng"
fi

dnl *** WavPack 4.31 support

AC_ARG_ENABLE(wavpack,
    [AS_HELP_STRING([--disable-wavpack], [disable WavPack input plugin (default=enabled)])],
    [enable_wavpack=$enableval],
    [enable_wavpack=auto]
)

have_wavpack=no
if test "x$enable_wavpack" != "xno"; then
    PKG_CHECK_MODULES(WAVPACK, [wavpack >= 4.31],
        [have_wavpack=yes
         INPUT_PLUGINS="$INPUT_PLUGINS wavpack"],
        [if test "x$enable_wavpack" = "xyes"; then
            AC_MSG_ERROR([Cannot find WavPack development files (ver >= 4.31), but compilation of WavPack plugin has been explicitly requested; please install WavPack dev files and run configure again])
         fi]
    )
else
    AC_MSG_RESULT([*** WavPack plugin disabled per user request ***])
fi

dnl AAC (enabled by default)
dnl ========================

AC_ARG_ENABLE(aac,
 [AS_HELP_STRING([--disable-aac], [disable AAC support (default=enabled)])],
 [enable_aac=$enableval], [enable_aac=yes])

if test $enable_aac = yes ; then
    AC_CHECK_HEADER([neaacdec.h], [have_aac=yes], [have_aac=no])
    AC_CHECK_LIB([faad], [NeAACDecInit2], [have_aac=$have_aac], [have_aac=no])

    if test $have_aac != yes ; then
        AC_MSG_ERROR([Please install libfaad, or use --disable-aac to disable AAC support.])
    fi

    FAAD_CFLAGS=
    FAAD_LIBS="-lfaad"
    AC_SUBST(FAAD_CFLAGS)
    AC_SUBST(FAAD_LIBS)

    INPUT_PLUGINS="$INPUT_PLUGINS aac-raw"
fi

dnl *** sndfile

AC_ARG_ENABLE(sndfile,
    [AS_HELP_STRING([--disable-sndfile], [disable sndfile extensions. [default=enabled]])],
    [enable_sndfile=$enableval],
    [enable_sndfile=auto]
)

have_sndfile=no
if test "x$enable_sndfile" != "xno"; then
    PKG_CHECK_MODULES(SNDFILE, [sndfile >= 0.19],
        [have_sndfile=yes
         INPUT_PLUGINS="$INPUT_PLUGINS sndfile"],
        [if test "x$enable_sndfile" = "xyes"; then
            AC_MSG_ERROR([Cannot find libsndfile development files (ver >= 0.19), but compilation of libsndfile extensions has been explicitly requested; please install libsndfile dev files and run configure again])
         fi]
    )
else
    AC_MSG_RESULT([*** libsndfile extensions disabled per user request ***])
fi

dnl *** modplug

AC_ARG_ENABLE(modplug,
    [AS_HELP_STRING([--disable-modplug], [disable ModPlug plugin (default=enabled)])],
    [enable_modplug=$enableval],
    [enable_modplug=auto]
)

have_modplug=no
if test "x$enable_modplug" != "xno"; then
    PKG_CHECK_MODULES(MODPLUG, [libmodplug],
     [INPUT_PLUGINS="$INPUT_PLUGINS modplug"
      have_modplug=yes],
     [if test "x$enable_modplug" = "xyes"; then
         AC_MSG_ERROR([Cannot find libmodplug development files, but compilation of ModPlug plugin has been explicitly requested; please install libmodplug dev files and run configure again])
      fi]
    )
fi

=======
>>>>>>> ebe9cdf4
dnl *** FFaudio

AC_ARG_WITH([ffmpeg],
 AS_HELP_STRING([--with-ffmpeg=ffmpeg,libav,none], [choose between FFmpeg, libav, or neither (default=ffmpeg)]),
 [ffmpeg_variant=$withval], [ffmpeg_variant=ffmpeg])

if test $ffmpeg_variant = ffmpeg ; then
    PKG_CHECK_MODULES([FFMPEG], [libavcodec >= 53.40.0 libavformat >= 53.21.0 libavutil >= 51.27.0],
     [INPUT_PLUGINS="$INPUT_PLUGINS ffaudio"
      AC_DEFINE([HAVE_FFMPEG], [1], [Define if using FFmpeg])],
     [AC_MSG_ERROR([FFmpeg is not installed or too old (required: libavcodec 53.40.0, libavformat 53.21.0, libavutil 51.27.0).  Use --with-ffmpeg=none to disable the ffaudio plugin or --with-ffmpeg=libav to use libav instead.])])
elif test $ffmpeg_variant = libav ; then
    PKG_CHECK_MODULES([FFMPEG], [libavcodec >= 53.25.0 libavformat >= 53.15.0 libavutil >= 51.18.0],
     [INPUT_PLUGINS="$INPUT_PLUGINS ffaudio"
      AC_DEFINE([HAVE_LIBAV], [1], [Define if using libav])],
     [AC_MSG_ERROR([libav is not installed or too old (required: libavcodec 53.25.0, libavformat 53.15.0, libavutil 51.18.0).])])
fi

dnl SDL Output
dnl ==========

AC_ARG_WITH(libsdl,
 AS_HELP_STRING([--with-libsdl=1,2], [select which SDL version to use (default=auto)]),
 [with_libsdl=$withval], [with_libsdl=auto])

test_sdlout () {
    if test "x$with_libsdl" = "x1"; then
        PKG_CHECK_MODULES(SDL, sdl >= 1.2.11, have_sdlout=yes, have_sdlout=no)
    elif test "x$with_libsdl" = "x2"; then
        PKG_CHECK_MODULES(SDL, sdl2 >= 2.0, have_sdlout=yes, have_sdlout=no)
    else
        PKG_CHECK_MODULES(SDL, sdl2 >= 2.0, have_sdlout=yes, [
            PKG_CHECK_MODULES(SDL, sdl >= 1.2.11, have_sdlout=yes, have_sdlout=no)
        ])
    fi
}

ENABLE_PLUGIN_WITH_TEST(sdlout,
    SDL Output,
    auto,
    OUTPUT)

dnl Check for at least one output plugin (not including filewriter)
dnl ===============================================================

if test "x$OUTPUT_PLUGINS" = "x" ; then
    AC_MSG_ERROR([No output plugin was enabled.  Please install the necessary packages for your system and run configure again.])
fi

dnl FileWriter
dnl ==========

AC_ARG_ENABLE(filewriter,
    [AS_HELP_STRING([--disable-filewriter], [disable FileWriter output plugin (default=enabled)])],
    [enable_filewriter=$enableval],
    [enable_filewriter=yes]
)

if test "x$enable_filewriter" != "xno"; then
    OUTPUT_PLUGINS="$OUTPUT_PLUGINS filewriter"
fi

AC_ARG_ENABLE(filewriter_mp3,
    [AS_HELP_STRING([--disable-filewriter_mp3], [disable FileWriter MP3 output part (default=enabled)])],
    [enable_filewriter_mp3=$enableval], [enable_filewriter_mp3=auto]
)

have_lame=no
if test "x$enable_filewriter" = "xyes" -a "x$enable_filewriter_mp3" != "xno"; then
    AC_CHECK_LIB([mp3lame], [lame_get_id3v2_tag],
        [have_lame=yes
         AC_DEFINE(FILEWRITER_MP3, 1, [Define if MP3 output part should be built])
         FILEWRITER_LIBS="$FILEWRITER_LIBS -lmp3lame"],
        [if test "x$enable_filewriter_mp3" = "xyes"; then
            AC_MSG_ERROR([Cannot find lame development files, but compilation of FileWriter MP3 output part has been explicitly requested; please install lame dev files and run configure again])
         fi],
        [-lm]
    )
fi

dnl Vorbis and FLAC support support reuse input plugin checks.

if test "x$enable_filewriter" = "xyes" -a "x$have_vorbis" = "xyes"; then
    AC_DEFINE(FILEWRITER_VORBIS, 1, [Define if Vorbis output part should be built])
    FILEWRITER_CFLAGS="$FILEWRITER_CFLAGS $VORBIS_CFLAGS"
    FILEWRITER_LIBS="$FILEWRITER_LIBS $VORBIS_LIBS"
fi

if test "x$enable_filewriter" = "xyes" -a "x$have_flac" != "xyes"; then
    AC_DEFINE(FILEWRITER_FLAC, 1, [Define if FLAC output part should be built])
    FILEWRITER_CFLAGS="$FILEWRITER_CFLAGS $LIBFLAC_CFLAGS"
    FILEWRITER_LIBS="$FILEWRITER_LIBS $LIBFLAC_LIBS"
fi

AC_SUBST(FILEWRITER_CFLAGS)
AC_SUBST(FILEWRITER_LIBS)

dnl Mac Media Keys
dnl ============

AC_ARG_ENABLE(mac_media_keys,
 [AS_HELP_STRING([--enable-mac-media-keys], [enable Mac Media Keys])],
 [enable_mac_media_keys=$enableval], [enable_mac_media_keys="no"])

if test "x$enable_mac_media_keys" != "xno"; then
    GENERAL_PLUGINS="$GENERAL_PLUGINS mac-media-keys"
fi

dnl *** End of all plugin checks ***

plugindir=`pkg-config audacious --variable=plugin_dir`
AC_SUBST(plugindir)

dnl XXX

INPUT_PLUGIN_DIR=Input
OUTPUT_PLUGIN_DIR=Output
EFFECT_PLUGIN_DIR=Effect
GENERAL_PLUGIN_DIR=General
VISUALIZATION_PLUGIN_DIR=Visualization
CONTAINER_PLUGIN_DIR=Container
TRANSPORT_PLUGIN_DIR=Transport

AC_SUBST(INPUT_PLUGIN_DIR)
AC_SUBST(OUTPUT_PLUGIN_DIR)
AC_SUBST(EFFECT_PLUGIN_DIR)
AC_SUBST(GENERAL_PLUGIN_DIR)
AC_SUBST(VISUALIZATION_PLUGIN_DIR)
AC_SUBST(CONTAINER_PLUGIN_DIR)
AC_SUBST(TRANSPORT_PLUGIN_DIR)

localedir="$datarootdir/locale"
AC_SUBST(localedir)

AC_SUBST(EFFECT_PLUGINS)
AC_SUBST(GENERAL_PLUGINS)
AC_SUBST(INPUT_PLUGINS)
AC_SUBST(OUTPUT_PLUGINS)
AC_SUBST(VISUALIZATION_PLUGINS)
AC_SUBST(CONTAINER_PLUGINS)
AC_SUBST(TRANSPORT_PLUGINS)


dnl Reliably #include "config.h" (for large file support)
dnl =====================================================
CPPFLAGS="$CPPFLAGS -include config.h"


dnl Generate config files
dnl =====================

AC_CONFIG_FILES([
    buildsys.mk
    extra.mk
])

AC_OUTPUT


dnl Print results
dnl =============

echo
echo "Configuration:"
echo
echo "  Install path:                           $plugindir"
echo
echo "  GTK+ support:                           $USE_GTK"
echo "  Qt support:                             $USE_QT"
echo
echo "  Audio Formats"
echo "  -------------"
echo "  Audio CD:                               $have_cdaudio"
echo "  Free Lossless Audio Codec:              $have_flac"
echo "  Ogg Vorbis:                             $have_vorbis"
echo "  MIDI (via FluidSynth):                  $have_amidiplug"
echo "  MPEG-1 Layer I/II/III (via mpg123):     $have_mpg123"
echo "  MPEG-2/4 AAC:                           $have_aac"
echo "  WavPack:                                $have_wavpack"
echo
echo "  External Decoders"
echo "  -----------------"
echo "  FFmpeg/Libav:                           $ffmpeg_variant"
echo "  libsndfile:                             $have_sndfile"
echo
echo "  Chiptunes"
echo "  ---------"
echo "  AdLib synthesizer (adplug):             yes"
echo "  Commodore 64 audio (sid):               $have_sid"
echo "  Game Music Emu (spc, nsf, gbs, etc.):   $have_console"
echo "  ModPlug:                                $have_modplug"
echo "  Nintendo DS audio (xsf):                yes"
echo "  PlayStation audio (psf/psf2):           yes"
echo "  Vortex Tracker (vtx):                   yes"
echo
echo "  Other Inputs"
echo "  ------------"
echo "  Metronome:                              yes"
echo "  Tone Generator:                         yes"
echo
echo "  Effects"
echo "  -------"
echo "  Bauer stereophonic-to-binaural (bs2b):  $have_bs2b"
echo "  Channel Mixer:                          yes"
echo "  Crystalizer:                            yes"
echo "  Dynamic Range Compressor:               yes"
echo "  Echo/Surround:                          yes"
echo "  Extra Stereo:                           yes"
echo "  LADSPA Host (requires GTK+):            $USE_GTK"
echo "  Sample Rate Converter:                  $have_resample"
echo "  Silence Removal:                        yes"
echo "  SoX Resampler:                          $have_soxr"
echo "  Speed and Pitch:                        $have_speedpitch"
echo "  Voice Removal:                          yes"
echo
echo "  Outputs"
echo "  -------"
echo "  Advanced Linux Sound Architecture:      $have_alsa"
echo "  Jack Audio Connection Kit:              $have_jack"
echo "  Open Sound System:                      $have_oss4"
echo "  PulseAudio:                             $have_pulse"
echo "  Simple DirectMedia Layer:               $have_sdlout"
echo "  Sndio:                                  $have_sndio"
echo "  Win32 waveOut:                          $HAVE_MSWINDOWS"
echo "  FileWriter:                             $enable_filewriter"
echo "    -> MP3 encoding:                      $have_lame"
echo "    -> Vorbis encoding:                   $have_vorbis"
echo "    -> FLAC encoding:                     $have_flac"
echo
echo "  Playlists"
echo "  ---------"
echo "  Cue sheets:                             $have_cue"
echo "  M3U playlists:                          yes"
echo "  Microsoft ASX (legacy):                 yes"
echo "  Microsoft ASX 3.0:                      yes"
echo "  PLS playlists:                          yes"
echo "  XML Sharable Playlist Format (XSPF):    yes"
echo
echo "  Transports"
echo "  ----------"
echo "  FTP, SFTP, SMB (via GIO):               yes"
echo "  HTTP/HTTPS (via neon):                  $have_neon"
echo "  MMS (via libmms):                       $have_mms"
echo
echo "  General"
echo "  -------"
echo "  Alarm (requires GTK+):                  $USE_GTK"
echo "  Delete Files:                           $USE_GTK_OR_QT"
echo "  GNOME Shortcuts:                        $have_gnomeshortcuts"
echo "  libnotify OSD:                          $have_notify"
echo "  Linux Infrared Remote Control (LIRC):   $have_lirc"
echo "  MPRIS 2 Server:                         $have_mpris2"
echo "  Scrobbler 2.0 (requires GTK+):          $have_scrobbler2"
echo "  Song Change:                            $have_songchange"
echo

if test "x$USE_GTK" = "xyes" ; then
    echo "  GTK+ Support"
    echo "  ------------"
    echo "  GTK Interface:                          yes"
    echo "  Winamp Classic Interface:               yes"
    echo "  Album Art:                              yes"
    echo "  Blur Scope:                             yes"
    echo "  OpenGL Spectrum Analyzer:               $have_glspectrum"
    echo "  LyricWiki viewer:                       yes"
    echo "  Playlist Manager:                       yes"
    echo "  Search Tool:                            yes"
    echo "  Spectrum Analyzer (2D):                 yes"
    echo "  Status Icon:                            yes"
    echo "  X11 Global Hotkeys:                     $have_hotkey"
    echo "  X11 On-Screen Display (aosd):           $have_aosd"
    echo
fi

if test "x$USE_QT" = "xyes" ; then
    echo "  Qt Support"
    echo "  ----------"
    echo "  Qt Multimedia output:                   $have_qtaudio"
    echo "  Qt Interface:                           yes"
    echo "  Winamp Classic Interface:               yes"
    echo "  Album Art:                              yes"
    echo "  LyricWiki viewer:                       yes"
    echo "  OpenGL Spectrum Analyzer:               $have_qtglspectrum"
    echo "  Playlist Manager:                       yes"
    echo "  Search Tool:                            yes"
    echo "  Song Info:                              yes"
    echo "  Status Icon:                            yes"
    echo
fi

if test "x$HAVE_DARWIN" = "xyes" ; then
    echo "  Mac OS X Support"
    echo "  ----------------"
    echo "  CoreAudio output:                       $have_coreaudio"
    echo "  Media Keys:                             $enable_mac_media_keys"
    echo
fi<|MERGE_RESOLUTION|>--- conflicted
+++ resolved
@@ -444,7 +444,7 @@
     auto,
     GENERAL,
     GDKX11,
-    gdk-x11-2.0)
+    gdk-x11-3.0)
 
 ENABLE_PLUGIN_WITH_DEP(aosd,
     X11 OSD,
@@ -505,321 +505,6 @@
     AC_MSG_RESULT([*** CoreAudio output plugin disabled per user request ***])
 fi
 
-<<<<<<< HEAD
-dnl PulseAudio
-dnl ==========
-
-AC_ARG_ENABLE( pulse,
-    [AS_HELP_STRING([--disable-pulse], [disable PulseAudio output plugin (default=enabled)])],
-    [enable_pulse=$enableval],
-    [enable_pulse=auto]
-)
-
-have_pulse=no
-if test "x$enable_pulse" != "xno"; then
-    PKG_CHECK_MODULES(PULSE, [libpulse >= 0.9.5],
-         [have_pulse=yes
-          OUTPUT_PLUGINS="$OUTPUT_PLUGINS pulse_audio"],
-         [if test "x$enable_pulse" = "xyes"; then
-             AC_MSG_ERROR([Cannot find PulseAudio development files (ver >= 0.95), but compilation of PulseAudio output plugin has been explicitly requested; please install PulseAudio dev files and run configure again])
-          fi]
-    )
-else
-    AC_MSG_RESULT([*** pulseaudio output plugin disabled per user request ***])
-fi
-
-dnl MP3 (enabled by default)
-dnl ========================
-
-AC_ARG_ENABLE(mp3,
- [AS_HELP_STRING([--disable-mp3], [disable MP3 support (default=enabled)])],
- [enable_mp3=$enableval], [enable_mp3=yes])
-
-if test $enable_mp3 = yes ; then
-    PKG_CHECK_MODULES(MPG123, [libmpg123 >= 1.12])
-    INPUT_PLUGINS="$INPUT_PLUGINS mpg123"
-fi
-
-dnl *** Global Hotkey general plugin (only built on X11)
-
-AC_ARG_ENABLE(hotkey,
-    [AS_HELP_STRING([--disable-hotkey], [disable global hotkey plugin (default=enabled)])],
-    [enable_hotkey=$enableval],
-    [enable_hotkey=auto]
-)
-
-have_hotkey=no
-
-if test $enable_hotkey = yes -a $USE_GTK != yes ; then
-    AC_MSG_ERROR([--enable-hotkey cannot be used without --enable-gtk])
-fi
-
-if test $enable_hotkey != no -a $USE_GTK = yes ; then
-    PKG_CHECK_MODULES(GDKX11, [gdk-x11-3.0],
-        [have_hotkey="yes"
-         GENERAL_PLUGINS="$GENERAL_PLUGINS hotkey"],
-        [if test "x$enable_hotkey" = "xyes"; then
-            AC_MSG_ERROR([Cannot find gdk-x11-3.0 development files, but compilation of X11 Global Hotkey plugin has been explicitly requested; please install gdk-x11-3.0 dev files and run configure again])
-         fi]
-    )
-fi
-
-dnl *** Gnome Shortcuts Plugin
-
-AC_ARG_ENABLE(gnomeshortcuts,
-    [AS_HELP_STRING([--disable-gnomeshortcuts], [disable gnome shortcuts (default=enabled)])],
-    [enable_gnomeshortcuts=$enableval],
-    [enable_gnomeshortcuts=auto]
-)
-
-have_gnomeshortcuts=no
-if test "x$enable_gnomeshortcuts" != "xno"; then
-    PKG_CHECK_MODULES(DBUS, [dbus-1 >= 0.60 dbus-glib-1 >= 0.60],
-     [have_gnomeshortcuts=yes
-      GENERAL_PLUGINS="$GENERAL_PLUGINS gnomeshortcuts"],
-     [if test "x$enable_gnomeshortcuts" = "xyes"; then
-        AC_MSG_ERROR([Cannot find dbus or dbus-glib development files (ver >= 0.60), but compilation of Gnome Shortcuts Plugin has been explicitly requested; please install dbus and dbus-glib dev files and run configure again])
-      fi]
-    )
-else
-    AC_MSG_RESULT([*** Gnome Shortcuts Plugin disabled per user request ***])
-fi
-
-dnl Linux Infrared Remote Control (LIRC)
-dnl ====================================
-
-AC_ARG_ENABLE(lirc,
- [AS_HELP_STRING([--disable-lirc], [disable LIRC support (default=enabled)])],
- [enable_lirc=$enableval], [enable_lirc=auto])
-
-have_lirc=no
-if test "x$enable_lirc" != "xno"; then
-    AC_CHECK_HEADERS([lirc/lirc_client.h],
-        [have_lirc=yes
-         GENERAL_PLUGINS="$GENERAL_PLUGINS lirc"],
-        [if test "x$enable_lirc" = "xyes"; then
-            AC_MSG_ERROR([Cannot find lirc development files, but compilation of LIRC support has been explicitly requested; please install lirc dev files and run configure again])
-         fi])
-fi
-
-dnl Song Change
-dnl ===========
-
-AC_ARG_ENABLE(songchange,
- [AS_HELP_STRING([--disable-songchange], [disable song change plugin])],
- [enable_songchange=$enableval], [enable_songchange=auto])
-
-have_songchange=no
-
-if test $enable_songchange != no ; then
-    AC_CHECK_HEADERS([sys/wait.h],
-        [have_songchange=yes
-         GENERAL_PLUGINS="$GENERAL_PLUGINS song_change"],
-        [if test "x$enable_songchange" = "xyes"; then
-            AC_MSG_ERROR([Cannot find sys/wait.h header, but compilation of song change plugin has been explicitly requested])
-         fi]
-    )
-fi
-
-dnl *** Audacious OSD plugin (pangocairo-based)
-
-AC_ARG_ENABLE(aosd,
-    [AS_HELP_STRING([--disable-aosd], [disable Audacious OSD plugin (default=enabled)])],
-    [enable_aosd=$enableval],
-    [enable_aosd=auto]
-)
-
-have_aosd=no
-
-if test $enable_aosd = yes -a $USE_GTK != yes ; then
-    AC_MSG_ERROR([--enable-aosd cannot be used without --enable-gtk])
-fi
-
-if test $enable_aosd != no -a $USE_GTK = yes ; then
-    PKG_CHECK_MODULES(XRENDER, [xrender],
-        [have_aosd=yes
-         GENERAL_PLUGINS="$GENERAL_PLUGINS aosd"],
-        [AC_MSG_RESULT([*** X Render extension is required for Audacious OSD plugin ***])]
-    )
-
-    if test "x$enable_aosd" = "xyes" -a "x$have_aosd" != "xyes"; then
-        AC_MSG_ERROR([Compilation of OSD plugin has been explicitly requested; please install required dev files and run configure again])
-    fi
-fi
-
-AC_ARG_ENABLE(aosd_xcomp,
-    [AS_HELP_STRING([--disable-aosd-xcomp], [disable Audacious OSD X Composite Support (default=enabled)])],
-    [enable_aosd_xcomp=$enableval],
-    [enable_aosd_xcomp=auto]
-)
-
-if test "x$have_aosd" != "xyes"; then
-    if test "x$enable_aosd_xcomp" = "xyes"; then
-        AC_MSG_ERROR([Cannot enable X Composite support for Audacious OSD plugin which is disabled])
-    else
-        enable_aosd_xcomp=no
-    fi
-fi
-
-have_aosd_xcomp=no
-if test "x$enable_aosd_xcomp" != "xno"; then
-    PKG_CHECK_MODULES(XCOMPOSITE, [xcomposite],
-        [have_aosd_xcomp=yes
-         AC_DEFINE([HAVE_XCOMPOSITE],[],[X Composite extension available])],
-        [if test "x$enable_aosd_xcomp" = "xyes"; then
-            AC_MSG_ERROR([Cannot find X Composite development files, but compilation of X Composite support for Audacious OSD plugin has been explicitly requested; please install X Composite dev files and run configure again])
-         fi]
-    )
-fi
-
-dnl notify: libnotify-based OSD
-dnl ===========================
-
-AC_ARG_ENABLE(notify,
- [AS_HELP_STRING([--disable-notify], [disable notify plugin (default=enabled)])],
- [enable_notify=$enableval], [enable_notify=auto])
-
-have_notify=no
-if test $enable_notify != no ; then
-    PKG_CHECK_MODULES(NOTIFY, [libnotify >= 0.7 gdk-pixbuf-2.0 >= 2.26],
-        [have_notify=yes
-         GENERAL_PLUGINS="$GENERAL_PLUGINS notify"],
-        [if test "x$enable_notify" = "xyes"; then
-            AC_MSG_ERROR([Required dependencies for notify OSD not met])
-         fi]
-    )
-fi
-
-dnl MPRIS 2 (requires GDBus)
-dnl ========================
-
-AC_ARG_ENABLE(mpris2,
- AS_HELP_STRING(--disable-mpris2, [disable MPRIS 2 support (default=auto)]),
- enable_mpris2=$enableval, enable_mpris2=auto)
-
-if test $enable_mpris2 = no ; then
-    have_mpris2=no
-else
-    AC_CHECK_PROG(have_mpris2, gdbus-codegen, yes, no)
-    if test $have_mpris2 = yes ; then
-        GENERAL_PLUGINS="$GENERAL_PLUGINS mpris2"
-    elif test $enable_mpris2 = yes ; then
-        AC_MSG_ERROR([MPRIS 2 plugin could not be enabled; check config.log])
-    fi
-fi
-
-dnl Ogg Vorbis (enabled by default)
-dnl ===============================
-
-dnl This test is reused later to enable/disable Vorbis support in filewriter.
-
-AC_ARG_ENABLE(vorbis,
- [AS_HELP_STRING([--disable-vorbis], [disable Ogg Vorbis support (default=enabled)])],
- [enable_vorbis=$enableval], [enable_vorbis=yes])
-
-if test $enable_vorbis = yes ; then
-    PKG_CHECK_MODULES(VORBIS, [ogg >= 1.0 vorbis >= 1.0 vorbisenc >= 1.0 vorbisfile >= 1.0])
-    INPUT_PLUGINS="$INPUT_PLUGINS vorbis"
-fi
-
-dnl FLAC (enabled by default)
-dnl =========================
-
-AC_ARG_ENABLE(flacng,
- [AS_HELP_STRING([--disable-flacng], [disable FLAC support (default=enabled)])],
- [enable_flacng=$enableval], [enable_flacng=yes])
-
-if test $enable_flacng = yes ; then
-    PKG_CHECK_MODULES(LIBFLAC, [flac >= 1.2.1])
-    INPUT_PLUGINS="$INPUT_PLUGINS flacng"
-fi
-
-dnl *** WavPack 4.31 support
-
-AC_ARG_ENABLE(wavpack,
-    [AS_HELP_STRING([--disable-wavpack], [disable WavPack input plugin (default=enabled)])],
-    [enable_wavpack=$enableval],
-    [enable_wavpack=auto]
-)
-
-have_wavpack=no
-if test "x$enable_wavpack" != "xno"; then
-    PKG_CHECK_MODULES(WAVPACK, [wavpack >= 4.31],
-        [have_wavpack=yes
-         INPUT_PLUGINS="$INPUT_PLUGINS wavpack"],
-        [if test "x$enable_wavpack" = "xyes"; then
-            AC_MSG_ERROR([Cannot find WavPack development files (ver >= 4.31), but compilation of WavPack plugin has been explicitly requested; please install WavPack dev files and run configure again])
-         fi]
-    )
-else
-    AC_MSG_RESULT([*** WavPack plugin disabled per user request ***])
-fi
-
-dnl AAC (enabled by default)
-dnl ========================
-
-AC_ARG_ENABLE(aac,
- [AS_HELP_STRING([--disable-aac], [disable AAC support (default=enabled)])],
- [enable_aac=$enableval], [enable_aac=yes])
-
-if test $enable_aac = yes ; then
-    AC_CHECK_HEADER([neaacdec.h], [have_aac=yes], [have_aac=no])
-    AC_CHECK_LIB([faad], [NeAACDecInit2], [have_aac=$have_aac], [have_aac=no])
-
-    if test $have_aac != yes ; then
-        AC_MSG_ERROR([Please install libfaad, or use --disable-aac to disable AAC support.])
-    fi
-
-    FAAD_CFLAGS=
-    FAAD_LIBS="-lfaad"
-    AC_SUBST(FAAD_CFLAGS)
-    AC_SUBST(FAAD_LIBS)
-
-    INPUT_PLUGINS="$INPUT_PLUGINS aac-raw"
-fi
-
-dnl *** sndfile
-
-AC_ARG_ENABLE(sndfile,
-    [AS_HELP_STRING([--disable-sndfile], [disable sndfile extensions. [default=enabled]])],
-    [enable_sndfile=$enableval],
-    [enable_sndfile=auto]
-)
-
-have_sndfile=no
-if test "x$enable_sndfile" != "xno"; then
-    PKG_CHECK_MODULES(SNDFILE, [sndfile >= 0.19],
-        [have_sndfile=yes
-         INPUT_PLUGINS="$INPUT_PLUGINS sndfile"],
-        [if test "x$enable_sndfile" = "xyes"; then
-            AC_MSG_ERROR([Cannot find libsndfile development files (ver >= 0.19), but compilation of libsndfile extensions has been explicitly requested; please install libsndfile dev files and run configure again])
-         fi]
-    )
-else
-    AC_MSG_RESULT([*** libsndfile extensions disabled per user request ***])
-fi
-
-dnl *** modplug
-
-AC_ARG_ENABLE(modplug,
-    [AS_HELP_STRING([--disable-modplug], [disable ModPlug plugin (default=enabled)])],
-    [enable_modplug=$enableval],
-    [enable_modplug=auto]
-)
-
-have_modplug=no
-if test "x$enable_modplug" != "xno"; then
-    PKG_CHECK_MODULES(MODPLUG, [libmodplug],
-     [INPUT_PLUGINS="$INPUT_PLUGINS modplug"
-      have_modplug=yes],
-     [if test "x$enable_modplug" = "xyes"; then
-         AC_MSG_ERROR([Cannot find libmodplug development files, but compilation of ModPlug plugin has been explicitly requested; please install libmodplug dev files and run configure again])
-      fi]
-    )
-fi
-
-=======
->>>>>>> ebe9cdf4
 dnl *** FFaudio
 
 AC_ARG_WITH([ffmpeg],
