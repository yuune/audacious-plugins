dnl ***
dnl *** Process this file with autoconf to produce a configure script.
dnl ***

dnl Initialize
dnl ==========
AC_PREREQ([2.59])
AC_INIT([audacious-plugins], [3.8-devel])
AC_COPYRIGHT([Copyright (C) 2001-2015 Audacious developers and others])

AC_DEFINE_UNQUOTED([PACKAGE], "$PACKAGE_NAME", [Name of package])
AC_DEFINE_UNQUOTED([VERSION], "$PACKAGE_VERSION", [Version number of package])

AC_CONFIG_AUX_DIR([build-aux])
AC_CONFIG_HEADERS([config.h])
AC_CONFIG_MACRO_DIR([m4])

AUD_COMMON_PROGS

BUILDSYS_SHARED_LIB

dnl gettext
dnl =======
AM_GNU_GETTEXT([external])
if test "$MSGFMT" = ":" ; then
    AC_MSG_ERROR([msgfmt was not found; have you installed gettext?])
fi

LIBS="$LIBS $LIBINTL"

dnl Check for Audacious
dnl ===================

PKG_CHECK_MODULES(AUDACIOUS, [audacious >= 3.8],
    [],
    [AC_MSG_ERROR([Cannot find Audacious 3.8; have you installed Audacious yet?])]
)

CPPFLAGS="$CPPFLAGS $AUDACIOUS_CFLAGS"
LIBS="$LIBS $AUDACIOUS_LIBS"

dnl Check for libxml2 (required to load XSPF playlists from previous versions)
dnl ==========================================================================

if test $HAVE_DARWIN = yes ; then
    AC_ARG_WITH([system-libxml2],
     [AS_HELP_STRING([--with-system-libxml2=yes,no], [Use system version of libxml2 (default=yes)])],
     [with_system_libxml2=$withval],
     [with_system_libxml2=yes])

    if test $with_system_libxml2 = yes ; then
        XML_LIBS="-lxml2"
        XML_CFLAGS="-I/usr/include/libxml2"
        AC_SUBST(XML_LIBS)
        AC_SUBST(XML_CFLAGS)
    else
        PKG_CHECK_MODULES([XML], [libxml-2.0])
    fi
else
    PKG_CHECK_MODULES([XML], [libxml-2.0])
fi

dnl Default Set of Plugins
dnl ======================

INPUT_PLUGINS="adplug metronom psf tonegen vtx xsf"
OUTPUT_PLUGINS=""
EFFECT_PLUGINS="compressor crossfade crystalizer mixer silence-removal stereo_plugin voice_removal echo_plugin"
GENERAL_PLUGINS=""
VISUALIZATION_PLUGINS=""
CONTAINER_PLUGINS="asx asx3 audpl m3u pls xspf"
TRANSPORT_PLUGINS="gio"

if test "x$USE_GTK" = "xyes" ; then
    EFFECT_PLUGINS="$EFFECT_PLUGINS ladspa"
<<<<<<< HEAD
    GENERAL_PLUGINS="$GENERAL_PLUGINS alarm albumart delete-files lyricwiki playlist-manager search-tool"
=======
    GENERAL_PLUGINS="$GENERAL_PLUGINS alarm albumart lyricwiki playlist-manager search-tool statusicon"
>>>>>>> 8e5122c9
    GENERAL_PLUGINS="$GENERAL_PLUGINS gtkui skins"
    VISUALIZATION_PLUGINS="$VISUALIZATION_PLUGINS blur_scope cairo-spectrum"
fi

if test "x$USE_QT" = "xyes" ; then
    GENERAL_PLUGINS="$GENERAL_PLUGINS albumart-qt lyricwiki-qt playlist-manager-qt search-tool-qt song-info-qt statusicon-qt"
    GENERAL_PLUGINS="$GENERAL_PLUGINS qtui skins-qt"
fi

USE_GTK_OR_QT=no
if test "x$USE_GTK" = "xyes" -o "x$USE_QT" = "xyes" ; then
    USE_GTK_OR_QT=yes
    GENERAL_PLUGINS="$GENERAL_PLUGINS delete-files skins-data"
fi

if test $HAVE_MSWINDOWS = yes ; then
    OUTPUT_PLUGINS="$OUTPUT_PLUGINS waveout"
fi

dnl Console
dnl =======

AC_ARG_ENABLE(console,
 [AS_HELP_STRING([--disable-console], [disable game music decoder (console)])],
 [enable_console=$enableval], [enable_console=auto])

have_console=no
if test "x$enable_console" != "xno"; then
    AC_CHECK_HEADERS([zlib.h],
        [have_console=yes
         INPUT_PLUGINS="$INPUT_PLUGINS console"],
        [if test "x$enable_console" = "xyes"; then
            AC_MSG_ERROR([Cannot find zlib development files, but compilation of game music decoder (console) has been explicitly requested; please install zlib dev files and run configure again])
         fi]
    )
fi

dnl QtAudio
dnl =======

AC_ARG_ENABLE(qtaudio,
    [AS_HELP_STRING([--disable-qtaudio], [disable QtMultimedia output plugin (default=enabled)])],
    [enable_qtaudio=$enableval],
    [enable_qtaudio=auto])

have_qtaudio=no
if test "x$enable_qtaudio" = "xyes" -o \( "x$USE_QT" = "xyes" -a "x$enable_qtaudio" = "xauto" \); then
    PKG_CHECK_MODULES(QTMULTIMEDIA, [Qt5Multimedia], [have_qtaudio=yes], [have_qtaudio=no])
    if test "x$have_qtaudio" = "xyes"; then
        QTMULTIMEDIA_CFLAGS="$QTMULTIMEDIA_CFLAGS -fPIC"
        OUTPUT_PLUGINS="$OUTPUT_PLUGINS qtaudio"
    elif test "x$enable_qtaudio" = "xyes"; then
        AC_MSG_ERROR([QtAudio output plugin requested but QtMultimedia not found!])
    fi
fi

dnl CoreAudio
dnl =========

AC_ARG_ENABLE(coreaudio,
    [AS_HELP_STRING([--disable-coreaudio], [disable CoreAudio output plugin (default=enabled)])],
    [enable_coreaudio=$enableval],
    [enable_coreaudio=auto]
)

have_coreaudio=no
if test "x$enable_coreaudio" != "xno"; then
    if test "x$HAVE_DARWIN" != "xno"; then
        have_coreaudio=yes
        OUTPUT_PLUGINS="$OUTPUT_PLUGINS coreaudio"
    fi
else
    AC_MSG_RESULT([*** CoreAudio output plugin disabled per user request ***])
fi

dnl PulseAudio
dnl ==========

AC_ARG_ENABLE( pulse,
    [AS_HELP_STRING([--disable-pulse], [disable PulseAudio output plugin (default=enabled)])],
    [enable_pulse=$enableval],
    [enable_pulse=auto]
)

have_pulse=no
if test "x$enable_pulse" != "xno"; then
    PKG_CHECK_MODULES(PULSE, [libpulse >= 0.9.5],
         [have_pulse=yes
          OUTPUT_PLUGINS="$OUTPUT_PLUGINS pulse_audio"],
         [if test "x$enable_pulse" = "xyes"; then
             AC_MSG_ERROR([Cannot find PulseAudio development files (ver >= 0.95), but compilation of PulseAudio output plugin has been explicitly requested; please install PulseAudio dev files and run configure again])
          fi]
    )
else
    AC_MSG_RESULT([*** pulseaudio output plugin disabled per user request ***])
fi

dnl MP3 (enabled by default)
dnl ========================

AC_ARG_ENABLE(mp3,
 [AS_HELP_STRING([--disable-mp3], [disable MP3 support (default=enabled)])],
 [enable_mp3=$enableval], [enable_mp3=yes])

if test $enable_mp3 = yes ; then
    PKG_CHECK_MODULES(MPG123, [libmpg123 >= 1.12])
    INPUT_PLUGINS="$INPUT_PLUGINS mpg123"
fi

dnl *** Global Hotkey general plugin (only built on X11)

AC_ARG_ENABLE(hotkey,
    [AS_HELP_STRING([--disable-hotkey], [disable global hotkey plugin (default=enabled)])],
    [enable_hotkey=$enableval],
    [enable_hotkey=auto]
)

have_hotkey=no

if test $enable_hotkey = yes -a $USE_GTK != yes ; then
    AC_MSG_ERROR([--enable-hotkey cannot be used without --enable-gtk])
fi

if test $enable_hotkey != no -a $USE_GTK = yes ; then
    PKG_CHECK_MODULES(GDKX11, [gdk-x11-3.0],
        [have_hotkey="yes"
         GENERAL_PLUGINS="$GENERAL_PLUGINS hotkey"],
        [if test "x$enable_hotkey" = "xyes"; then
            AC_MSG_ERROR([Cannot find gdk-x11-3.0 development files, but compilation of X11 Global Hotkey plugin has been explicitly requested; please install gdk-x11-3.0 dev files and run configure again])
         fi]
    )
fi

dnl *** Gnome Shortcuts Plugin

AC_ARG_ENABLE(gnomeshortcuts,
    [AS_HELP_STRING([--disable-gnomeshortcuts], [disable gnome shortcuts (default=enabled)])],
    [enable_gnomeshortcuts=$enableval],
    [enable_gnomeshortcuts=auto]
)

have_gnomeshortcuts=no
if test "x$enable_gnomeshortcuts" != "xno"; then
    PKG_CHECK_MODULES(DBUS, [dbus-1 >= 0.60 dbus-glib-1 >= 0.60],
     [have_gnomeshortcuts=yes
      GENERAL_PLUGINS="$GENERAL_PLUGINS gnomeshortcuts"],
     [if test "x$enable_gnomeshortcuts" = "xyes"; then
        AC_MSG_ERROR([Cannot find dbus or dbus-glib development files (ver >= 0.60), but compilation of Gnome Shortcuts Plugin has been explicitly requested; please install dbus and dbus-glib dev files and run configure again])
      fi]
    )
else
    AC_MSG_RESULT([*** Gnome Shortcuts Plugin disabled per user request ***])
fi

dnl Linux Infrared Remote Control (LIRC)
dnl ====================================

AC_ARG_ENABLE(lirc,
 [AS_HELP_STRING([--disable-lirc], [disable LIRC support (default=enabled)])],
 [enable_lirc=$enableval], [enable_lirc=auto])

have_lirc=no
if test "x$enable_lirc" != "xno"; then
    AC_CHECK_HEADERS([lirc/lirc_client.h],
        [have_lirc=yes
         GENERAL_PLUGINS="$GENERAL_PLUGINS lirc"],
        [if test "x$enable_lirc" = "xyes"; then
            AC_MSG_ERROR([Cannot find lirc development files, but compilation of LIRC support has been explicitly requested; please install lirc dev files and run configure again])
         fi])
fi

dnl Song Change
dnl ===========

AC_ARG_ENABLE(songchange,
 [AS_HELP_STRING([--disable-songchange], [disable song change plugin])],
 [enable_songchange=$enableval], [enable_songchange=auto])

have_songchange=no

if test $enable_songchange != no ; then
    AC_CHECK_HEADERS([sys/wait.h],
        [have_songchange=yes
         GENERAL_PLUGINS="$GENERAL_PLUGINS song_change"],
        [if test "x$enable_songchange" = "xyes"; then
            AC_MSG_ERROR([Cannot find sys/wait.h header, but compilation of song change plugin has been explicitly requested])
         fi]
    )
fi

dnl Status Icon
dnl ===========

AC_ARG_ENABLE(statusicon,
 [AS_HELP_STRING([--enable-statusicon], [enable X11 Status Icon plugin (default=disabled)])],
 [have_statusicon=$enableval], [have_statusicon="no"])

if test $have_statusicon = yes -a $USE_GTK != yes ; then
    AC_MSG_ERROR([--enable-statusicon cannot be used without --enable-gtk])
fi

if test $have_statusicon != no ; then
    GENERAL_PLUGINS="$GENERAL_PLUGINS statusicon"
fi

dnl *** Audacious OSD plugin (pangocairo-based)

AC_ARG_ENABLE(aosd,
    [AS_HELP_STRING([--disable-aosd], [disable Audacious OSD plugin (default=enabled)])],
    [enable_aosd=$enableval],
    [enable_aosd=auto]
)

have_aosd=no

if test $enable_aosd = yes -a $USE_GTK != yes ; then
    AC_MSG_ERROR([--enable-aosd cannot be used without --enable-gtk])
fi

if test $enable_aosd != no -a $USE_GTK = yes ; then
    PKG_CHECK_MODULES(XRENDER, [xrender],
        [have_aosd=yes
         GENERAL_PLUGINS="$GENERAL_PLUGINS aosd"],
        [AC_MSG_RESULT([*** X Render extension is required for Audacious OSD plugin ***])]
    )

    if test "x$enable_aosd" = "xyes" -a "x$have_aosd" != "xyes"; then
        AC_MSG_ERROR([Compilation of OSD plugin has been explicitly requested; please install required dev files and run configure again])
    fi
fi

AC_ARG_ENABLE(aosd_xcomp,
    [AS_HELP_STRING([--disable-aosd-xcomp], [disable Audacious OSD X Composite Support (default=enabled)])],
    [enable_aosd_xcomp=$enableval],
    [enable_aosd_xcomp=auto]
)

if test "x$have_aosd" != "xyes"; then
    if test "x$enable_aosd_xcomp" = "xyes"; then
        AC_MSG_ERROR([Cannot enable X Composite support for Audacious OSD plugin which is disabled])
    else
        enable_aosd_xcomp=no
    fi
fi

have_aosd_xcomp=no
if test "x$enable_aosd_xcomp" != "xno"; then
    PKG_CHECK_MODULES(XCOMPOSITE, [xcomposite],
        [have_aosd_xcomp=yes
         AC_DEFINE([HAVE_XCOMPOSITE],[],[X Composite extension available])],
        [if test "x$enable_aosd_xcomp" = "xyes"; then
            AC_MSG_ERROR([Cannot find X Composite development files, but compilation of X Composite support for Audacious OSD plugin has been explicitly requested; please install X Composite dev files and run configure again])
         fi]
    )
fi

dnl notify: libnotify-based OSD
dnl ===========================

AC_ARG_ENABLE(notify,
 [AS_HELP_STRING([--disable-notify], [disable notify plugin (default=enabled)])],
 [enable_notify=$enableval], [enable_notify=auto])

have_notify=no
if test $enable_notify != no ; then
    PKG_CHECK_MODULES(NOTIFY, [libnotify >= 0.7 gdk-pixbuf-2.0 >= 2.26],
        [have_notify=yes
         GENERAL_PLUGINS="$GENERAL_PLUGINS notify"],
        [if test "x$enable_notify" = "xyes"; then
            AC_MSG_ERROR([Required dependencies for notify OSD not met])
         fi]
    )
fi

dnl MPRIS 2 (requires GDBus)
dnl ========================

AC_ARG_ENABLE(mpris2,
 AS_HELP_STRING(--disable-mpris2, [disable MPRIS 2 support (default=auto)]),
 enable_mpris2=$enableval, enable_mpris2=auto)

if test $enable_mpris2 = no ; then
    have_mpris2=no
else
    AC_CHECK_PROG(have_mpris2, gdbus-codegen, yes, no)
    if test $have_mpris2 = yes ; then
        GENERAL_PLUGINS="$GENERAL_PLUGINS mpris2"
    elif test $enable_mpris2 = yes ; then
        AC_MSG_ERROR([MPRIS 2 plugin could not be enabled; check config.log])
    fi
fi

dnl Ogg Vorbis (enabled by default)
dnl ===============================

dnl This test is reused later to enable/disable Vorbis support in filewriter.

AC_ARG_ENABLE(vorbis,
 [AS_HELP_STRING([--disable-vorbis], [disable Ogg Vorbis support (default=enabled)])],
 [enable_vorbis=$enableval], [enable_vorbis=yes])

if test $enable_vorbis = yes ; then
    PKG_CHECK_MODULES(VORBIS, [ogg >= 1.0 vorbis >= 1.0 vorbisenc >= 1.0 vorbisfile >= 1.0])
    INPUT_PLUGINS="$INPUT_PLUGINS vorbis"
fi

dnl FLAC (enabled by default)
dnl =========================

AC_ARG_ENABLE(flacng,
 [AS_HELP_STRING([--disable-flacng], [disable FLAC support (default=enabled)])],
 [enable_flacng=$enableval], [enable_flacng=yes])

if test $enable_flacng = yes ; then
    PKG_CHECK_MODULES(LIBFLAC, [flac >= 1.2.1])
    INPUT_PLUGINS="$INPUT_PLUGINS flacng"
fi

dnl *** WavPack 4.31 support

AC_ARG_ENABLE(wavpack,
    [AS_HELP_STRING([--disable-wavpack], [disable WavPack input plugin (default=enabled)])],
    [enable_wavpack=$enableval],
    [enable_wavpack=auto]
)

have_wavpack=no
if test "x$enable_wavpack" != "xno"; then
    PKG_CHECK_MODULES(WAVPACK, [wavpack >= 4.31],
        [have_wavpack=yes
         INPUT_PLUGINS="$INPUT_PLUGINS wavpack"],
        [if test "x$enable_wavpack" = "xyes"; then
            AC_MSG_ERROR([Cannot find WavPack development files (ver >= 4.31), but compilation of WavPack plugin has been explicitly requested; please install WavPack dev files and run configure again])
         fi]
    )
else
    AC_MSG_RESULT([*** WavPack plugin disabled per user request ***])
fi

dnl AAC (enabled by default)
dnl ========================

AC_ARG_ENABLE(aac,
 [AS_HELP_STRING([--disable-aac], [disable AAC support (default=enabled)])],
 [enable_aac=$enableval], [enable_aac=yes])

if test $enable_aac = yes ; then
    AC_CHECK_HEADER([neaacdec.h], [have_aac=yes], [have_aac=no])
    AC_CHECK_LIB([faad], [NeAACDecInit2], [have_aac=$have_aac], [have_aac=no])

    if test $have_aac != yes ; then
        AC_MSG_ERROR([Please install libfaad, or use --disable-aac to disable AAC support.])
    fi

    FAAD_CFLAGS=
    FAAD_LIBS="-lfaad"
    AC_SUBST(FAAD_CFLAGS)
    AC_SUBST(FAAD_LIBS)

    INPUT_PLUGINS="$INPUT_PLUGINS aac-raw"
fi

dnl *** sndfile

AC_ARG_ENABLE(sndfile,
    [AS_HELP_STRING([--disable-sndfile], [disable sndfile extensions. [default=enabled]])],
    [enable_sndfile=$enableval],
    [enable_sndfile=auto]
)

have_sndfile=no
if test "x$enable_sndfile" != "xno"; then
    PKG_CHECK_MODULES(SNDFILE, [sndfile >= 0.19],
        [have_sndfile=yes
         INPUT_PLUGINS="$INPUT_PLUGINS sndfile"],
        [if test "x$enable_sndfile" = "xyes"; then
            AC_MSG_ERROR([Cannot find libsndfile development files (ver >= 0.19), but compilation of libsndfile extensions has been explicitly requested; please install libsndfile dev files and run configure again])
         fi]
    )
else
    AC_MSG_RESULT([*** libsndfile extensions disabled per user request ***])
fi

dnl *** modplug

AC_ARG_ENABLE(modplug,
    [AS_HELP_STRING([--disable-modplug], [disable ModPlug plugin (default=enabled)])],
    [enable_modplug=$enableval],
    [enable_modplug=auto]
)

have_modplug=no
if test "x$enable_modplug" != "xno"; then
    PKG_CHECK_MODULES(MODPLUG, [libmodplug],
     [INPUT_PLUGINS="$INPUT_PLUGINS modplug"
      have_modplug=yes],
     [if test "x$enable_modplug" = "xyes"; then
         AC_MSG_ERROR([Cannot find libmodplug development files, but compilation of ModPlug plugin has been explicitly requested; please install libmodplug dev files and run configure again])
      fi]
    )
fi

dnl *** FFaudio

AC_ARG_WITH([ffmpeg],
 AS_HELP_STRING([--with-ffmpeg=ffmpeg,libav,none], [choose between FFmpeg, libav, or neither (default=ffmpeg)]),
 [ffmpeg_variant=$withval],
 [ffmpeg_variant=ffmpeg])

if test $ffmpeg_variant = ffmpeg ; then
    PKG_CHECK_MODULES([FFMPEG], [libavcodec >= 53.40.0 libavformat >= 53.21.0 libavutil >= 51.27.0],
     [INPUT_PLUGINS="$INPUT_PLUGINS ffaudio"
      AC_DEFINE([HAVE_FFMPEG], [1], [Define if using FFmpeg])],
     [AC_MSG_ERROR([FFmpeg is not installed or too old (required: libavcodec 53.40.0, libavformat 53.21.0, libavutil 51.27.0).  Use --with-ffmpeg=none to disable the ffaudio plugin or --with-ffmpeg=libav to use libav instead.])])
elif test $ffmpeg_variant = libav ; then
    PKG_CHECK_MODULES([FFMPEG], [libavcodec >= 53.25.0 libavformat >= 53.15.0 libavutil >= 51.18.0],
     [INPUT_PLUGINS="$INPUT_PLUGINS ffaudio"
      AC_DEFINE([HAVE_LIBAV], [1], [Define if using libav])],
     [AC_MSG_ERROR([libav is not installed or too old (required: libavcodec 53.25.0, libavformat 53.15.0, libavutil 51.18.0).])])
fi

dnl *** jack output plugin

AC_ARG_ENABLE(jack,
 [AS_HELP_STRING([--disable-jack], [disable JACK output plugin (default=enabled)])],
 [enable_jack=$enableval], [enable_jack=auto])

have_jack=no
if test "x$enable_jack" != "xno"; then
    PKG_CHECK_MODULES(JACK, [jack >= 1.9.7],
        [have_jack=yes],
        [PKG_CHECK_MODULES(JACK, [jack >= 0.120.1 jack < 1.0],
            [have_jack=yes],
            [have_jack=no])]
    )

    if test "x$have_jack" = "xyes"; then
        OUTPUT_PLUGINS="$OUTPUT_PLUGINS jack-ng"
    elif test "x$enable_jack" = "xyes"; then
        AC_MSG_ERROR([Cannot find JACK (ver >= 0.120.1 but < 1.0 or >= 1.9.7) development files, but compilation of JACK output plugin has been explicitly requested; please install JACK dev files and run configure again])
    fi
fi

dnl *** sid
AC_ARG_ENABLE(sid,
[AS_HELP_STRING([--disable-sid], [disable SID input plugin (default=enabled)])],
                [enable_sid=$enableval], [enable_sid=auto])

have_sidplay=no
if test "x$enable_sid" != "xno"; then
    PKG_CHECK_MODULES([SIDPLAYFP], [libsidplayfp >= 1.0],
        [have_sidplay=yes
         INPUT_PLUGINS="$INPUT_PLUGINS sid"],
        [if test "x$enable_sid" = "xyes"; then
            AC_MSG_ERROR([Cannot find sidplayfp, but compilation of SID input plugin has been explicitly requested; please install sidplayfp and run configure again])
         fi]
    )
else
    AC_MSG_RESULT([*** SID plugin disabled per user request ***])
fi

dnl OSS output
dnl ==========

AC_ARG_ENABLE(oss4,
 [AS_HELP_STRING([--disable-oss4], [disable OSS4 output plugin])],
 [enable_oss4=$enableval], [enable_oss4=auto])

OSS_CFLAGS=
have_oss4=no
if test "x$enable_oss4" != "xno" ; then
    if test -f "/etc/oss.conf"; then
        . "/etc/oss.conf"
        OSS_CFLAGS="-I$OSSLIBDIR/include"
    fi

    OLD_CPPFLAGS="$CPPFLAGS"
    CPPFLAGS="$CPPFLAGS $OSS_CFLAGS"
    AC_CHECK_HEADERS([sys/soundcard.h soundcard.h], [have_oss4=yes])
    CPPFLAGS="$OLD_CPPFLAGS"

    if test "x$have_oss4" = "xyes" ; then
        OUTPUT_PLUGINS="$OUTPUT_PLUGINS oss4"
        AC_SUBST(OSS_CFLAGS)
    elif test "x$enable_oss4" = "xyes" ; then
        AC_MSG_ERROR([OSS4 output was enabled but soundcard.h was not found])
    fi
fi

dnl *** ALSA output plugin

AC_ARG_ENABLE(alsa,
    [AS_HELP_STRING([--disable-alsa], [disable ALSA output plugin])],
    [enable_alsa=$enableval],
    [enable_alsa=auto]
)

have_alsa=no
if test "x$enable_alsa" != "xno"; then
    PKG_CHECK_MODULES([ALSA], [alsa >= 1.0.16],
        [have_alsa=yes
         OUTPUT_PLUGINS="$OUTPUT_PLUGINS alsa"],
        [if test "x$enable_alsa" = "xyes"; then
            AC_MSG_ERROR([Cannot find ALSA development files (ver >= 1.0.16), but compilation of ALSA output plugin has been explicitly requested; please install ALSA dev files and run configure again])
         fi])
else
    AC_MSG_RESULT([*** ALSA output plugin disabled per user request ***])
fi

dnl SDL Output
dnl ==========

AC_ARG_ENABLE(sdlout,
 [AS_HELP_STRING([--disable-sdlout], [disable SDL output plugin])],
 [enable_sdlout=$enableval], [enable_sdlout=auto])

if test "x$enable_sdlout" != "xno"; then
    AC_ARG_WITH(libsdl,
                [AS_HELP_STRING([--with-libsdl=VER], [select which SDL version to use. Set VER to 1 for libsdl1, to 2 for libsdl2. @<:@default=check@:>@])],
                [case "x$withval" in
                     x1) ;;
                     x2) ;;
                     x*) withval=check;;
                 esac
                 with_libsdl=$withval], [with_libsdl=check])
fi

libsdl1_min="1.2.11";
libsdl2_min="2.0";

have_sdlout=no
if test "x$enable_sdlout" != "xno"; then
    if test "x$with_libsdl" = "xcheck"; then
        PKG_CHECK_MODULES([SDL], [sdl2 >= $libsdl2_min],
           [have_sdlout=yes
            OUTPUT_PLUGINS="$OUTPUT_PLUGINS sdlout"],
           [PKG_CHECK_MODULES([SDL], [sdl >= $libsdl1_min],
               [have_sdlout=yes
                OUTPUT_PLUGINS="$OUTPUT_PLUGINS sdlout"],
               [if test "x$enable_sdlout" = "xyes"; then
                   AC_MSG_ERROR([Cannot find SDL development files (ver >= $libsdl1_min), but compilation of SDL output plugin has been explicitly requested; please install SDL dev files and run configure again])
                fi])])
    elif test "x$with_libsdl" = "x1"; then
        PKG_CHECK_MODULES([SDL], [sdl >= $libsdl1_min],
            [have_sdlout=yes
             OUTPUT_PLUGINS="$OUTPUT_PLUGINS sdlout"],
            [if test "x$enable_sdlout" = "xyes"; then
                 AC_MSG_ERROR([Cannot find SDL1 development files (ver >= $libsdl1_min), but compilation of SDL output plugin has been explicitly requested; please install SDL1 dev files and run configure again])
             fi])
    elif test "x$with_libsdl" = "x2"; then
        PKG_CHECK_MODULES([SDL], [sdl2 >= $libsdl2_min],
            [have_sdlout=yes
             OUTPUT_PLUGINS="$OUTPUT_PLUGINS sdlout"],
            [if test "x$enable_sdlout" = "xyes"; then
                 AC_MSG_ERROR([Cannot find SDL2 development files (ver >= $libsdl2_min), but compilation of SDL output plugin has been explicitly requested; please install SDL2 dev files and run configure again])
             fi])
    fi
fi

dnl *** sndio output

AC_ARG_ENABLE(sndio,
    [AS_HELP_STRING([--disable-sndio], [disable sndio output plugin (default=enabled)])],
    [enable_sndio=$enableval],
    [enable_sndio=auto]
)

have_sndio=no
if test "x$enable_sndio" != "xno"; then
    AC_CHECK_HEADER([sndio.h],
        [AC_CHECK_LIB([sndio], [sio_open],
            [have_sndio=yes
             OUTPUT_PLUGINS="$OUTPUT_PLUGINS sndio-ng"
             SNDIO_LIBS="-lsndio"
             AC_SUBST(SNDIO_LIBS)]
         )]
    )

    if test "x$enable_sndio" = "xyes" -a "x$have_sndio" != "xyes"; then
        AC_MSG_ERROR([Cannot find sndio development files, but compilation of sndio output plugin has been explicitly requested; please install sndio dev files and run configure again])
    fi
fi

dnl Check for at least one output plugin (not including filewriter)
dnl ===============================================================

if test "x$OUTPUT_PLUGINS" = "x" ; then
    AC_MSG_ERROR([No output plugin was enabled.  Please install the necessary packages for your system and run configure again.])
fi

dnl amidi-plug
dnl ==========

AC_ARG_ENABLE(amidiplug,
 [AS_HELP_STRING([--disable-amidiplug], [disable amidi-plug input plugin])],
 [enable_amidiplug=$enableval], [enable_amidiplug=auto])

have_amidiplug=no
if test "x$enable_amidiplug" != "xno"; then
    PKG_CHECK_MODULES(FLUIDSYNTH, [fluidsynth >= 1.0.6],
        [have_amidiplug=yes
         INPUT_PLUGINS="$INPUT_PLUGINS amidi-plug"],
        [if test "x$enable_amidiplug" = "xyes"; then
            AC_MSG_ERROR([Cannot find FluidSynth development files (ver >= 1.0.6), but compilation of amidi-plug input plugin has been explicitly requested; please install FluidSynth dev files and run configure again])
         fi])
fi

dnl Audio CD
dnl ========

AC_ARG_ENABLE(cdaudio,
    [AS_HELP_STRING([--disable-cdaudio], [disable cdaudio-ng input plugin (default=enabled)])],
    [enable_cdaudio_ng=$enableval],
    [enable_cdaudio_ng=auto]
)

have_cdaudio_ng=no
if test "x$enable_cdaudio_ng" != "xno"; then
    PKG_CHECK_MODULES(CDIO, [libcdio >= 0.70 libcdio_cdda >= 0.70],
        [PKG_CHECK_MODULES(CDDB, [libcddb >= 1.2.1],
            [have_cdaudio_ng=yes
             INPUT_PLUGINS="$INPUT_PLUGINS cdaudio-ng"
             GENERAL_PLUGINS="$GENERAL_PLUGINS cd-menu-items"
             AC_SUBST(CDIO_LIBS)
             AC_SUBST(CDIO_CFLAGS)
             AC_SUBST(CDDB_LIBS)
             AC_SUBST(CDDB_CFLAGS)],
            [AC_MSG_WARN([*** Cannot find libcddb 1.2.1 or newer, cdaudio-ng will not be built ***])]
         )],
        [AC_MSG_WARN([*** Cannot find libcdio 0.70 or newer, cdaudio-ng will not be built ***])]
    )

    if test "x$enable_cdaudio_ng" = "xyes" -a "x$have_cdaudio_ng" != "xyes"; then
        AC_MSG_ERROR([Compilation of cdaudio-ng input plugin has been explicitly requested; please install required dev files and run configure again])
    fi
fi

dnl *** scrobbler2 ***

AC_ARG_ENABLE(scrobbler2,
 [AS_HELP_STRING([--disable-scrobbler2], [disable Scrobbler 2 plugin (default=enabled)])],
 [enable_scrobbler2=$enableval], [enable_scrobbler2=auto])

have_scrobbler2=no

if test $enable_scrobbler2 = yes -a $USE_GTK != yes ; then
    AC_MSG_ERROR([--enable-scrobbler2 cannot be used without --enable-gtk])
fi

if test $enable_scrobbler2 != no -a $USE_GTK = yes ; then
    PKG_CHECK_MODULES(CURL, [libcurl >= 7.9.7],
        [have_scrobbler2=yes
         AC_SUBST(CURL_CFLAGS)
         AC_SUBST(CURL_LIBS)]
         GENERAL_PLUGINS="$GENERAL_PLUGINS scrobbler2",
        [if test "x$enable_scrobbler2" = "xyes"; then
            AC_MSG_ERROR([Cannot find libcurl development files (ver >= 7.9.7), but compilation of Scrobbler 2 plugin has been explicitly requested; please install libcurl dev files and run configure again])
         fi]
    )
fi

dnl neon HTTP support (enabled by default)
dnl ======================================

AC_ARG_ENABLE(neon,
 [AS_HELP_STRING([--disable-neon], [disable neon HTTP support (default=enabled)])],
 [enable_neon=$enableval], [enable_neon=yes])

if test $enable_neon = yes ; then
    PKG_CHECK_MODULES(NEON, [neon >= 0.27])
    TRANSPORT_PLUGINS="$TRANSPORT_PLUGINS neon"
fi

dnl MMS
dnl ===

AC_ARG_ENABLE(mms,
[AS_HELP_STRING([--disable-mms], [disable mms support. (default=enabled)])],
[enable_mms=$enableval],
[enable_mms=auto])

have_mms=no
if test "x$enable_mms" != "xno"; then
    PKG_CHECK_MODULES(MMS, [libmms >= 0.3],
        [have_mms=yes
         TRANSPORT_PLUGINS="$TRANSPORT_PLUGINS mms"],
        [if test "x$enable_mms" = "xyes"; then
            AC_MSG_ERROR([Cannot find libmms development files (ver >= 0.3), but compilation of mms support has been explicitly requested; please install libmms dev files and run configure again])
         fi]
    )
else
    AC_MSG_RESULT([*** mms plugin disabled by request ***])
fi

dnl CUE
dnl ---

AC_ARG_ENABLE(cue,
[AS_HELP_STRING([--disable-cue], [disable cue support. (default=enabled)])],
[enable_cue=$enableval],
[enable_cue=auto])

have_cue=no
if test "x$enable_cue" != "xno"; then
    PKG_CHECK_MODULES(CUE, [libcue >= 2.0],
        [have_cue=yes
         AC_DEFINE([HAVE_LIBCUE2],[1],[Define if libcue version is >= 2.0])
         CONTAINER_PLUGINS="$CONTAINER_PLUGINS cue"],
        [PKG_CHECK_MODULES(CUE, [libcue],
            [have_cue=yes
             CONTAINER_PLUGINS="$CONTAINER_PLUGINS cue"],
            [if test "x$enable_cue" = "xyes"; then
                AC_MSG_ERROR([Cannot find libcue development files, but compilation of cue support has been explicitly requested; please install libcue dev files and run configure again])
             fi]
         )]
    )
else
    AC_MSG_RESULT([*** cue plugin disabled by request ***])
fi

dnl FileWriter
dnl ==========

AC_ARG_ENABLE(filewriter,
    [AS_HELP_STRING([--disable-filewriter], [disable FileWriter output plugin (default=enabled)])],
    [enable_filewriter=$enableval],
    [enable_filewriter=yes]
)

if test "x$enable_filewriter" != "xno"; then
    OUTPUT_PLUGINS="$OUTPUT_PLUGINS filewriter"
fi

AC_ARG_ENABLE(filewriter_mp3,
    [AS_HELP_STRING([--disable-filewriter_mp3], [disable FileWriter MP3 output part (default=enabled)])],
    [enable_filewriter_mp3=$enableval], [enable_filewriter_mp3=auto]
)

have_lame=no
if test "x$enable_filewriter" = "xyes" -a "x$enable_filewriter_mp3" != "xno"; then
    AC_CHECK_LIB([mp3lame], [lame_get_id3v2_tag],
        [have_lame=yes
         AC_DEFINE(FILEWRITER_MP3, 1, [Define if MP3 output part should be built])
         FILEWRITER_LIBS="$FILEWRITER_LIBS -lmp3lame"],
        [if test "x$enable_filewriter_mp3" = "xyes"; then
            AC_MSG_ERROR([Cannot find lame development files, but compilation of FileWriter MP3 output part has been explicitly requested; please install lame dev files and run configure again])
         fi],
        [-lm]
    )
fi

dnl Vorbis support reuses test done for Vorbis input plugin.

have_vorbisenc=no
if test "x$enable_filewriter" = "xyes" -a "x$enable_vorbis" = "xyes"; then
    have_vorbisenc=yes
    AC_DEFINE(FILEWRITER_VORBIS, 1, [Define if Vorbis output part should be built])
    FILEWRITER_CFLAGS="$FILEWRITER_CFLAGS $VORBIS_CFLAGS"
    FILEWRITER_LIBS="$FILEWRITER_LIBS $VORBIS_LIBS"
fi

AC_ARG_ENABLE(filewriter_flac,
    [AS_HELP_STRING([--disable-filewriter_flac], [disable FileWriter FLAC output part (default=enabled)])],
    [enable_filewriter_flac=$enableval], [enable_filewriter_flac=auto]
)

have_writer_flac=no
if test "x$enable_filewriter" = "xyes" -a "x$enable_filewriter_flac" != "xno"; then
    PKG_CHECK_MODULES(FLAC, [flac >= 1.1.3],
        [have_writer_flac=yes
         AC_DEFINE(FILEWRITER_FLAC, 1, [Define if FLAC output part should be built])
         FILEWRITER_CFLAGS="$FILEWRITER_CFLAGS $FLAC_CFLAGS"
         FILEWRITER_LIBS="$FILEWRITER_LIBS $FLAC_LIBS"],
        [if test "x$enable_filewriter_flac" = "xyes"; then
            AC_MSG_ERROR([Cannot find libflac development files (ver >= 1.1.3), but compilation of FileWriter FLAC output part has been explicitly requested; please install libflac dev files and run configure again])
         fi]
   )
fi

AC_SUBST(FILEWRITER_CFLAGS)
AC_SUBST(FILEWRITER_LIBS)

dnl *** BS2B effect plugin

AC_ARG_ENABLE(bs2b,
    [AS_HELP_STRING([--disable-bs2b], [disable BS2B effect plugin (default=enabled)])],
    [enable_bs2b=$enableval],
    [enable_bs2b=auto]
)

have_bs2b=no
if test "x$enable_bs2b" != "xno"; then
    PKG_CHECK_MODULES([BS2B], [libbs2b >= 3.0.0],
        [have_bs2b=yes
         EFFECT_PLUGINS="$EFFECT_PLUGINS bs2b"],
        [if test "x$enable_bs2b" = "xyes"; then
            AC_MSG_ERROR([Cannot find libbs2b development files (ver >= 3.0.0), but compilation of BS2B effect plugin has been explicitly requested; please install libbs2b dev files and run configure again])
         fi]
    )
else
    AC_MSG_RESULT([*** BS2B effect plugin disabled per user request ***])
fi

dnl *** Resample effect plugin

AC_ARG_ENABLE(resample,
 [AS_HELP_STRING([--disable-resample], [disable resample effect plugin (default=enabled)])],
 [enable_resample=$enableval], [enable_resample=auto]
)

have_resample=no
if test "x$enable_resample" != "xno"; then
    PKG_CHECK_MODULES([SAMPLERATE], [samplerate],
        [have_resample=yes
         EFFECT_PLUGINS="$EFFECT_PLUGINS resample"],
        [if test "x$enable_resample" = "xyes"; then
            AC_MSG_ERROR([Cannot find libsamplerate development files, but compilation of resample effect plugin has been explicitly requested; please install libsamplerate dev files and run configure again])
         fi]
    )
fi

dnl Speed and Pitch effect plugin
dnl =============================

AC_ARG_ENABLE(speedpitch,
 [AS_HELP_STRING([--disable-speedpitch],[disable Speed and Pitch effect plugin])],
 [enable_speedpitch="$enableval"], [enable_speedpitch=auto])

have_speedpitch=no
if test "x$enable_speedpitch" != "xno"; then
    PKG_CHECK_MODULES([SAMPLERATE], [samplerate],
        [have_speedpitch=yes
         EFFECT_PLUGINS="$EFFECT_PLUGINS speed-pitch"],
        [if test "x$enable_speedpitch" = "xyes"; then
            AC_MSG_ERROR([Cannot find libsamplerate development files, but compilation of Speed and Pitch effect plugin has been explicitly requested; please install libsamplerate dev files and run configure again])
         fi]
    )
fi

dnl *** SoX Resampler effect plugin

AC_ARG_ENABLE(soxr,
 [AS_HELP_STRING([--disable-soxr], [disable SoX Resampler effect plugin (default=enabled)])],
 [enable_soxr=$enableval], [enable_soxr=auto]
)

have_soxr=no
if test "x$enable_soxr" != "xno"; then
    PKG_CHECK_MODULES([SOXR], [soxr],
        [have_soxr=yes
         EFFECT_PLUGINS="$EFFECT_PLUGINS sox-resampler"],
        [if test "x$enable_soxr" = "xyes"; then
            AC_MSG_ERROR([Cannot find soxr development files, but compilation of SoX Resampler effect plugin has been explicitly requested; please install soxr dev files and run configure again])
         fi]
    )
fi

dnl OpenGL Spectrum Analyzer
dnl ========================

AC_ARG_ENABLE(glspectrum,
 [AS_HELP_STRING([--enable-glspectrum], [enable OpenGL Spectrum Analyzer (default=auto)])],
 [enable_glspectrum=$enableval], [enable_glspectrum=auto])

have_glspectrum=no

if test $enable_glspectrum = yes -a $USE_GTK != yes ; then
    AC_MSG_ERROR([--enable-glspectrum cannot be used without --enable-gtk])
fi

if test $enable_glspectrum != no -a $USE_GTK = yes ; then
    if test $HAVE_MSWINDOWS = yes ; then
        have_glspectrum=yes
        GL_LIBS="-lopengl32"
    else
        AC_CHECK_LIB(GL, glXCreateContext, [have_glspectrum=yes], [have_glspectrum=no])
        if test $have_glspectrum = yes ; then
            GL_LIBS="-lGL -lX11"
        fi
    fi

    if test $enable_glspectrum = yes && test $have_glspectrum = no ; then
        AC_MSG_ERROR([Unable to enable OpenGL Spectrum Analyzer; check config.log])
    fi

    if test $have_glspectrum = yes ; then
        VISUALIZATION_PLUGINS="$VISUALIZATION_PLUGINS gl-spectrum"
    fi
fi

AC_SUBST(GL_LIBS)

dnl Qt OpenGL Spectrum Analyzer
dnl ===========================

AC_ARG_ENABLE(qtglspectrum,
    [AS_HELP_STRING([--disable-qtglspectrum], [disable Qt OpenGL Spectrum Analyzer (default=enabled)])],
    [enable_qtglspectrum=$enableval],
    [enable_qtglspectrum=auto])

have_qtglspectrum=no

if test "x$USE_QT" = "xno" -a "x$enable_qtglspectrum" = "xyes"; then
    AC_MSG_ERROR([--enable-qtglspectrum cannot be used without --enable-qt])
fi

if test "x$USE_QT" = "xyes" -a "x$enable_qtglspectrum" != "xno"; then
    if test $have_glspectrum = yes ; then
        have_qtglspectrum=yes
    elif test $HAVE_MSWINDOWS = yes ; then
        have_qtglspectrum=yes
        GL_LIBS="-lopengl32"
    else
        AC_CHECK_LIB(GL, glBegin, [have_qtglspectrum=yes], [have_qtglspectrum=no])
        if test $have_qtglspectrum = yes ; then
            GL_LIBS="-lGL"
        fi
    fi

    if test "x$have_qtglspectrum" = "xyes"; then
        PKG_CHECK_MODULES(QTOPENGL, [Qt5OpenGL], [have_qtglspectrum=yes], [have_qtglspectrum=no])
    fi

    if test "x$have_qtglspectrum" = "xyes"; then
        QTOPENGL_CFLAGS="$QTOPENGL_CFLAGS -fPIC"
        VISUALIZATION_PLUGINS="$VISUALIZATION_PLUGINS gl-spectrum-qt"
    elif test "x$enable_qtglspectrum" = "xyes"; then
        AC_MSG_ERROR([Qt OpenGL Spectrum Analyzer could not be enabled; check config.log])
    fi
fi

dnl Mac Media Keys
dnl ============

AC_ARG_ENABLE(mac_media_keys,
 [AS_HELP_STRING([--enable-mac-media-keys], [enable Mac Media Keys])],
 [enable_mac_media_keys=$enableval], [enable_mac_media_keys="no"])

if test "x$enable_mac_media_keys" != "xno"; then
    GENERAL_PLUGINS="$GENERAL_PLUGINS mac-media-keys"
fi

dnl *** End of all plugin checks ***

plugindir=`pkg-config audacious --variable=plugin_dir`
AC_SUBST(plugindir)

dnl XXX

INPUT_PLUGIN_DIR=Input
OUTPUT_PLUGIN_DIR=Output
EFFECT_PLUGIN_DIR=Effect
GENERAL_PLUGIN_DIR=General
VISUALIZATION_PLUGIN_DIR=Visualization
CONTAINER_PLUGIN_DIR=Container
TRANSPORT_PLUGIN_DIR=Transport

AC_SUBST(INPUT_PLUGIN_DIR)
AC_SUBST(OUTPUT_PLUGIN_DIR)
AC_SUBST(EFFECT_PLUGIN_DIR)
AC_SUBST(GENERAL_PLUGIN_DIR)
AC_SUBST(VISUALIZATION_PLUGIN_DIR)
AC_SUBST(CONTAINER_PLUGIN_DIR)
AC_SUBST(TRANSPORT_PLUGIN_DIR)

localedir="$datarootdir/locale"
AC_SUBST(localedir)

AC_SUBST(EFFECT_PLUGINS)
AC_SUBST(GENERAL_PLUGINS)
AC_SUBST(INPUT_PLUGINS)
AC_SUBST(OUTPUT_PLUGINS)
AC_SUBST(VISUALIZATION_PLUGINS)
AC_SUBST(CONTAINER_PLUGINS)
AC_SUBST(TRANSPORT_PLUGINS)


dnl Reliably #include "config.h" (for large file support)
dnl =====================================================
CPPFLAGS="$CPPFLAGS -include config.h"


dnl Generate config files
dnl =====================

AC_CONFIG_FILES([
    buildsys.mk
    extra.mk
])

AC_OUTPUT


dnl Print results
dnl =============

echo
echo "Configuration:"
echo
echo "  Install path:                           $plugindir"
echo
echo "  GTK+ support:                           $USE_GTK"
echo "  Qt support:                             $USE_QT"
echo
echo "  Audio Formats"
echo "  -------------"
echo "  Audio CD:                               $have_cdaudio_ng"
echo "  Free Lossless Audio Codec:              $enable_flacng"
echo "  Ogg Vorbis:                             $enable_vorbis"
echo "  MIDI (via FluidSynth):                  $have_amidiplug"
echo "  MPEG-1 Layer I/II/III (via mpg123):     $enable_mp3"
echo "  MPEG-2/4 AAC:                           $enable_aac"
echo "  WavPack:                                $have_wavpack"
echo
echo "  External Decoders"
echo "  -----------------"
echo "  FFmpeg/Libav:                           $ffmpeg_variant"
echo "  libsndfile:                             $have_sndfile"
echo
echo "  Chiptunes"
echo "  ---------"
echo "  AdLib synthesizer (adplug):             yes"
echo "  Commodore 64 audio (sid):               $have_sidplay"
echo "  Game Music Emu (spc, nsf, gbs, etc.):   $have_console"
echo "  ModPlug:                                $have_modplug"
echo "  Nintendo DS audio (xsf):                yes"
echo "  PlayStation audio (psf/psf2):           yes"
echo "  Vortex Tracker (vtx):                   yes"
echo
<<<<<<< HEAD
echo "  General"
echo "  -------"
echo "  Alarm:                                  $USE_GTK"
echo "  Album Art:                              $USE_GTK"
echo "  Album Art (Qt):                         $USE_QT"
echo "  Delete from Filesystem:                 $USE_GTK"
echo "  Linux Infrared Remote Control (LIRC)    $have_lirc"
echo "  MPRIS 2 Server:                         $have_mpris2"
echo "  Playlist Manager:                       $USE_GTK"
echo "  Playlist Manager (Qt):                  $USE_QT"
echo "  Search Tool:                            $USE_GTK"
echo "  Search Tool (Qt):                       $USE_QT"
echo "  Song Change:                            $have_songchange"
echo "  Song Info (Qt):                         $USE_QT"
echo "  Status Icon:                            $have_statusicon"
echo "  Status Icon (Qt):                       $USE_QT"
echo "  Audacious OSD:                          $have_aosd"
echo "    -> X Composite support:               $have_aosd_xcomp"
echo "  libnotify OSD:                          $have_notify"
echo "  Global Hotkey Plugin:                   $have_hotkey"
echo "  Gnome Shortcuts Plugin:                 $have_gnomeshortcuts"
echo "  Scrobbler 2.0:                          $have_scrobbler2"
echo "  LyricWiki viewer:                       $USE_GTK"
echo "  LyricWiki viewer (Qt):                  $USE_QT"
echo "  Mac Media Keys:                         $enable_mac_media_keys"
=======
echo "  Other Inputs"
echo "  ------------"
echo "  Metronome:                              yes"
echo "  Tone Generator:                         yes"
>>>>>>> 8e5122c9
echo
echo "  Effects"
echo "  -------"
echo "  Bauer stereophonic-to-binaural (bs2b):  $have_bs2b"
echo "  Channel Mixer:                          yes"
echo "  Crystalizer:                            yes"
echo "  Dynamic Range Compressor:               yes"
echo "  Echo/Surround:                          yes"
echo "  Extra Stereo:                           yes"
echo "  LADSPA Host (requires GTK+):            $USE_GTK"
echo "  Sample Rate Converter:                  $have_resample"
echo "  Silence Removal:                        yes"
echo "  SoX Resampler:                          $have_soxr"
echo "  Speed and Pitch:                        $have_speedpitch"
echo "  Voice Removal:                          yes"
echo
echo "  Outputs"
echo "  -------"
echo "  Advanced Linux Sound Architecture:      $have_alsa"
echo "  Jack Audio Connection Kit:              $have_jack"
echo "  Open Sound System:                      $have_oss4"
echo "  PulseAudio:                             $have_pulse"
echo "  Simple DirectMedia Layer:               $have_sdlout"
echo "  Sndio:                                  $have_sndio"
echo "  Win32 waveOut:                          $HAVE_MSWINDOWS"
echo "  FileWriter:                             $enable_filewriter"
echo "    -> MP3 encoding:                      $have_lame"
echo "    -> Vorbis encoding:                   $have_vorbisenc"
echo "    -> FLAC encoding:                     $have_writer_flac"
echo
echo "  Playlists"
echo "  ---------"
echo "  Cue sheets:                             $have_cue"
echo "  M3U playlists:                          yes"
echo "  Microsoft ASX (legacy):                 yes"
echo "  Microsoft ASX 3.0:                      yes"
echo "  PLS playlists:                          yes"
echo "  XML Sharable Playlist Format (XSPF):    yes"
echo
echo "  Transports"
echo "  ----------"
echo "  FTP, SFTP, SMB (via GIO):               yes"
echo "  HTTP/HTTPS (via neon):                  $enable_neon"
echo "  MMS (via libmms):                       $have_mms"
echo
echo "  General"
echo "  -------"
echo "  Alarm (requires GTK+):                  $USE_GTK"
echo "  Delete Files:                           $USE_GTK_OR_QT"
echo "  GNOME Shortcuts:                        $have_gnomeshortcuts"
echo "  libnotify OSD:                          $have_notify"
echo "  Linux Infrared Remote Control (LIRC):   $have_lirc"
echo "  MPRIS 2 Server:                         $have_mpris2"
echo "  Scrobbler 2.0 (requires GTK+):          $have_scrobbler2"
echo "  Song Change:                            $have_songchange"
echo

if test "x$USE_GTK" = "xyes" ; then
    echo "  GTK+ Support"
    echo "  ------------"
    echo "  GTK Interface:                          yes"
    echo "  Winamp Classic Interface:               yes"
    echo "  Album Art:                              yes"
    echo "  Blur Scope:                             yes"
    echo "  OpenGL Spectrum Analyzer:               $have_glspectrum"
    echo "  LyricWiki viewer:                       yes"
    echo "  Playlist Manager:                       yes"
    echo "  Search Tool:                            yes"
    echo "  Spectrum Analyzer (2D):                 yes"
    echo "  Status Icon:                            yes"
    echo "  X11 Global Hotkeys:                     $have_hotkey"
    echo "  X11 On-Screen Display (aosd):           $have_aosd"
    echo "    -> X Composite support:               $have_aosd_xcomp"
    echo
fi

if test "x$USE_QT" = "xyes" ; then
    echo "  Qt Support"
    echo "  ----------"
    echo "  Qt Multimedia output:                   $have_qtaudio"
    echo "  Qt Interface:                           yes"
    echo "  Winamp Classic Interface:               yes"
    echo "  Album Art:                              yes"
    echo "  LyricWiki viewer:                       yes"
    echo "  OpenGL Spectrum Analyzer:               $have_qtglspectrum"
    echo "  Playlist Manager:                       yes"
    echo "  Search Tool:                            yes"
    echo "  Song Info:                              yes"
    echo "  Status Icon:                            yes"
    echo
fi

if test "x$HAVE_DARWIN" = "xyes" ; then
    echo "  Mac OS X Support"
    echo "  ----------------"
    echo "  CoreAudio output:                       $have_coreaudio"
    echo "  Media Keys:                             $enable_mac_media_keys"
    echo
fi<|MERGE_RESOLUTION|>--- conflicted
+++ resolved
@@ -73,11 +73,7 @@
 
 if test "x$USE_GTK" = "xyes" ; then
     EFFECT_PLUGINS="$EFFECT_PLUGINS ladspa"
-<<<<<<< HEAD
-    GENERAL_PLUGINS="$GENERAL_PLUGINS alarm albumart delete-files lyricwiki playlist-manager search-tool"
-=======
     GENERAL_PLUGINS="$GENERAL_PLUGINS alarm albumart lyricwiki playlist-manager search-tool statusicon"
->>>>>>> 8e5122c9
     GENERAL_PLUGINS="$GENERAL_PLUGINS gtkui skins"
     VISUALIZATION_PLUGINS="$VISUALIZATION_PLUGINS blur_scope cairo-spectrum"
 fi
@@ -266,21 +262,6 @@
             AC_MSG_ERROR([Cannot find sys/wait.h header, but compilation of song change plugin has been explicitly requested])
          fi]
     )
-fi
-
-dnl Status Icon
-dnl ===========
-
-AC_ARG_ENABLE(statusicon,
- [AS_HELP_STRING([--enable-statusicon], [enable X11 Status Icon plugin (default=disabled)])],
- [have_statusicon=$enableval], [have_statusicon="no"])
-
-if test $have_statusicon = yes -a $USE_GTK != yes ; then
-    AC_MSG_ERROR([--enable-statusicon cannot be used without --enable-gtk])
-fi
-
-if test $have_statusicon != no ; then
-    GENERAL_PLUGINS="$GENERAL_PLUGINS statusicon"
 fi
 
 dnl *** Audacious OSD plugin (pangocairo-based)
@@ -1107,38 +1088,10 @@
 echo "  PlayStation audio (psf/psf2):           yes"
 echo "  Vortex Tracker (vtx):                   yes"
 echo
-<<<<<<< HEAD
-echo "  General"
-echo "  -------"
-echo "  Alarm:                                  $USE_GTK"
-echo "  Album Art:                              $USE_GTK"
-echo "  Album Art (Qt):                         $USE_QT"
-echo "  Delete from Filesystem:                 $USE_GTK"
-echo "  Linux Infrared Remote Control (LIRC)    $have_lirc"
-echo "  MPRIS 2 Server:                         $have_mpris2"
-echo "  Playlist Manager:                       $USE_GTK"
-echo "  Playlist Manager (Qt):                  $USE_QT"
-echo "  Search Tool:                            $USE_GTK"
-echo "  Search Tool (Qt):                       $USE_QT"
-echo "  Song Change:                            $have_songchange"
-echo "  Song Info (Qt):                         $USE_QT"
-echo "  Status Icon:                            $have_statusicon"
-echo "  Status Icon (Qt):                       $USE_QT"
-echo "  Audacious OSD:                          $have_aosd"
-echo "    -> X Composite support:               $have_aosd_xcomp"
-echo "  libnotify OSD:                          $have_notify"
-echo "  Global Hotkey Plugin:                   $have_hotkey"
-echo "  Gnome Shortcuts Plugin:                 $have_gnomeshortcuts"
-echo "  Scrobbler 2.0:                          $have_scrobbler2"
-echo "  LyricWiki viewer:                       $USE_GTK"
-echo "  LyricWiki viewer (Qt):                  $USE_QT"
-echo "  Mac Media Keys:                         $enable_mac_media_keys"
-=======
 echo "  Other Inputs"
 echo "  ------------"
 echo "  Metronome:                              yes"
 echo "  Tone Generator:                         yes"
->>>>>>> 8e5122c9
 echo
 echo "  Effects"
 echo "  -------"
