/*
 * ALSA Output Plugin for Audacious
 * Copyright 2009-2014 John Lindgren
 *
 * Redistribution and use in source and binary forms, with or without
 * modification, are permitted provided that the following conditions are met:
 *
 * 1. Redistributions of source code must retain the above copyright notice,
 *    this list of conditions, and the following disclaimer.
 *
 * 2. Redistributions in binary form must reproduce the above copyright notice,
 *    this list of conditions, and the following disclaimer in the documentation
 *    provided with the distribution.
 *
 * This software is provided "as is" and without any warranty, express or
 * implied. In no event shall the authors be liable for any damages arising from
 * the use of this software.
 */

#include <alsa/asoundlib.h>

#include <libaudcore/hook.h>
#include <libaudcore/i18n.h>
#include <libaudcore/runtime.h>

#include "alsa.h"

struct NameDescPair {
    String name, desc;
};

static Index<NameDescPair> pcm_list;
static Index<NameDescPair> mixer_list;
static Index<String> element_list;

static Index<ComboItem> pcm_combo_items;
static Index<ComboItem> mixer_combo_items;
static Index<ComboItem> element_combo_items;

static void get_defined_devices (const char * type,
 void (* found) (const char * name, const char * description))
{
    void * * hints = nullptr;
    CHECK (snd_device_name_hint, -1, type, & hints);

    for (int i = 0; hints[i]; i ++)
    {
        char * type = snd_device_name_get_hint (hints[i], "IOID");

        if (! type || ! strcmp (type, "Output"))
        {
            char * name = snd_device_name_get_hint (hints[i], "NAME");
            char * description = snd_device_name_get_hint (hints[i], "DESC");

            found (name, description);

            free (name);
            free (description);
        }

        free (type);
    }

FAILED:
    if (hints)
        snd_device_name_free_hint (hints);
}

static char * get_card_description (int card)
{
    char * description = nullptr;
    CHECK (snd_card_get_name, card, & description);

FAILED:
    return description;
}

static void get_cards (void (* found) (int card, const char * description))
{
    for (int card = -1;;)
    {
        CHECK (snd_card_next, & card);
        if (card < 0)
            break;

        char * description = get_card_description (card);
        if (description)
        {
            found (card, description);
            free (description);
        }
    }

FAILED:
    return;
}

static String get_device_description (snd_ctl_t * control, int device)
{
    snd_pcm_info_t * info;
    snd_pcm_info_alloca (& info);
    snd_pcm_info_set_device (info, device);
    snd_pcm_info_set_stream (info, SND_PCM_STREAM_PLAYBACK);

    switch (snd_ctl_pcm_info (control, info))
    {
    case 0:
        return String (snd_pcm_info_get_name (info));

    case -ENOENT: /* capture device? */
        return String ();
    }

    CHECK (snd_ctl_pcm_info, control, info);

FAILED:
    return String ();
}

static void get_devices (int card, void (* found) (const char * name, const char * description))
{
    snd_ctl_t * control = nullptr;
    CHECK (snd_ctl_open, & control, str_printf ("hw:%d", card), 0);

    for (int device = -1;;)
    {
        CHECK (snd_ctl_pcm_next_device, control, & device);
        if (device < 0)
            break;

        StringBuf name = str_printf ("hw:%d,%d", card, device);
        String description = get_device_description (control, device);

        if (description)
            found (name, description);
    }

FAILED:
    if (control)
        snd_ctl_close (control);
}

static void pcm_found (const char * name, const char * description)
{
    NameDescPair & pair = pcm_list.append ();
    pair.name = String (name);
    pair.desc = String (str_concat ({name, " – ", description}));

    ComboItem & item = pcm_combo_items.append ();
    item.label = pair.desc;
    item.str = pair.name;
}

static void pcm_card_found (int card, const char * description)
{
    get_devices (card, pcm_found);
}

static void pcm_list_fill ()
{
    pcm_found ("default", _("Default PCM device"));
    get_defined_devices ("pcm", pcm_found);
    get_cards (pcm_card_found);
}

static void mixer_found (const char * name, const char * description)
{
    NameDescPair & pair = mixer_list.append ();
    pair.name = String (name);
    pair.desc = String (str_concat ({name, " – ", description}));

    ComboItem & item = mixer_combo_items.append ();
    item.label = pair.desc;
    item.str = pair.name;
}

static void mixer_card_found (int card, const char * description)
{
    mixer_found (str_printf ("hw:%d", card), description);
}

static void mixer_list_fill ()
{
    mixer_found ("default", _("Default mixer device"));
    get_defined_devices ("ctl", mixer_found);
    get_cards (mixer_card_found);
}

static void get_elements (void (* found) (const char * name))
{
    snd_mixer_t * mixer_handle = nullptr;
    CHECK (snd_mixer_open, & mixer_handle, 0);
    CHECK (snd_mixer_attach, mixer_handle, aud_get_str ("alsa", "mixer"));
    CHECK (snd_mixer_selem_register, mixer_handle, nullptr, nullptr);
    CHECK (snd_mixer_load, mixer_handle);

    for (snd_mixer_elem_t * element = snd_mixer_first_elem (mixer_handle);
     element; element = snd_mixer_elem_next (element))
    {
        if (snd_mixer_selem_has_playback_volume (element))
            found (snd_mixer_selem_get_name (element));
    }

FAILED:
    if (mixer_handle)
        snd_mixer_close (mixer_handle);
}

static void element_found (const char * name)
{
    element_list.append (String (name));
    String & str = element_list.end ()[-1];

    ComboItem & item = element_combo_items.append ();
    item.label = str;
    item.str = str;
}

static void element_list_fill ()
{
    get_elements (element_found);
}

static void guess_element ()
{
    for (const char * guess : {"Master", "PCM", "Wave"})
    {
        for (const String & element : element_list)
        {
            if (! strcmp (element, guess))
            {
                aud_set_str ("alsa", "mixer-element", guess);
                return;
            }
        }
    }

    ERROR_NOISY ("No suitable mixer element found.\n");
}

static const char * const alsa_defaults[] = {
 "pcm", "default",
 "mixer", "default",
 nullptr};

void alsa_init_config ()
{
    aud_config_set_defaults ("alsa", alsa_defaults);

    String element = aud_get_str ("alsa", "mixer-element");

    if (! element[0])
    {
        element_list_fill ();
        guess_element ();

        element_list.clear ();
        element_combo_items.clear ();
    }
<<<<<<< HEAD

    if (mixer_element_list)
    {
        g_object_unref (mixer_element_list);
        mixer_element_list = nullptr;
    }

    aud_set_str ("alsa", "pcm", alsa_config_pcm);
    aud_set_str ("alsa", "mixer", alsa_config_mixer);
    aud_set_str ("alsa", "mixer-element", alsa_config_mixer_element);
    aud_set_bool ("alsa", "drain-workaround", alsa_config_drain_workaround);

    alsa_config_pcm = String ();
    alsa_config_mixer = String ();
    alsa_config_mixer_element = String ();
}

static GtkWidget * combo_new (const char * title, GtkListStore * list,
 GtkWidget * * combo, int has_description)
{
    GtkWidget * hbox, * label;
    GtkCellRenderer * cell;

    hbox = gtk_box_new (GTK_ORIENTATION_HORIZONTAL, 6);

    label = gtk_label_new (title);
    gtk_box_pack_start ((GtkBox *) hbox, label, 0, 0, 0);

    * combo = gtk_combo_box_new_with_model ((GtkTreeModel *) list);
    gtk_box_pack_start ((GtkBox *) hbox, * combo, 1, 1, 0);

    cell = gtk_cell_renderer_text_new ();
    gtk_cell_layout_pack_start ((GtkCellLayout *) * combo, cell, 0);
    gtk_cell_layout_set_attributes ((GtkCellLayout *) * combo, cell, "text", 0,
     nullptr);

    if (has_description)
    {
        cell = gtk_cell_renderer_text_new ();
        gtk_cell_layout_pack_start ((GtkCellLayout *) * combo, cell, 0);
        gtk_cell_layout_set_attributes ((GtkCellLayout *) * combo, cell, "text",
         1, nullptr);
    }

    return hbox;
}

static void combo_select_by_text (GtkWidget * combo, GtkListStore * list,
 const char * text)
{
    GtkTreeIter * iter;

    if (text == nullptr)
    {
        gtk_combo_box_set_active ((GtkComboBox *) combo, -1);
        return;
    }

    iter = list_lookup_member (list, text);

    if (iter == nullptr)
        return;

    gtk_combo_box_set_active_iter ((GtkComboBox *) combo, iter);
}

static const char * combo_selected_text (GtkWidget * combo, GtkListStore * list)
{
    GtkTreeIter iter;
    const char * text;

    if (! gtk_combo_box_get_active_iter ((GtkComboBox *) combo, & iter))
        return nullptr;

    gtk_tree_model_get ((GtkTreeModel *) list, & iter, 0, & text, -1);
    return text;
}

static GtkWidget * create_vbox (void)
{
    GtkWidget * vbox = gtk_box_new (GTK_ORIENTATION_VERTICAL, 6);

    gtk_box_pack_start ((GtkBox *) vbox, combo_new (_("PCM device:"), pcm_list,
     & pcm_combo, 1), 0, 0, 0);
    gtk_box_pack_start ((GtkBox *) vbox, combo_new (_("Mixer device:"),
     mixer_list, & mixer_combo, 1), 0, 0, 0);
    gtk_box_pack_start ((GtkBox *) vbox, combo_new (_("Mixer element:"),
     mixer_element_list, & mixer_element_combo, 0), 0, 0, 0);

    drain_workaround_check = gtk_check_button_new_with_label (_("Work around "
     "drain hangup"));
    gtk_toggle_button_set_active ((GtkToggleButton *) drain_workaround_check,
     alsa_config_drain_workaround);
    gtk_box_pack_start ((GtkBox *) vbox, drain_workaround_check, 0, 0, 0);

    return vbox;
=======
>>>>>>> e1eb9a6b
}

static void pcm_changed ()
{
    aud_output_reset (OutputReset::ReopenStream);
}

static void mixer_changed ()
{
    element_list.clear ();
    element_combo_items.clear ();

    element_list_fill ();
    guess_element ();

    hook_call ("alsa mixer changed", nullptr);

    alsa_close_mixer ();
    alsa_open_mixer ();
}

static void element_changed ()
{
    alsa_close_mixer ();
    alsa_open_mixer ();
}

static ArrayRef<const ComboItem> pcm_combo_fill ()
    { return {pcm_combo_items.begin (), pcm_combo_items.len ()}; }
static ArrayRef<const ComboItem> mixer_combo_fill ()
    { return {mixer_combo_items.begin (), mixer_combo_items.len ()}; }
static ArrayRef<const ComboItem> element_combo_fill ()
    { return {element_combo_items.begin (), element_combo_items.len ()}; }

static const PreferencesWidget alsa_widgets[] = {
    WidgetCombo (N_("PCM device:"),
        WidgetString ("alsa", "pcm", pcm_changed),
        {nullptr, pcm_combo_fill}),
    WidgetCombo (N_("Mixer device:"),
        WidgetString ("alsa", "mixer", mixer_changed),
        {nullptr, mixer_combo_fill}),
    WidgetCombo (N_("Mixer element:"),
        WidgetString ("alsa", "mixer-element", element_changed, "alsa mixer changed"),
        {nullptr, element_combo_fill})
};

static void alsa_prefs_init ()
{
    pcm_list_fill ();
    mixer_list_fill ();
    element_list_fill ();
}

static void alsa_prefs_cleanup ()
{
    pcm_list.clear ();
    mixer_list.clear ();
    element_list.clear ();

    pcm_combo_items.clear ();
    mixer_combo_items.clear ();
    element_combo_items.clear ();
}

const PluginPreferences alsa_prefs = {
    {alsa_widgets},
    alsa_prefs_init,
    nullptr,  // apply
    alsa_prefs_cleanup
};<|MERGE_RESOLUTION|>--- conflicted
+++ resolved
@@ -257,105 +257,6 @@
         element_list.clear ();
         element_combo_items.clear ();
     }
-<<<<<<< HEAD
-
-    if (mixer_element_list)
-    {
-        g_object_unref (mixer_element_list);
-        mixer_element_list = nullptr;
-    }
-
-    aud_set_str ("alsa", "pcm", alsa_config_pcm);
-    aud_set_str ("alsa", "mixer", alsa_config_mixer);
-    aud_set_str ("alsa", "mixer-element", alsa_config_mixer_element);
-    aud_set_bool ("alsa", "drain-workaround", alsa_config_drain_workaround);
-
-    alsa_config_pcm = String ();
-    alsa_config_mixer = String ();
-    alsa_config_mixer_element = String ();
-}
-
-static GtkWidget * combo_new (const char * title, GtkListStore * list,
- GtkWidget * * combo, int has_description)
-{
-    GtkWidget * hbox, * label;
-    GtkCellRenderer * cell;
-
-    hbox = gtk_box_new (GTK_ORIENTATION_HORIZONTAL, 6);
-
-    label = gtk_label_new (title);
-    gtk_box_pack_start ((GtkBox *) hbox, label, 0, 0, 0);
-
-    * combo = gtk_combo_box_new_with_model ((GtkTreeModel *) list);
-    gtk_box_pack_start ((GtkBox *) hbox, * combo, 1, 1, 0);
-
-    cell = gtk_cell_renderer_text_new ();
-    gtk_cell_layout_pack_start ((GtkCellLayout *) * combo, cell, 0);
-    gtk_cell_layout_set_attributes ((GtkCellLayout *) * combo, cell, "text", 0,
-     nullptr);
-
-    if (has_description)
-    {
-        cell = gtk_cell_renderer_text_new ();
-        gtk_cell_layout_pack_start ((GtkCellLayout *) * combo, cell, 0);
-        gtk_cell_layout_set_attributes ((GtkCellLayout *) * combo, cell, "text",
-         1, nullptr);
-    }
-
-    return hbox;
-}
-
-static void combo_select_by_text (GtkWidget * combo, GtkListStore * list,
- const char * text)
-{
-    GtkTreeIter * iter;
-
-    if (text == nullptr)
-    {
-        gtk_combo_box_set_active ((GtkComboBox *) combo, -1);
-        return;
-    }
-
-    iter = list_lookup_member (list, text);
-
-    if (iter == nullptr)
-        return;
-
-    gtk_combo_box_set_active_iter ((GtkComboBox *) combo, iter);
-}
-
-static const char * combo_selected_text (GtkWidget * combo, GtkListStore * list)
-{
-    GtkTreeIter iter;
-    const char * text;
-
-    if (! gtk_combo_box_get_active_iter ((GtkComboBox *) combo, & iter))
-        return nullptr;
-
-    gtk_tree_model_get ((GtkTreeModel *) list, & iter, 0, & text, -1);
-    return text;
-}
-
-static GtkWidget * create_vbox (void)
-{
-    GtkWidget * vbox = gtk_box_new (GTK_ORIENTATION_VERTICAL, 6);
-
-    gtk_box_pack_start ((GtkBox *) vbox, combo_new (_("PCM device:"), pcm_list,
-     & pcm_combo, 1), 0, 0, 0);
-    gtk_box_pack_start ((GtkBox *) vbox, combo_new (_("Mixer device:"),
-     mixer_list, & mixer_combo, 1), 0, 0, 0);
-    gtk_box_pack_start ((GtkBox *) vbox, combo_new (_("Mixer element:"),
-     mixer_element_list, & mixer_element_combo, 0), 0, 0, 0);
-
-    drain_workaround_check = gtk_check_button_new_with_label (_("Work around "
-     "drain hangup"));
-    gtk_toggle_button_set_active ((GtkToggleButton *) drain_workaround_check,
-     alsa_config_drain_workaround);
-    gtk_box_pack_start ((GtkBox *) vbox, drain_workaround_check, 0, 0, 0);
-
-    return vbox;
-=======
->>>>>>> e1eb9a6b
 }
 
 static void pcm_changed ()
