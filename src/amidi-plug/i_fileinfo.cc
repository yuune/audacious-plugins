/*
*
* Author: Giacomo Lozito <james@develia.org>, (C) 2005-2006
*
* This program is free software; you can redistribute it and/or modify it
* under the terms of the GNU General Public License as published by the
* Free Software Foundation; either version 2 of the License, or (at your
* option) any later version.
*
* This program is distributed in the hope that it will be useful, but
* WITHOUT ANY WARRANTY; without even the implied warranty of
* MERCHANTABILITY or FITNESS FOR A PARTICULAR PURPOSE.  See the GNU
* General Public License for more details.
*
* You should have received a copy of the GNU General Public License along
* with this program; if not, write to the Free Software Foundation, Inc.,
* 51 Franklin Street, Fifth Floor, Boston, MA 02110-1301  USA
*
*/

#include "i_fileinfo.h"

#ifdef USE_GTK

#include <limits.h>
#include <stdlib.h>
#include <string.h>
#include <gtk/gtk.h>

#include <libaudcore/i18n.h>
#include <libaudcore/runtime.h>

#include "i_configure.h"
/* this is needed to retrieve information */
#include "i_midi.h"
/* icon from gnome-mime-audio-midi.png of the GNOME ICON SET */
#include "amidi-plug.midiicon.xpm"


void i_fileinfo_ev_close (GtkWidget * button, void * fileinfowin)
{
    gtk_widget_destroy (GTK_WIDGET (fileinfowin));
}


void i_fileinfo_grid_add_entry (char * field_text, char * value_text,
                                GtkWidget * grid, unsigned line, PangoAttrList * attrlist)
{
    GtkWidget * field, *value;
    field = gtk_label_new (field_text);
    gtk_label_set_attributes (GTK_LABEL (field), attrlist);
    gtk_widget_set_halign (field, GTK_ALIGN_START);
    gtk_label_set_justify (GTK_LABEL (field), GTK_JUSTIFY_LEFT);
    gtk_grid_attach (GTK_GRID (grid), field, 0, line, 1, 1);
    value = gtk_label_new (value_text);
    gtk_widget_set_halign (value, GTK_ALIGN_START);
    gtk_label_set_justify (GTK_LABEL (value), GTK_JUSTIFY_LEFT);
    gtk_grid_attach (GTK_GRID (grid), value, 1, line, 1, 1);
    return;
}


/* COMMENT: this will also reset current position in each track! */
void i_fileinfo_text_fill (midifile_t * mf, GtkTextBuffer * text_tb, GtkTextBuffer * lyrics_tb)
{
    /* initialize current position in each track */
    for (midifile_track_t & track : mf->tracks)
        track.current_event = track.events.head ();

    for (;;)
    {
        midievent_t * event = nullptr;
        midifile_track_t * event_track = nullptr;
        int min_tick = INT_MAX;  /* meta-events may go past max_tick */

        /* search next event */
        for (midifile_track_t & track : mf->tracks)
        {
            midievent_t * e2 = track.current_event;

            if (e2 && e2->tick < min_tick)
            {
                min_tick = e2->tick;
                event = e2;
                event_track = & track;
            }
        }

        if (!event)
            break; /* end of song reached */

        /* advance pointer to next event */
        event_track->current_event = event_track->events.next (event);

        switch (event->type)
        {
        case SND_SEQ_EVENT_META_TEXT:
            gtk_text_buffer_insert_at_cursor (text_tb, event->metat, -1);
            break;

        case SND_SEQ_EVENT_META_LYRIC:
            gtk_text_buffer_insert_at_cursor (lyrics_tb, event->metat, -1);
            break;
        }
    }
}


void i_fileinfo_gui (const char * filename_uri, VFSFile & file)
{
    static GtkWidget * fileinfowin = nullptr;
    GtkWidget * fileinfowin_vbox, *fileinfowin_columns_hbox;
    GtkWidget * midiinfoboxes_vbox, *miditextboxes_vbox, *miditextboxes_paned;
    GtkWidget * title_hbox, *title_icon_image, *title_name_f_label, *title_name_v_entry;
    GtkWidget * info_frame, *info_frame_tl, *info_grid;
    GtkWidget * text_frame, *text_frame_tl, *text_tv, *text_tv_sw;
    GtkWidget * lyrics_frame, *lyrics_tv, *lyrics_tv_sw;
    GtkTextBuffer * text_tb, *lyrics_tb;
    GtkWidget * footer_hbbox, *footer_bclose;
    GdkPixbuf * title_icon_pixbuf;
    PangoAttrList * pangoattrlist;
    PangoAttribute * pangoattr;
    GString * value_gstring;
    char * title, *filename, *filename_utf8;
    int bpm = 0, wavg_bpm = 0;

    if (fileinfowin)
        return;

    midifile_t mf;

    /****************** midifile parser ******************/
    if (! mf.parse_from_file (filename_uri, file))
        return;

    /* midifile is filled with information at this point,
       bpm information is needed too */
    mf.get_bpm (& bpm, & wavg_bpm);
    /*****************************************************/

    fileinfowin = gtk_window_new (GTK_WINDOW_TOPLEVEL);
    gtk_window_set_default_size (GTK_WINDOW (fileinfowin), 500, 400);
    gtk_window_set_type_hint (GTK_WINDOW (fileinfowin), GDK_WINDOW_TYPE_HINT_DIALOG);
    g_signal_connect (G_OBJECT (fileinfowin), "destroy", G_CALLBACK (gtk_widget_destroyed), &fileinfowin);
    gtk_container_set_border_width (GTK_CONTAINER (fileinfowin), 10);

<<<<<<< HEAD
    fileinfowin_vbox = gtk_box_new (GTK_ORIENTATION_VERTICAL, 10);
=======
    fileinfowin_vbox = gtk_vbox_new (false, 10);
>>>>>>> 956d766a
    gtk_container_add (GTK_CONTAINER (fileinfowin), fileinfowin_vbox);

    /* pango attributes */
    pangoattrlist = pango_attr_list_new();
    pangoattr = pango_attr_weight_new (PANGO_WEIGHT_BOLD);
    pangoattr->start_index = 0;
    pangoattr->end_index = G_MAXINT;
    pango_attr_list_insert (pangoattrlist, pangoattr);

    /******************
     *** TITLE LINE ***/
<<<<<<< HEAD
    title_hbox = gtk_box_new (GTK_ORIENTATION_HORIZONTAL, 5);
    gtk_box_pack_start (GTK_BOX (fileinfowin_vbox), title_hbox, FALSE, FALSE, 0);
=======
    title_hbox = gtk_hbox_new (false, 5);
    gtk_box_pack_start (GTK_BOX (fileinfowin_vbox), title_hbox, false, false, 0);
>>>>>>> 956d766a

    title_icon_pixbuf = gdk_pixbuf_new_from_xpm_data ((const char **) amidiplug_xpm_midiicon);
    title_icon_image = gtk_image_new_from_pixbuf (title_icon_pixbuf);
    g_object_unref (title_icon_pixbuf);
<<<<<<< HEAD
    gtk_box_pack_start (GTK_BOX (title_hbox), title_icon_image, FALSE, FALSE, 0);
=======
    gtk_misc_set_alignment (GTK_MISC (title_icon_image), 0, 0);
    gtk_box_pack_start (GTK_BOX (title_hbox), title_icon_image, false, false, 0);
>>>>>>> 956d766a

    title_name_f_label = gtk_label_new (_("Name:"));
    gtk_label_set_attributes (GTK_LABEL (title_name_f_label), pangoattrlist);
    gtk_box_pack_start (GTK_BOX (title_hbox), title_name_f_label, false, false, 0);

    title_name_v_entry = gtk_entry_new();
    gtk_editable_set_editable (GTK_EDITABLE (title_name_v_entry), false);
    gtk_widget_set_size_request (GTK_WIDGET (title_name_v_entry), 200, -1);
    gtk_box_pack_start (GTK_BOX (title_hbox), title_name_v_entry, true, true, 0);

<<<<<<< HEAD
    fileinfowin_columns_hbox = gtk_box_new (GTK_ORIENTATION_HORIZONTAL, 2);
    gtk_box_pack_start (GTK_BOX (fileinfowin_vbox), fileinfowin_columns_hbox, TRUE, TRUE, 0);

    /*********************
     *** MIDI INFO BOX ***/
    midiinfoboxes_vbox = gtk_box_new (GTK_ORIENTATION_VERTICAL, 2);
    gtk_box_pack_start (GTK_BOX (fileinfowin_columns_hbox), midiinfoboxes_vbox, FALSE, FALSE, 0);
=======
    fileinfowin_columns_hbox = gtk_hbox_new (false, 2);
    gtk_box_pack_start (GTK_BOX (fileinfowin_vbox), fileinfowin_columns_hbox, true, true, 0);

    /*********************
     *** MIDI INFO BOX ***/
    midiinfoboxes_vbox = gtk_vbox_new (false, 2);
    gtk_box_pack_start (GTK_BOX (fileinfowin_columns_hbox), midiinfoboxes_vbox, false, false, 0);
>>>>>>> 956d766a

    info_frame_tl = gtk_label_new ("");
    gtk_label_set_markup (GTK_LABEL (info_frame_tl), _("<span size=\"smaller\"> MIDI Info </span>"));
    gtk_box_pack_start (GTK_BOX (midiinfoboxes_vbox), info_frame_tl, false, false, 0);

    info_frame = gtk_frame_new (nullptr);
<<<<<<< HEAD
    gtk_box_pack_start (GTK_BOX (midiinfoboxes_vbox), info_frame, TRUE, TRUE, 0);
    info_grid = gtk_grid_new();
    gtk_grid_set_row_spacing (GTK_GRID (info_grid), 4);
    gtk_grid_set_column_spacing (GTK_GRID (info_grid), 10);
    gtk_container_set_border_width (GTK_CONTAINER (info_grid), 3);
=======
    gtk_box_pack_start (GTK_BOX (midiinfoboxes_vbox), info_frame, true, true, 0);
    info_grid = gtk_table_new (0, 0, false);
    gtk_table_set_row_spacings (GTK_TABLE (info_grid), 2);
    gtk_table_set_col_spacings (GTK_TABLE (info_grid), 6);
    gtk_container_set_border_width (GTK_CONTAINER (info_grid), 6);
>>>>>>> 956d766a
    gtk_container_add (GTK_CONTAINER (info_frame), info_grid);
    value_gstring = g_string_new ("");

    /* midi format */
    g_string_printf (value_gstring, "type %i", mf.format);
    i_fileinfo_grid_add_entry (_("Format:"), value_gstring->str, info_grid, 0, pangoattrlist);
    /* midi length */
    g_string_printf (value_gstring, "%i", (int) (mf.length / 1000));
    i_fileinfo_grid_add_entry (_("Length (msec):"), value_gstring->str, info_grid, 1, pangoattrlist);
    /* midi num of tracks */
    g_string_printf (value_gstring, "%i", mf.tracks.len ());
    i_fileinfo_grid_add_entry (_("No. of Tracks:"), value_gstring->str, info_grid, 2, pangoattrlist);

    /* midi bpm */
    if (bpm > 0)
        g_string_printf (value_gstring, "%i", bpm);  /* fixed bpm */
    else
        g_string_printf (value_gstring, _("variable")); /* variable bpm */

    i_fileinfo_grid_add_entry (_("BPM:"), value_gstring->str, info_grid, 3, pangoattrlist);

    /* midi weighted average bpm */
    if (bpm > 0)
        g_string_printf (value_gstring, "/");  /* fixed bpm, don't care about wavg_bpm */
    else
        g_string_printf (value_gstring, "%i", wavg_bpm);  /* variable bpm, display wavg_bpm */

    i_fileinfo_grid_add_entry (_("BPM (wavg):"), value_gstring->str, info_grid, 4, pangoattrlist);
    /* midi time division */
    g_string_printf (value_gstring, "%i", mf.time_division);
    i_fileinfo_grid_add_entry (_("Time Div:"), value_gstring->str, info_grid, 5, pangoattrlist);

    g_string_free (value_gstring, true);

    /**********************************
     *** MIDI COMMENTS/LYRICS BOXES ***/
<<<<<<< HEAD
    miditextboxes_vbox = gtk_box_new (GTK_ORIENTATION_VERTICAL, 2);
    gtk_box_pack_start (GTK_BOX (fileinfowin_columns_hbox), miditextboxes_vbox, TRUE, TRUE, 0);
=======
    miditextboxes_vbox = gtk_vbox_new (false, 2);
    gtk_box_pack_start (GTK_BOX (fileinfowin_columns_hbox), miditextboxes_vbox, true, true, 0);
>>>>>>> 956d766a

    text_frame_tl = gtk_label_new ("");
    gtk_label_set_markup (GTK_LABEL (text_frame_tl),
                          _("<span size=\"smaller\"> MIDI Comments and Lyrics </span>"));
    gtk_box_pack_start (GTK_BOX (miditextboxes_vbox), text_frame_tl, false, false, 0);

<<<<<<< HEAD
    miditextboxes_paned = gtk_paned_new (GTK_ORIENTATION_VERTICAL);
    gtk_box_pack_start (GTK_BOX (miditextboxes_vbox), miditextboxes_paned, TRUE, TRUE, 0);
=======
    miditextboxes_paned = gtk_vpaned_new ();
    gtk_box_pack_start (GTK_BOX (miditextboxes_vbox), miditextboxes_paned, true, true, 0);
>>>>>>> 956d766a

    text_frame = gtk_frame_new (nullptr);
    gtk_paned_pack1 (GTK_PANED (miditextboxes_paned), text_frame, true, true);
    text_tv = gtk_text_view_new();
    gtk_text_view_set_editable (GTK_TEXT_VIEW (text_tv), false);
    gtk_text_view_set_cursor_visible (GTK_TEXT_VIEW (text_tv), false);
    gtk_text_view_set_wrap_mode (GTK_TEXT_VIEW (text_tv), GTK_WRAP_WORD);
    gtk_text_view_set_right_margin (GTK_TEXT_VIEW (text_tv), 4);
    gtk_text_view_set_left_margin (GTK_TEXT_VIEW (text_tv), 4);
    gtk_widget_set_size_request (text_tv, 300, 113);
    text_tv_sw = gtk_scrolled_window_new (nullptr, nullptr);
    gtk_scrolled_window_set_policy (GTK_SCROLLED_WINDOW (text_tv_sw),
                                    GTK_POLICY_AUTOMATIC, GTK_POLICY_AUTOMATIC);
    gtk_container_add (GTK_CONTAINER (text_frame), text_tv_sw);
    gtk_container_add (GTK_CONTAINER (text_tv_sw), text_tv);

    lyrics_frame = gtk_frame_new (nullptr);
    gtk_paned_pack2 (GTK_PANED (miditextboxes_paned), lyrics_frame, true, true);
    lyrics_tv = gtk_text_view_new();
    gtk_text_view_set_editable (GTK_TEXT_VIEW (lyrics_tv), false);
    gtk_text_view_set_cursor_visible (GTK_TEXT_VIEW (lyrics_tv), false);
    gtk_text_view_set_wrap_mode (GTK_TEXT_VIEW (lyrics_tv), GTK_WRAP_WORD);
    gtk_text_view_set_right_margin (GTK_TEXT_VIEW (lyrics_tv), 4);
    gtk_text_view_set_left_margin (GTK_TEXT_VIEW (lyrics_tv), 4);
    gtk_widget_set_size_request (lyrics_tv, 300, 113);
    lyrics_tv_sw = gtk_scrolled_window_new (nullptr, nullptr);
    gtk_scrolled_window_set_policy (GTK_SCROLLED_WINDOW (lyrics_tv_sw),
                                    GTK_POLICY_AUTOMATIC, GTK_POLICY_AUTOMATIC);
    gtk_container_add (GTK_CONTAINER (lyrics_frame), lyrics_tv_sw);
    gtk_container_add (GTK_CONTAINER (lyrics_tv_sw), lyrics_tv);

    text_tb = gtk_text_view_get_buffer (GTK_TEXT_VIEW (text_tv));
    lyrics_tb = gtk_text_view_get_buffer (GTK_TEXT_VIEW (lyrics_tv));

    i_fileinfo_text_fill (& mf, text_tb, lyrics_tb);

    if (! gtk_text_buffer_get_char_count (text_tb))
    {
        GtkTextIter start, end;
        GtkTextTag * tag = gtk_text_buffer_create_tag (text_tb, "italicstyle",
                           "style", PANGO_STYLE_ITALIC, nullptr);
        /*gtk_text_view_set_justification( GTK_TEXT_VIEW(text_tv), GTK_JUSTIFY_CENTER );*/
        gtk_text_buffer_set_text (text_tb, _("* no comments available in this MIDI file *"), -1);
        gtk_text_buffer_get_iter_at_offset (text_tb, &start, 0);
        gtk_text_buffer_get_iter_at_offset (text_tb, &end, -1);
        gtk_text_buffer_apply_tag (text_tb, tag, &start, &end);
    }

    if (! gtk_text_buffer_get_char_count (lyrics_tb))
    {
        GtkTextIter start, end;
        GtkTextTag * tag = gtk_text_buffer_create_tag (lyrics_tb, "italicstyle",
                           "style", PANGO_STYLE_ITALIC, nullptr);
        /*gtk_text_view_set_justification( GTK_TEXT_VIEW(lyrics_tv), GTK_JUSTIFY_CENTER );*/
        gtk_text_buffer_set_text (lyrics_tb, _("* no lyrics available in this MIDI file *"), -1);
        gtk_text_buffer_get_iter_at_offset (lyrics_tb, &start, 0);
        gtk_text_buffer_get_iter_at_offset (lyrics_tb, &end, -1);
        gtk_text_buffer_apply_tag (lyrics_tb, tag, &start, &end);
    }

    /**************
     *** FOOTER ***/
    footer_hbbox = gtk_button_box_new (GTK_ORIENTATION_HORIZONTAL);
    gtk_button_box_set_layout (GTK_BUTTON_BOX (footer_hbbox), GTK_BUTTONBOX_END);
    footer_bclose = gtk_button_new_with_mnemonic (_("_Close"));
    g_signal_connect (G_OBJECT (footer_bclose), "clicked", G_CALLBACK (i_fileinfo_ev_close), fileinfowin);
    gtk_container_add (GTK_CONTAINER (footer_hbbox), footer_bclose);
    gtk_box_pack_start (GTK_BOX (fileinfowin_vbox), footer_hbbox, false, false, 0);


    /* utf8-ize filename and set window title */
    filename = g_filename_from_uri (filename_uri, nullptr, nullptr);

    if (!filename)
        filename = g_strdup (filename_uri);

    filename_utf8 = g_strdup (g_filename_to_utf8 (filename, -1, nullptr, nullptr, nullptr));

    if (!filename_utf8)
    {
        /* utf8 fallback */
        char * chr, *convert_str = g_strdup (filename);

        for (chr = convert_str ; *chr ; chr++)
        {
            if (*chr & 0x80)
                *chr = '?';
        }

        filename_utf8 = g_strconcat (convert_str, _("  (invalid UTF-8)"), nullptr);
        g_free (convert_str);
    }

    title = g_path_get_basename (filename_utf8);
    gtk_window_set_title (GTK_WINDOW (fileinfowin), title);
    g_free (title);
    /* set the text for the filename header too */
    gtk_entry_set_text (GTK_ENTRY (title_name_v_entry), filename_utf8);
    gtk_editable_set_position (GTK_EDITABLE (title_name_v_entry), -1);
    g_free (filename_utf8);
    g_free (filename);

    gtk_widget_grab_focus (GTK_WIDGET (footer_bclose));
    gtk_widget_show_all (fileinfowin);
}

#endif // USE_GTK<|MERGE_RESOLUTION|>--- conflicted
+++ resolved
@@ -144,11 +144,7 @@
     g_signal_connect (G_OBJECT (fileinfowin), "destroy", G_CALLBACK (gtk_widget_destroyed), &fileinfowin);
     gtk_container_set_border_width (GTK_CONTAINER (fileinfowin), 10);
 
-<<<<<<< HEAD
     fileinfowin_vbox = gtk_box_new (GTK_ORIENTATION_VERTICAL, 10);
-=======
-    fileinfowin_vbox = gtk_vbox_new (false, 10);
->>>>>>> 956d766a
     gtk_container_add (GTK_CONTAINER (fileinfowin), fileinfowin_vbox);
 
     /* pango attributes */
@@ -160,23 +156,13 @@
 
     /******************
      *** TITLE LINE ***/
-<<<<<<< HEAD
     title_hbox = gtk_box_new (GTK_ORIENTATION_HORIZONTAL, 5);
     gtk_box_pack_start (GTK_BOX (fileinfowin_vbox), title_hbox, FALSE, FALSE, 0);
-=======
-    title_hbox = gtk_hbox_new (false, 5);
-    gtk_box_pack_start (GTK_BOX (fileinfowin_vbox), title_hbox, false, false, 0);
->>>>>>> 956d766a
 
     title_icon_pixbuf = gdk_pixbuf_new_from_xpm_data ((const char **) amidiplug_xpm_midiicon);
     title_icon_image = gtk_image_new_from_pixbuf (title_icon_pixbuf);
     g_object_unref (title_icon_pixbuf);
-<<<<<<< HEAD
     gtk_box_pack_start (GTK_BOX (title_hbox), title_icon_image, FALSE, FALSE, 0);
-=======
-    gtk_misc_set_alignment (GTK_MISC (title_icon_image), 0, 0);
-    gtk_box_pack_start (GTK_BOX (title_hbox), title_icon_image, false, false, 0);
->>>>>>> 956d766a
 
     title_name_f_label = gtk_label_new (_("Name:"));
     gtk_label_set_attributes (GTK_LABEL (title_name_f_label), pangoattrlist);
@@ -187,7 +173,6 @@
     gtk_widget_set_size_request (GTK_WIDGET (title_name_v_entry), 200, -1);
     gtk_box_pack_start (GTK_BOX (title_hbox), title_name_v_entry, true, true, 0);
 
-<<<<<<< HEAD
     fileinfowin_columns_hbox = gtk_box_new (GTK_ORIENTATION_HORIZONTAL, 2);
     gtk_box_pack_start (GTK_BOX (fileinfowin_vbox), fileinfowin_columns_hbox, TRUE, TRUE, 0);
 
@@ -195,34 +180,17 @@
      *** MIDI INFO BOX ***/
     midiinfoboxes_vbox = gtk_box_new (GTK_ORIENTATION_VERTICAL, 2);
     gtk_box_pack_start (GTK_BOX (fileinfowin_columns_hbox), midiinfoboxes_vbox, FALSE, FALSE, 0);
-=======
-    fileinfowin_columns_hbox = gtk_hbox_new (false, 2);
-    gtk_box_pack_start (GTK_BOX (fileinfowin_vbox), fileinfowin_columns_hbox, true, true, 0);
-
-    /*********************
-     *** MIDI INFO BOX ***/
-    midiinfoboxes_vbox = gtk_vbox_new (false, 2);
-    gtk_box_pack_start (GTK_BOX (fileinfowin_columns_hbox), midiinfoboxes_vbox, false, false, 0);
->>>>>>> 956d766a
 
     info_frame_tl = gtk_label_new ("");
     gtk_label_set_markup (GTK_LABEL (info_frame_tl), _("<span size=\"smaller\"> MIDI Info </span>"));
     gtk_box_pack_start (GTK_BOX (midiinfoboxes_vbox), info_frame_tl, false, false, 0);
 
     info_frame = gtk_frame_new (nullptr);
-<<<<<<< HEAD
     gtk_box_pack_start (GTK_BOX (midiinfoboxes_vbox), info_frame, TRUE, TRUE, 0);
     info_grid = gtk_grid_new();
     gtk_grid_set_row_spacing (GTK_GRID (info_grid), 4);
     gtk_grid_set_column_spacing (GTK_GRID (info_grid), 10);
     gtk_container_set_border_width (GTK_CONTAINER (info_grid), 3);
-=======
-    gtk_box_pack_start (GTK_BOX (midiinfoboxes_vbox), info_frame, true, true, 0);
-    info_grid = gtk_table_new (0, 0, false);
-    gtk_table_set_row_spacings (GTK_TABLE (info_grid), 2);
-    gtk_table_set_col_spacings (GTK_TABLE (info_grid), 6);
-    gtk_container_set_border_width (GTK_CONTAINER (info_grid), 6);
->>>>>>> 956d766a
     gtk_container_add (GTK_CONTAINER (info_frame), info_grid);
     value_gstring = g_string_new ("");
 
@@ -259,26 +227,16 @@
 
     /**********************************
      *** MIDI COMMENTS/LYRICS BOXES ***/
-<<<<<<< HEAD
     miditextboxes_vbox = gtk_box_new (GTK_ORIENTATION_VERTICAL, 2);
     gtk_box_pack_start (GTK_BOX (fileinfowin_columns_hbox), miditextboxes_vbox, TRUE, TRUE, 0);
-=======
-    miditextboxes_vbox = gtk_vbox_new (false, 2);
-    gtk_box_pack_start (GTK_BOX (fileinfowin_columns_hbox), miditextboxes_vbox, true, true, 0);
->>>>>>> 956d766a
 
     text_frame_tl = gtk_label_new ("");
     gtk_label_set_markup (GTK_LABEL (text_frame_tl),
                           _("<span size=\"smaller\"> MIDI Comments and Lyrics </span>"));
     gtk_box_pack_start (GTK_BOX (miditextboxes_vbox), text_frame_tl, false, false, 0);
 
-<<<<<<< HEAD
     miditextboxes_paned = gtk_paned_new (GTK_ORIENTATION_VERTICAL);
     gtk_box_pack_start (GTK_BOX (miditextboxes_vbox), miditextboxes_paned, TRUE, TRUE, 0);
-=======
-    miditextboxes_paned = gtk_vpaned_new ();
-    gtk_box_pack_start (GTK_BOX (miditextboxes_vbox), miditextboxes_paned, true, true, 0);
->>>>>>> 956d766a
 
     text_frame = gtk_frame_new (nullptr);
     gtk_paned_pack1 (GTK_PANED (miditextboxes_paned), text_frame, true, true);
