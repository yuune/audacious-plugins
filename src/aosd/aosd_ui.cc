/*
*
* Author: Giacomo Lozito <james@develia.org>, (C) 2005-2007
*
* This program is free software; you can redistribute it and/or modify it
* under the terms of the GNU General Public License as published by the
* Free Software Foundation; either version 2 of the License, or (at your
* option) any later version.
*
* This program is distributed in the hope that it will be useful, but
* WITHOUT ANY WARRANTY; without even the implied warranty of
* MERCHANTABILITY or FITNESS FOR A PARTICULAR PURPOSE.  See the GNU
* General Public License for more details.
*
* You should have received a copy of the GNU General Public License along
* with this program; if not, write to the Free Software Foundation, Inc.,
* 51 Franklin Street, Fifth Floor, Boston, MA 02110-1301  USA
*
*/

#include <math.h>

#include <gtk/gtk.h>

#include <libaudcore/i18n.h>
#include <libaudcore/preferences.h>

#include "aosd_ui.h"
#include "aosd_style.h"
#include "aosd_trigger.h"
#include "aosd_cfg.h"
#include "aosd_osd.h"
#include "aosd_common.h"

extern aosd_cfg_t * global_config;
extern gboolean plugin_is_active;


static void chooser_get_aosd_color (GtkColorChooser * chooser, aosd_color_t * color)
{
  GdkRGBA rgba;
  gtk_color_chooser_get_rgba (chooser, & rgba);

  color->red = rint (rgba.red * 65535.0);
  color->green = rint (rgba.green * 65535.0);
  color->blue = rint (rgba.blue * 65535.0);
  color->alpha = rint (rgba.alpha * 65535.0);
}


static void chooser_set_aosd_color (GtkColorChooser * chooser, const aosd_color_t * color)
{
  GdkRGBA rgba = {
      color->red / 65535.0,
      color->green / 65535.0,
      color->blue / 65535.0,
      color->alpha / 65535.0
  };

  gtk_color_chooser_set_use_alpha (chooser, TRUE);
  gtk_color_chooser_set_rgba (chooser, & rgba);
}


/*************************************************************/
/* small callback system used by the configuration interface */
typedef void (*aosd_ui_cb_func_t)( GtkWidget * , aosd_cfg_t * );

typedef struct
{
  aosd_ui_cb_func_t func;
  GtkWidget * widget;
}
aosd_ui_cb_t;

static GList * aosd_cb_list;

static void
aosd_callback_list_add ( GList ** list , GtkWidget * widget , aosd_ui_cb_func_t func )
{
  aosd_ui_cb_t *cb = g_new (aosd_ui_cb_t, 1);
  cb->widget = widget;
  cb->func = func;
  *list = g_list_append( *list , cb );
}

static void
aosd_callback_list_run ( GList * list , aosd_cfg_t * cfg )
{
  while ( list != nullptr )
  {
    aosd_ui_cb_t *cb = (aosd_ui_cb_t*)list->data;
    cb->func( cb->widget , cfg );
    list = g_list_next( list );
  }
}

static void
aosd_callback_list_free ( GList * list )
{
  GList *list_top = list;
  while ( list != nullptr )
  {
    g_free( (aosd_ui_cb_t*)list->data );
    list = g_list_next( list );
  }
  g_list_free( list_top );
}
/*************************************************************/



static gboolean
aosd_cb_configure_position_expose ( GtkWidget * darea ,
                                    cairo_t * cr ,
                                    void * coord_gp )
{
  int coord = GPOINTER_TO_INT(coord_gp);

  cairo_set_source_rgb ( cr , 0 , 0 , 0 );
  cairo_rectangle ( cr , (coord % 3) * 10 , (coord / 3) * 16 , 20 , 8 );
  cairo_fill ( cr );

  return FALSE;
}


static void
aosd_cb_configure_position_placement_commit ( GtkWidget * grid , aosd_cfg_t * cfg )
{
  GList *placbt_list = gtk_container_get_children( GTK_CONTAINER(grid) );
  GList *list_iter = placbt_list;

  while ( list_iter != nullptr )
  {
    GtkWidget *placbt = (GtkWidget *) list_iter->data;
    if ( gtk_toggle_button_get_active( GTK_TOGGLE_BUTTON(placbt) ) == TRUE )
    {
      cfg->osd->position.placement = GPOINTER_TO_INT(g_object_get_data(G_OBJECT(placbt),"value"));
      break;
    }
    list_iter = g_list_next( list_iter );
  }

  g_list_free( placbt_list );
}


static void
aosd_cb_configure_position_offset_commit ( GtkWidget * grid , aosd_cfg_t * cfg )
{
  cfg->osd->position.offset_x = gtk_spin_button_get_value_as_int(
    GTK_SPIN_BUTTON(g_object_get_data(G_OBJECT(grid),"offx")) );
  cfg->osd->position.offset_y = gtk_spin_button_get_value_as_int(
    GTK_SPIN_BUTTON(g_object_get_data(G_OBJECT(grid),"offy")) );
}


static void
aosd_cb_configure_position_maxsize_commit ( GtkWidget * grid , aosd_cfg_t * cfg )
{
  cfg->osd->position.maxsize_width = gtk_spin_button_get_value_as_int(
    GTK_SPIN_BUTTON(g_object_get_data(G_OBJECT(grid),"maxsize_width")) );
}


static void
aosd_cb_configure_position_multimon_commit ( GtkWidget * combo , aosd_cfg_t * cfg )
{
  int active = gtk_combo_box_get_active( GTK_COMBO_BOX(combo) );
  cfg->osd->position.multimon_id = ( active > -1 ) ? (active - 1) : -1;
}


static GtkWidget *
aosd_ui_configure_position ( aosd_cfg_t * cfg , GList ** cb_list )
{
  GtkWidget *pos_vbox;
  GtkWidget *pos_placement_frame, *pos_placement_hbox, *pos_placement_grid;
  GtkWidget *pos_placement_bt[9], *pos_placement_bt_darea[9];
  GtkWidget *pos_offset_grid, *pos_offset_x_label, *pos_offset_x_spinbt;
  GtkWidget *pos_offset_y_label, *pos_offset_y_spinbt;
  GtkWidget *pos_maxsize_width_label, *pos_maxsize_width_spinbt;
  GtkWidget *pos_multimon_frame, *pos_multimon_hbox;
  GtkWidget *pos_multimon_label;
  GtkWidget *pos_multimon_combobox;
  int monitors_num = gdk_screen_get_n_monitors( gdk_screen_get_default() );
  int i = 0;

  pos_vbox = gtk_box_new( GTK_ORIENTATION_VERTICAL , 4 );
  gtk_container_set_border_width( GTK_CONTAINER(pos_vbox) , 6 );

  pos_placement_frame = gtk_frame_new( _("Placement") );
  pos_placement_hbox = gtk_box_new( GTK_ORIENTATION_HORIZONTAL , 0 );
  gtk_container_set_border_width( GTK_CONTAINER(pos_placement_hbox) , 6 );
  gtk_container_add( GTK_CONTAINER(pos_placement_frame) , pos_placement_hbox );
  gtk_box_pack_start( GTK_BOX(pos_vbox) , pos_placement_frame , FALSE , FALSE , 0 );

  pos_placement_grid = gtk_grid_new();
  for ( i = 0 ; i < 9 ; i++ )
  {
    if ( i == 0 )
      pos_placement_bt[i] = gtk_radio_button_new( nullptr );
    else
      pos_placement_bt[i] = gtk_radio_button_new_from_widget( GTK_RADIO_BUTTON(pos_placement_bt[0]) );
    gtk_toggle_button_set_mode( GTK_TOGGLE_BUTTON(pos_placement_bt[i]) , FALSE );
    pos_placement_bt_darea[i] = gtk_drawing_area_new();
    gtk_widget_set_size_request( pos_placement_bt_darea[i] , 40 , 40 );
    gtk_container_add( GTK_CONTAINER(pos_placement_bt[i]) , pos_placement_bt_darea[i] );
    g_signal_connect( G_OBJECT(pos_placement_bt_darea[i]) , "draw" ,
                      G_CALLBACK(aosd_cb_configure_position_expose) , GINT_TO_POINTER(i) );
    gtk_grid_attach( GTK_GRID(pos_placement_grid) , pos_placement_bt[i] , (i % 3) , (i / 3) , 1 , 1 );
    g_object_set_data( G_OBJECT(pos_placement_bt[i]) , "value" , GINT_TO_POINTER(i+1) );
    if ( cfg->osd->position.placement == (i+1) )
      gtk_toggle_button_set_active( GTK_TOGGLE_BUTTON(pos_placement_bt[i]) , TRUE );
  }
  gtk_box_pack_start( GTK_BOX(pos_placement_hbox) , pos_placement_grid , FALSE , FALSE , 0 );
  aosd_callback_list_add( cb_list , pos_placement_grid , aosd_cb_configure_position_placement_commit );

  gtk_box_pack_start( GTK_BOX(pos_placement_hbox) , gtk_separator_new(GTK_ORIENTATION_VERTICAL) , FALSE , FALSE , 6 );

  pos_offset_grid = gtk_grid_new();
  gtk_grid_set_row_spacing( GTK_GRID(pos_offset_grid) , 4 );
  gtk_grid_set_column_spacing( GTK_GRID(pos_offset_grid) , 4 );
  pos_offset_x_label = gtk_label_new( _( "Relative X offset:" ) );
  gtk_widget_set_halign( pos_offset_x_label , GTK_ALIGN_START );
  gtk_grid_attach( GTK_GRID(pos_offset_grid) , pos_offset_x_label , 0 , 0 , 1 , 1 );
  pos_offset_x_spinbt = gtk_spin_button_new_with_range( -9999 , 9999 , 1 );
  gtk_spin_button_set_value( GTK_SPIN_BUTTON(pos_offset_x_spinbt) , cfg->osd->position.offset_x );
  gtk_grid_attach( GTK_GRID(pos_offset_grid) , pos_offset_x_spinbt , 1 , 0 , 1 , 1 );
  g_object_set_data( G_OBJECT(pos_offset_grid) , "offx" , pos_offset_x_spinbt );
  pos_offset_y_label = gtk_label_new( _( "Relative Y offset:" ) );
  gtk_widget_set_halign( pos_offset_y_label , GTK_ALIGN_START );
  gtk_grid_attach( GTK_GRID(pos_offset_grid) , pos_offset_y_label , 0 , 1 , 1 , 1 );
  pos_offset_y_spinbt = gtk_spin_button_new_with_range( -9999 , 9999 , 1 );
  gtk_spin_button_set_value( GTK_SPIN_BUTTON(pos_offset_y_spinbt) , cfg->osd->position.offset_y );
  gtk_grid_attach( GTK_GRID(pos_offset_grid) , pos_offset_y_spinbt , 1 , 1 , 1 , 1 );
  g_object_set_data( G_OBJECT(pos_offset_grid) , "offy" , pos_offset_y_spinbt );
  pos_maxsize_width_label = gtk_label_new( _("Max OSD width:") );
  gtk_widget_set_halign( pos_maxsize_width_label , GTK_ALIGN_START );
  gtk_grid_attach( GTK_GRID(pos_offset_grid) , pos_maxsize_width_label , 0 , 2 , 1 , 1 );
  pos_maxsize_width_spinbt = gtk_spin_button_new_with_range( 0 , 99999 , 1 );
  g_object_set_data( G_OBJECT(pos_offset_grid) , "maxsize_width" , pos_maxsize_width_spinbt );
  gtk_spin_button_set_value( GTK_SPIN_BUTTON(pos_maxsize_width_spinbt) , cfg->osd->position.maxsize_width );
  gtk_grid_attach( GTK_GRID(pos_offset_grid) , pos_maxsize_width_spinbt , 1 , 2 , 1 , 1 );
  gtk_box_pack_start( GTK_BOX(pos_placement_hbox) , pos_offset_grid , FALSE , FALSE , 0 );
  aosd_callback_list_add( cb_list , pos_offset_grid , aosd_cb_configure_position_offset_commit );
  aosd_callback_list_add( cb_list , pos_offset_grid , aosd_cb_configure_position_maxsize_commit );

  pos_multimon_frame = gtk_frame_new( _("Multi-Monitor options") );
  pos_multimon_hbox = gtk_box_new( GTK_ORIENTATION_HORIZONTAL , 4 );
  gtk_container_set_border_width( GTK_CONTAINER(pos_multimon_hbox) , 6 );
  gtk_container_add( GTK_CONTAINER(pos_multimon_frame), pos_multimon_hbox );
  pos_multimon_label = gtk_label_new( _("Display OSD using:") );
  pos_multimon_combobox = gtk_combo_box_text_new ();
  gtk_combo_box_text_append_text ((GtkComboBoxText *) pos_multimon_combobox, _("all monitors"));
  for ( i = 0 ; i < monitors_num ; i++ )
  {
    char *mon_str = g_strdup_printf( _("monitor %i") , i + 1 );
    gtk_combo_box_text_append_text ((GtkComboBoxText *) pos_multimon_combobox, mon_str);
    g_free( mon_str );
  }
  gtk_combo_box_set_active( GTK_COMBO_BOX(pos_multimon_combobox) , (cfg->osd->position.multimon_id + 1) );
  aosd_callback_list_add( cb_list , pos_multimon_combobox , aosd_cb_configure_position_multimon_commit );
  gtk_box_pack_start( GTK_BOX(pos_multimon_hbox) , pos_multimon_label , FALSE , FALSE , 0 );
  gtk_box_pack_start( GTK_BOX(pos_multimon_hbox) , pos_multimon_combobox , FALSE , FALSE , 0 );
  gtk_box_pack_start( GTK_BOX(pos_vbox) , pos_multimon_frame , FALSE , FALSE , 0 );

  return pos_vbox;
}


static GtkWidget *
aosd_ui_configure_animation_timing ( char * label_string )
{
  GtkWidget *hbox, *desc_label, *spinbt;
  hbox = gtk_box_new( GTK_ORIENTATION_HORIZONTAL , 4 );
  desc_label = gtk_label_new( label_string );
  spinbt = gtk_spin_button_new_with_range( 0 , 99999 , 1 );
  gtk_box_pack_start( GTK_BOX(hbox) , desc_label , FALSE , FALSE , 0 );
  gtk_box_pack_start( GTK_BOX(hbox) , spinbt , FALSE , FALSE , 0 );
  g_object_set_data( G_OBJECT(hbox) , "spinbt" , spinbt );
  return hbox;
}


static void
aosd_cb_configure_animation_timing_commit ( GtkWidget * timing_hbox , aosd_cfg_t * cfg )
{
  cfg->osd->animation.timing_display = gtk_spin_button_get_value_as_int(
    GTK_SPIN_BUTTON(g_object_get_data(G_OBJECT(timing_hbox),"display")) );
  cfg->osd->animation.timing_fadein = gtk_spin_button_get_value_as_int(
    GTK_SPIN_BUTTON(g_object_get_data(G_OBJECT(timing_hbox),"fadein")) );
  cfg->osd->animation.timing_fadeout = gtk_spin_button_get_value_as_int(
    GTK_SPIN_BUTTON(g_object_get_data(G_OBJECT(timing_hbox),"fadeout")) );
}


static GtkWidget *
aosd_ui_configure_animation ( aosd_cfg_t * cfg , GList ** cb_list )
{
  GtkWidget *ani_vbox;
  GtkWidget *ani_timing_frame, *ani_timing_hbox;
  GtkWidget *ani_timing_fadein_widget, *ani_timing_fadeout_widget, *ani_timing_stay_widget;
  GtkSizeGroup *sizegroup;

  ani_vbox = gtk_box_new( GTK_ORIENTATION_VERTICAL , 0 );
  gtk_container_set_border_width( GTK_CONTAINER(ani_vbox) , 6 );

  ani_timing_hbox = gtk_box_new( GTK_ORIENTATION_HORIZONTAL , 0 );
  ani_timing_frame = gtk_frame_new( _("Timing (ms)") );
  gtk_container_set_border_width( GTK_CONTAINER(ani_timing_hbox) , 6 );
  gtk_container_add( GTK_CONTAINER(ani_timing_frame) , ani_timing_hbox );
  gtk_box_pack_start( GTK_BOX(ani_vbox) , ani_timing_frame , FALSE , FALSE , 0 );

  ani_timing_stay_widget = aosd_ui_configure_animation_timing( _("Display:") );
  gtk_spin_button_set_value( GTK_SPIN_BUTTON(g_object_get_data(
    G_OBJECT(ani_timing_stay_widget),"spinbt")) , cfg->osd->animation.timing_display );
  gtk_box_pack_start( GTK_BOX(ani_timing_hbox) , ani_timing_stay_widget , TRUE , TRUE , 0 );
  gtk_box_pack_start( GTK_BOX(ani_timing_hbox) , gtk_separator_new(GTK_ORIENTATION_VERTICAL) , FALSE , FALSE , 4 );
  ani_timing_fadein_widget = aosd_ui_configure_animation_timing( _("Fade in:") );
  gtk_spin_button_set_value( GTK_SPIN_BUTTON(g_object_get_data(
    G_OBJECT(ani_timing_fadein_widget),"spinbt")) , cfg->osd->animation.timing_fadein );
  gtk_box_pack_start( GTK_BOX(ani_timing_hbox) , ani_timing_fadein_widget , TRUE , TRUE , 0 );
  gtk_box_pack_start( GTK_BOX(ani_timing_hbox) , gtk_separator_new(GTK_ORIENTATION_VERTICAL) , FALSE , FALSE , 4 );
  ani_timing_fadeout_widget = aosd_ui_configure_animation_timing( _("Fade out:") );
  gtk_spin_button_set_value( GTK_SPIN_BUTTON(g_object_get_data(
    G_OBJECT(ani_timing_fadeout_widget),"spinbt")) , cfg->osd->animation.timing_fadeout );
  gtk_box_pack_start( GTK_BOX(ani_timing_hbox) , ani_timing_fadeout_widget , TRUE , TRUE , 0 );
  g_object_set_data( G_OBJECT(ani_timing_hbox) , "display" ,
    g_object_get_data(G_OBJECT(ani_timing_stay_widget),"spinbt") );
  g_object_set_data( G_OBJECT(ani_timing_hbox) , "fadein" ,
    g_object_get_data(G_OBJECT(ani_timing_fadein_widget),"spinbt") );
  g_object_set_data( G_OBJECT(ani_timing_hbox) , "fadeout" ,
    g_object_get_data(G_OBJECT(ani_timing_fadeout_widget),"spinbt") );
  sizegroup = gtk_size_group_new( GTK_SIZE_GROUP_HORIZONTAL );
  gtk_size_group_add_widget( sizegroup , ani_timing_stay_widget );
  gtk_size_group_add_widget( sizegroup , ani_timing_fadein_widget );
  gtk_size_group_add_widget( sizegroup , ani_timing_fadeout_widget );
  aosd_callback_list_add( cb_list , ani_timing_hbox , aosd_cb_configure_animation_timing_commit );

  return ani_vbox;
}


static void
aosd_cb_configure_text_font_shadow_toggle ( GtkToggleButton * shadow_togglebt ,
                                            void * shadow_colorbt )
{
  if ( gtk_toggle_button_get_active( shadow_togglebt ) == TRUE )
    gtk_widget_set_sensitive( GTK_WIDGET(shadow_colorbt) , TRUE );
  else
    gtk_widget_set_sensitive( GTK_WIDGET(shadow_colorbt) , FALSE );
}


static void
aosd_cb_configure_text_font_commit ( GtkWidget * fontbt , aosd_cfg_t * cfg )
{
  int fontnum = GPOINTER_TO_INT(g_object_get_data( G_OBJECT(fontbt) , "fontnum" ));
  GtkColorChooser * chooser;

  cfg->osd->text.fonts_name[fontnum] =
   String (gtk_font_button_get_font_name (GTK_FONT_BUTTON (fontbt)));

  cfg->osd->text.fonts_draw_shadow[fontnum] = gtk_toggle_button_get_active(
    GTK_TOGGLE_BUTTON(g_object_get_data(G_OBJECT(fontbt),"use_shadow")) );

  chooser = (GtkColorChooser *) g_object_get_data ((GObject *) fontbt, "color");
  chooser_get_aosd_color (chooser, & cfg->osd->text.fonts_color[fontnum]);

  chooser = (GtkColorChooser *) g_object_get_data ((GObject *) fontbt, "shadow_color");
  chooser_get_aosd_color (chooser, & cfg->osd->text.fonts_shadow_color[fontnum]);
}


static GtkWidget *
aosd_ui_configure_text ( aosd_cfg_t * cfg , GList ** cb_list )
{
  GtkWidget *tex_vbox;
  GtkWidget *tex_font_grid, *tex_font_frame;
  GtkWidget *tex_font_label[3], *tex_font_fontbt[3];
  GtkWidget *tex_font_colorbt[3], *tex_font_shadow_togglebt[3];
  GtkWidget *tex_font_shadow_colorbt[3];
  int i = 0;

  tex_vbox = gtk_box_new( GTK_ORIENTATION_VERTICAL , 4 );
  gtk_container_set_border_width( GTK_CONTAINER(tex_vbox) , 6 );

  tex_font_frame = gtk_frame_new( _("Fonts") );
  tex_font_grid = gtk_grid_new();
  gtk_container_set_border_width( GTK_CONTAINER(tex_font_grid) , 6 );
  gtk_grid_set_row_spacing ( GTK_GRID(tex_font_grid) , 4 );
  gtk_grid_set_column_spacing ( GTK_GRID(tex_font_grid) , 4 );
  for ( i = 0 ; i < AOSD_TEXT_FONTS_NUM ; i++ )
  {
    char *label_str = g_strdup_printf( _("Font %i:") , i+1 );
    tex_font_label[i] = gtk_label_new( label_str );
    g_free( label_str );
    tex_font_fontbt[i] = gtk_font_button_new();
    gtk_font_button_set_show_style( GTK_FONT_BUTTON(tex_font_fontbt[i]) , TRUE );
    gtk_font_button_set_show_size( GTK_FONT_BUTTON(tex_font_fontbt[i]) , TRUE );
    gtk_font_button_set_use_font( GTK_FONT_BUTTON(tex_font_fontbt[i]) , FALSE );
    gtk_font_button_set_use_size( GTK_FONT_BUTTON(tex_font_fontbt[i]) , FALSE );
    gtk_font_button_set_font_name( GTK_FONT_BUTTON(tex_font_fontbt[i]) , cfg->osd->text.fonts_name[i] );
    gtk_widget_set_hexpand( tex_font_fontbt[i] , TRUE );

    tex_font_colorbt[i] = gtk_color_button_new ();
    chooser_set_aosd_color ((GtkColorChooser *) tex_font_colorbt[i],
     & cfg->osd->text.fonts_color[i]);

    tex_font_shadow_togglebt[i] = gtk_toggle_button_new_with_label( _("Shadow") );
    gtk_toggle_button_set_mode( GTK_TOGGLE_BUTTON(tex_font_shadow_togglebt[i]) , FALSE );

    tex_font_shadow_colorbt[i] = gtk_color_button_new ();
    chooser_set_aosd_color ((GtkColorChooser *) tex_font_shadow_colorbt[i],
     & cfg->osd->text.fonts_shadow_color[i]);

    gtk_widget_set_sensitive( tex_font_shadow_colorbt[i] , FALSE );
    g_signal_connect( G_OBJECT(tex_font_shadow_togglebt[i]) , "toggled" ,
                      G_CALLBACK(aosd_cb_configure_text_font_shadow_toggle) ,
                      tex_font_shadow_colorbt[i] );
    gtk_toggle_button_set_active( GTK_TOGGLE_BUTTON(tex_font_shadow_togglebt[i]) ,
      cfg->osd->text.fonts_draw_shadow[i] );
    gtk_grid_attach( GTK_GRID(tex_font_grid) , tex_font_label[i] , 0 , 0 , 1 , 1 );
    gtk_grid_attach( GTK_GRID(tex_font_grid) , tex_font_fontbt[i] , 1 , 0 , 1 , 1 );
    gtk_grid_attach( GTK_GRID(tex_font_grid) , tex_font_colorbt[i] , 2 , 0 , 1 , 1 );
    gtk_grid_attach( GTK_GRID(tex_font_grid) , tex_font_shadow_togglebt[i] , 3 , 0 , 1 , 1 );
    gtk_grid_attach( GTK_GRID(tex_font_grid) , tex_font_shadow_colorbt[i] , 4 , 0 , 1 , 1 );
    g_object_set_data( G_OBJECT(tex_font_fontbt[i]) , "fontnum" , GINT_TO_POINTER(i) );
    g_object_set_data( G_OBJECT(tex_font_fontbt[i]) , "color" , tex_font_colorbt[i] );
    g_object_set_data( G_OBJECT(tex_font_fontbt[i]) , "use_shadow" , tex_font_shadow_togglebt[i] );
    g_object_set_data( G_OBJECT(tex_font_fontbt[i]) , "shadow_color" , tex_font_shadow_colorbt[i] );
    aosd_callback_list_add( cb_list , tex_font_fontbt[i] , aosd_cb_configure_text_font_commit );
  }
  gtk_container_add( GTK_CONTAINER(tex_font_frame) , tex_font_grid );
  gtk_box_pack_start( GTK_BOX(tex_vbox) , tex_font_frame , FALSE , FALSE , 0 );

  return tex_vbox;
}


static void
aosd_cb_configure_decoration_style_commit ( GtkWidget * lv , aosd_cfg_t * cfg )
{
  GtkTreeSelection *sel = gtk_tree_view_get_selection( GTK_TREE_VIEW(lv) );
  GtkTreeModel *model;
  GtkTreeIter iter;

  if ( gtk_tree_selection_get_selected( sel , &model , &iter ) == TRUE )
  {
    int deco_code = 0;
    gtk_tree_model_get( model , &iter , 1 , &deco_code , -1 );
    cfg->osd->decoration.code = deco_code;
  }
}


static void
aosd_cb_configure_decoration_color_commit ( GtkWidget * colorbt , aosd_cfg_t * cfg )
{
  aosd_color_t color;
  chooser_get_aosd_color ((GtkColorChooser *) colorbt, & color);

  int colnum = GPOINTER_TO_INT( g_object_get_data( G_OBJECT(colorbt) , "colnum" ) );
  g_array_insert_val( cfg->osd->decoration.colors , colnum , color );
}


static GtkWidget *
aosd_ui_configure_decoration ( aosd_cfg_t * cfg , GList ** cb_list )
{
  GtkWidget *dec_hbox;
  GtkWidget *dec_rstyle_lv, *dec_rstyle_lv_frame, *dec_rstyle_lv_sw;
  GtkListStore *dec_rstyle_store;
  GtkCellRenderer *dec_rstyle_lv_rndr_text;
  GtkTreeViewColumn *dec_rstyle_lv_col_desc;
  GtkTreeSelection *dec_rstyle_lv_sel;
  GtkTreeIter iter, iter_sel;
  GtkWidget *dec_rstyle_hbox;
  GtkWidget *dec_rstyleopts_frame, *dec_rstyleopts_grid;
  int *deco_code_array, deco_code_array_size;
  int colors_max_num = 0, i = 0;

  dec_hbox = gtk_box_new( GTK_ORIENTATION_HORIZONTAL , 4 );
  gtk_container_set_border_width( GTK_CONTAINER(dec_hbox) , 6 );

  /* decoration style model
     ---------------------------------------------
     G_TYPE_STRING -> decoration description
     G_TYPE_INT -> decoration code
     G_TYPE_INT -> number of user-definable colors
     ---------------------------------------------
  */
  dec_rstyle_store = gtk_list_store_new( 3 , G_TYPE_STRING , G_TYPE_INT , G_TYPE_INT );
  aosd_deco_style_get_codes_array ( &deco_code_array , &deco_code_array_size );
  for ( i = 0 ; i < deco_code_array_size ; i++ )
  {
    int colors_num = aosd_deco_style_get_numcol( deco_code_array[i] );
    if ( colors_num > colors_max_num )
      colors_max_num = colors_num;
    gtk_list_store_append( dec_rstyle_store , &iter );
    gtk_list_store_set( dec_rstyle_store , &iter ,
      0 , _(aosd_deco_style_get_desc( deco_code_array[i] )) ,
      1 , deco_code_array[i] , 2 , colors_num , -1 );
    if ( deco_code_array[i] == cfg->osd->decoration.code )
      iter_sel = iter;
  }

  dec_rstyle_lv_frame = gtk_frame_new( nullptr );
  dec_rstyle_lv = gtk_tree_view_new_with_model( GTK_TREE_MODEL(dec_rstyle_store) );
  g_object_unref( dec_rstyle_store );
  dec_rstyle_lv_sel = gtk_tree_view_get_selection( GTK_TREE_VIEW(dec_rstyle_lv) );
  gtk_tree_selection_set_mode( dec_rstyle_lv_sel , GTK_SELECTION_BROWSE );

  dec_rstyle_lv_rndr_text = gtk_cell_renderer_text_new();
  dec_rstyle_lv_col_desc = gtk_tree_view_column_new_with_attributes(
    _("Render Style") , dec_rstyle_lv_rndr_text , "text" , 0 , nullptr );
  gtk_tree_view_append_column( GTK_TREE_VIEW(dec_rstyle_lv), dec_rstyle_lv_col_desc );
  dec_rstyle_lv_sw = gtk_scrolled_window_new( nullptr , nullptr );
  gtk_scrolled_window_set_policy( GTK_SCROLLED_WINDOW(dec_rstyle_lv_sw) ,
                                  GTK_POLICY_NEVER , GTK_POLICY_ALWAYS );
  gtk_container_add( GTK_CONTAINER(dec_rstyle_lv_sw) , dec_rstyle_lv );
  gtk_container_add( GTK_CONTAINER(dec_rstyle_lv_frame) , dec_rstyle_lv_sw );

  gtk_tree_selection_select_iter( dec_rstyle_lv_sel , &iter_sel );
  gtk_box_pack_start( GTK_BOX(dec_hbox) , dec_rstyle_lv_frame , FALSE , FALSE , 0 );
  aosd_callback_list_add( cb_list , dec_rstyle_lv , aosd_cb_configure_decoration_style_commit );

  dec_rstyle_hbox = gtk_box_new( GTK_ORIENTATION_VERTICAL , 4 );
  gtk_box_pack_start( GTK_BOX(dec_hbox) , dec_rstyle_hbox , TRUE , TRUE , 0 );

  /* in colors_max_num now there's the maximum number of colors used by decoration styles */
  dec_rstyleopts_frame = gtk_frame_new( _("Colors") );
  dec_rstyleopts_grid = gtk_grid_new();
  gtk_container_set_border_width( GTK_CONTAINER(dec_rstyleopts_grid) , 6 );
  gtk_grid_set_row_spacing( GTK_GRID(dec_rstyleopts_grid) , 4 );
  gtk_grid_set_column_spacing( GTK_GRID(dec_rstyleopts_grid) , 8 );
  gtk_container_add( GTK_CONTAINER(dec_rstyleopts_frame) , dec_rstyleopts_grid );
  for ( i = 0 ; i < colors_max_num ; i++ )
  {
    GtkWidget *hbox, *label;
    char *label_str = nullptr;
    hbox = gtk_box_new( GTK_ORIENTATION_HORIZONTAL , 4 );
    label_str = g_strdup_printf( _("Color %i:") , i+1 );
    label = gtk_label_new( label_str );
    g_free( label_str );

    GtkWidget * colorbt = gtk_color_button_new ();
    chooser_set_aosd_color ((GtkColorChooser *) colorbt,
     & g_array_index (cfg->osd->decoration.colors, aosd_color_t, i));

    gtk_box_pack_start( GTK_BOX(hbox) , label , FALSE , FALSE , 0 );
    gtk_box_pack_start( GTK_BOX(hbox) , colorbt , FALSE , FALSE , 0 );
    gtk_grid_attach( GTK_GRID(dec_rstyleopts_grid) , hbox , (i % 3) , (i / 3) , 1 , 1 );
    g_object_set_data( G_OBJECT(colorbt) , "colnum" , GINT_TO_POINTER(i) );
    aosd_callback_list_add( cb_list , colorbt , aosd_cb_configure_decoration_color_commit );
  }
  gtk_box_pack_start( GTK_BOX(dec_rstyle_hbox) , dec_rstyleopts_frame , FALSE , FALSE , 0 );

  return dec_hbox;
}


static void
aosd_cb_configure_trigger_lvchanged ( GtkTreeSelection *sel , void * nb )
{
  GtkTreeModel *model;
  GtkTreeIter iter;

  if ( gtk_tree_selection_get_selected( sel , &model , &iter ) == TRUE )
  {
    int page_num = 0;
    gtk_tree_model_get( model , &iter , 2 , &page_num , -1 );
    gtk_notebook_set_current_page( GTK_NOTEBOOK(nb) , page_num );
  }
}


static gboolean
aosd_cb_configure_trigger_findinarr ( GArray * array , int value )
{
  int i = 0;
  for ( i = 0 ; i < (int) array->len ; i++ )
  {
    if ( g_array_index( array , int , i ) == value )
      return TRUE;
  }
  return FALSE;
}


static void
aosd_cb_configure_trigger_commit ( GtkWidget * cbt , aosd_cfg_t * cfg )
{
  if ( gtk_toggle_button_get_active( GTK_TOGGLE_BUTTON(cbt) ) == TRUE )
  {
    int value = GPOINTER_TO_INT(g_object_get_data(G_OBJECT(cbt),"code"));
    g_array_append_val( cfg->osd->trigger.active , value );
  }
}


static GtkWidget *
aosd_ui_configure_trigger ( aosd_cfg_t * cfg , GList ** cb_list )
{
  GtkWidget *tri_hbox;
  GtkWidget *tri_event_lv, *tri_event_lv_frame, *tri_event_lv_sw;
  GtkListStore *tri_event_store;
  GtkCellRenderer *tri_event_lv_rndr_text;
  GtkTreeViewColumn *tri_event_lv_col_desc;
  GtkTreeSelection *tri_event_lv_sel;
  GtkTreeIter iter;
  int *trigger_code_array, trigger_code_array_size;
  GtkWidget *tri_event_nb;
  int i = 0;

  tri_event_nb = gtk_notebook_new();
  gtk_notebook_set_tab_pos( GTK_NOTEBOOK(tri_event_nb) , GTK_POS_LEFT );
  gtk_notebook_set_show_tabs( GTK_NOTEBOOK(tri_event_nb) , FALSE );
  gtk_notebook_set_show_border( GTK_NOTEBOOK(tri_event_nb) , FALSE );

  tri_hbox = gtk_box_new( GTK_ORIENTATION_HORIZONTAL , 4 );
  gtk_container_set_border_width( GTK_CONTAINER(tri_hbox) , 6 );

  /* trigger model
     ---------------------------------------------
     G_TYPE_STRING -> trigger description
     G_TYPE_INT -> trigger code
     G_TYPE_INT -> gtk notebook page number
     ---------------------------------------------
  */
  tri_event_store = gtk_list_store_new( 3 , G_TYPE_STRING , G_TYPE_INT , G_TYPE_INT );
  aosd_trigger_get_codes_array ( &trigger_code_array , &trigger_code_array_size );
  for ( i = 0 ; i < trigger_code_array_size ; i ++ )
  {
    GtkWidget *frame, *vbox, *label, *checkbt;
    gtk_list_store_append( tri_event_store , &iter );
    gtk_list_store_set( tri_event_store , &iter ,
      0 , _(aosd_trigger_get_name( trigger_code_array[i] )) ,
      1 , trigger_code_array[i] , 2 , i , -1 );
    vbox = gtk_box_new( GTK_ORIENTATION_VERTICAL , 0 );
    gtk_container_set_border_width( GTK_CONTAINER(vbox) , 6 );
    label = gtk_label_new( _(aosd_trigger_get_desc( trigger_code_array[i] )) );
    gtk_label_set_line_wrap( GTK_LABEL(label) , TRUE );
    gtk_label_set_max_width_chars( GTK_LABEL(label), 40 );
    gtk_widget_set_halign( label , GTK_ALIGN_START );
    checkbt = gtk_check_button_new_with_label( _("Enable trigger") );
    if ( aosd_cb_configure_trigger_findinarr( cfg->osd->trigger.active , trigger_code_array[i] ) )
      gtk_toggle_button_set_active( GTK_TOGGLE_BUTTON(checkbt) , TRUE );
    else
      gtk_toggle_button_set_active( GTK_TOGGLE_BUTTON(checkbt) , FALSE );
    gtk_box_pack_start( GTK_BOX(vbox) , checkbt , FALSE , FALSE , 0 );
    gtk_box_pack_start( GTK_BOX(vbox) , gtk_separator_new(GTK_ORIENTATION_HORIZONTAL) , FALSE , FALSE , 4 );
    gtk_box_pack_start( GTK_BOX(vbox) , label , FALSE , FALSE , 0 );
    frame = gtk_frame_new( nullptr );
    gtk_container_add( GTK_CONTAINER(frame) , vbox );
    gtk_notebook_append_page( GTK_NOTEBOOK(tri_event_nb) , frame , nullptr );
    g_object_set_data( G_OBJECT(checkbt) , "code" , GINT_TO_POINTER(trigger_code_array[i]) );
    aosd_callback_list_add( cb_list , checkbt , aosd_cb_configure_trigger_commit );
  }

  tri_event_lv_frame = gtk_frame_new( nullptr );
  tri_event_lv = gtk_tree_view_new_with_model( GTK_TREE_MODEL(tri_event_store) );
  g_object_unref( tri_event_store );
  tri_event_lv_sel = gtk_tree_view_get_selection( GTK_TREE_VIEW(tri_event_lv) );
  gtk_tree_selection_set_mode( tri_event_lv_sel , GTK_SELECTION_BROWSE );
  g_signal_connect( G_OBJECT(tri_event_lv_sel) , "changed" ,
                    G_CALLBACK(aosd_cb_configure_trigger_lvchanged) , tri_event_nb );
  if ( gtk_tree_model_get_iter_first( GTK_TREE_MODEL(tri_event_store) , &iter ) == TRUE )
    gtk_tree_selection_select_iter( tri_event_lv_sel , &iter );

  tri_event_lv_rndr_text = gtk_cell_renderer_text_new();
  tri_event_lv_col_desc = gtk_tree_view_column_new_with_attributes(
    _("Event") , tri_event_lv_rndr_text , "text" , 0 , nullptr );
  gtk_tree_view_append_column( GTK_TREE_VIEW(tri_event_lv), tri_event_lv_col_desc );
  tri_event_lv_sw = gtk_scrolled_window_new( nullptr , nullptr );
  gtk_scrolled_window_set_policy( GTK_SCROLLED_WINDOW(tri_event_lv_sw) ,
                                  GTK_POLICY_NEVER , GTK_POLICY_ALWAYS );
  gtk_container_add( GTK_CONTAINER(tri_event_lv_sw) , tri_event_lv );
  gtk_container_add( GTK_CONTAINER(tri_event_lv_frame) , tri_event_lv_sw );
  gtk_tree_selection_select_iter( tri_event_lv_sel , &iter );

  gtk_box_pack_start( GTK_BOX(tri_hbox) , tri_event_lv_frame , FALSE , FALSE , 0 );

  gtk_box_pack_start( GTK_BOX(tri_hbox) , tri_event_nb , TRUE , TRUE , 0 );

  return tri_hbox;
}


#ifdef HAVE_XCOMPOSITE
static void
aosd_cb_configure_misc_transp_real_clicked ( GtkToggleButton * real_rbt , void * status_hbox )
{
  GtkWidget *img = (GtkWidget *) g_object_get_data( G_OBJECT(status_hbox) , "img" );
  GtkWidget *label = (GtkWidget *) g_object_get_data( G_OBJECT(status_hbox) , "label" );
  if ( gtk_toggle_button_get_active( GTK_TOGGLE_BUTTON(real_rbt) ) )
  {
    if ( aosd_osd_check_composite_mgr() )
    {
      gtk_image_set_from_icon_name( GTK_IMAGE(img) , "face-smile" , GTK_ICON_SIZE_MENU );
      gtk_label_set_text( GTK_LABEL(label) , _("Composite manager detected") );
      gtk_widget_set_sensitive( GTK_WIDGET(status_hbox) , TRUE );
    }
    else
    {
      gtk_image_set_from_icon_name( GTK_IMAGE(img) , "dialog-warning" , GTK_ICON_SIZE_MENU );
      gtk_label_set_text( GTK_LABEL(label) ,
        _("Composite manager not detected;\nunless you know that you have one running, "
          "please activate a composite manager otherwise the OSD won't work properly") );
      gtk_widget_set_sensitive( GTK_WIDGET(status_hbox) , TRUE );
    }
  }
  else
  {
    gtk_image_set_from_icon_name( GTK_IMAGE(img) , "dialog-information" , GTK_ICON_SIZE_MENU );
    gtk_label_set_text( GTK_LABEL(label) , _("Composite manager not required for fake transparency") );
    gtk_widget_set_sensitive( GTK_WIDGET(status_hbox) , FALSE );
  }
}
#endif


static void
aosd_cb_configure_misc_transp_commit ( GtkWidget * mis_transp_vbox , aosd_cfg_t * cfg )
{
  GList *child_list = gtk_container_get_children( GTK_CONTAINER(mis_transp_vbox) );
  while (child_list != nullptr)
  {
    if ( gtk_toggle_button_get_active( GTK_TOGGLE_BUTTON(child_list->data) ) )
    {
      cfg->osd->misc.transparency_mode = GPOINTER_TO_INT(g_object_get_data(G_OBJECT(child_list->data),"val"));
      break;
    }
    child_list = g_list_next(child_list);
  }
}


static GtkWidget *
aosd_ui_configure_misc ( aosd_cfg_t * cfg , GList ** cb_list )
{
  GtkWidget *mis_vbox;
  GtkWidget *mis_transp_frame, *mis_transp_vbox;
  GtkWidget *mis_transp_fake_rbt, *mis_transp_real_rbt;
  GtkWidget *mis_transp_status_frame, *mis_transp_status_hbox;
  GtkWidget *mis_transp_status_img, *mis_transp_status_label;

  mis_vbox = gtk_box_new( GTK_ORIENTATION_VERTICAL , 0 );
  gtk_container_set_border_width( GTK_CONTAINER(mis_vbox) , 6 );

  mis_transp_vbox = gtk_box_new( GTK_ORIENTATION_VERTICAL , 0 );
  mis_transp_frame = gtk_frame_new( _("Transparency") );
  gtk_container_set_border_width( GTK_CONTAINER(mis_transp_vbox) , 6 );
  gtk_container_add( GTK_CONTAINER(mis_transp_frame) , mis_transp_vbox );
  gtk_box_pack_start( GTK_BOX(mis_vbox) , mis_transp_frame , FALSE , FALSE , 0 );

  mis_transp_fake_rbt = gtk_radio_button_new_with_label( nullptr ,
                          _("Fake transparency") );
  mis_transp_real_rbt = gtk_radio_button_new_with_label_from_widget( GTK_RADIO_BUTTON(mis_transp_fake_rbt) ,
                          _("Real transparency (requires X Composite Ext.)") );
  g_object_set_data( G_OBJECT(mis_transp_fake_rbt) , "val" ,
                     GINT_TO_POINTER(AOSD_MISC_TRANSPARENCY_FAKE) );
  g_object_set_data( G_OBJECT(mis_transp_real_rbt) , "val" ,
                     GINT_TO_POINTER(AOSD_MISC_TRANSPARENCY_REAL) );
  gtk_box_pack_start( GTK_BOX(mis_transp_vbox) , mis_transp_fake_rbt , TRUE , TRUE , 0 );
  gtk_box_pack_start( GTK_BOX(mis_transp_vbox) , mis_transp_real_rbt , TRUE , TRUE , 0 );

  mis_transp_status_hbox = gtk_box_new( GTK_ORIENTATION_HORIZONTAL , 4 );
  mis_transp_status_frame = gtk_frame_new( nullptr );
  gtk_container_set_border_width( GTK_CONTAINER(mis_transp_status_hbox) , 3 );
  gtk_container_add( GTK_CONTAINER(mis_transp_status_frame) , mis_transp_status_hbox );
  gtk_box_pack_start( GTK_BOX(mis_transp_vbox) , mis_transp_status_frame , TRUE , TRUE , 0 );

  mis_transp_status_img = gtk_image_new();
  mis_transp_status_label = gtk_label_new( "" );
  gtk_widget_set_halign( mis_transp_status_label , GTK_ALIGN_START );
  gtk_label_set_line_wrap( GTK_LABEL(mis_transp_status_label) , TRUE );
  gtk_box_pack_start( GTK_BOX(mis_transp_status_hbox) , mis_transp_status_img , FALSE , FALSE , 0 );
  gtk_box_pack_start( GTK_BOX(mis_transp_status_hbox) , mis_transp_status_label , TRUE , TRUE , 0 );
  g_object_set_data( G_OBJECT(mis_transp_status_hbox) , "img" , mis_transp_status_img );
  g_object_set_data( G_OBJECT(mis_transp_status_hbox) , "label" , mis_transp_status_label );

#ifdef HAVE_XCOMPOSITE
  g_signal_connect( G_OBJECT(mis_transp_real_rbt) , "toggled" ,
    G_CALLBACK(aosd_cb_configure_misc_transp_real_clicked) , mis_transp_status_hbox );

  /* check if the composite extension is loaded */
  if ( aosd_osd_check_composite_ext() )
  {
    if ( cfg->osd->misc.transparency_mode == AOSD_MISC_TRANSPARENCY_FAKE )
      gtk_toggle_button_set_active( GTK_TOGGLE_BUTTON(mis_transp_fake_rbt) , TRUE );
    else
      gtk_toggle_button_set_active( GTK_TOGGLE_BUTTON(mis_transp_real_rbt) , TRUE );
  }
  else
  {
    gtk_toggle_button_set_active( GTK_TOGGLE_BUTTON(mis_transp_fake_rbt) , TRUE );
    gtk_widget_set_sensitive( GTK_WIDGET(mis_transp_real_rbt) , FALSE );
    gtk_image_set_from_icon_name( GTK_IMAGE(mis_transp_status_img) ,
      "dialog-error" , GTK_ICON_SIZE_MENU );
    gtk_label_set_text( GTK_LABEL(mis_transp_status_label) , _("Composite extension not loaded") );
    gtk_widget_set_sensitive( GTK_WIDGET(mis_transp_status_hbox) , FALSE );
  }
#else
  gtk_toggle_button_set_active( GTK_TOGGLE_BUTTON(mis_transp_fake_rbt) , TRUE );
  gtk_widget_set_sensitive( GTK_WIDGET(mis_transp_real_rbt) , FALSE );
  gtk_image_set_from_icon_name( GTK_IMAGE(mis_transp_status_img) ,
    "dialog-error" , GTK_ICON_SIZE_MENU );
  gtk_label_set_text( GTK_LABEL(mis_transp_status_label) , _("Composite extension not available") );
  gtk_widget_set_sensitive( GTK_WIDGET(mis_transp_status_hbox) , FALSE );
#endif

  aosd_callback_list_add( cb_list , mis_transp_vbox , aosd_cb_configure_misc_transp_commit );

  return mis_vbox;
}


static void
aosd_cb_configure_test ( void )
{
  char *markup_message = nullptr;
  aosd_cfg_t *cfg = aosd_cfg_new();
  aosd_callback_list_run( aosd_cb_list , cfg );
  cfg->set = TRUE;

  markup_message = g_markup_printf_escaped
   (_("<span font_desc='%s'>Audacious OSD</span>"),
   (const char *) cfg->osd->text.fonts_name[0]);

  aosd_osd_shutdown(); /* stop any displayed osd */
  aosd_osd_cleanup(); /* just in case it's active */
  aosd_osd_init( cfg->osd->misc.transparency_mode );
  aosd_osd_display( markup_message , cfg->osd , TRUE );
  g_free( markup_message );
  aosd_cfg_delete( cfg );
}


static void
aosd_cb_configure_cancel ( void )
{
  aosd_callback_list_free( aosd_cb_list );
  aosd_cb_list = nullptr;

  aosd_osd_shutdown(); /* stop any displayed osd */
  aosd_osd_cleanup(); /* just in case it's active */
  if ( plugin_is_active == TRUE )
    aosd_osd_init( global_config->osd->misc.transparency_mode );
}


static void
aosd_cb_configure_ok ( void )
{
  //char *markup_message = nullptr;
  aosd_cfg_t *cfg = aosd_cfg_new();

  aosd_callback_list_run( aosd_cb_list , cfg );
  aosd_callback_list_free( aosd_cb_list );
  aosd_cb_list = nullptr;

  cfg->set = TRUE;
  aosd_osd_shutdown(); /* stop any displayed osd */
  aosd_osd_cleanup(); /* just in case it's active */

  if ( global_config != nullptr )
  {
    /* plugin is active */
    aosd_trigger_stop( &global_config->osd->trigger ); /* stop triggers */
    aosd_cfg_delete( global_config ); /* delete old global_config */
    global_config = cfg; /* put the new one */
    aosd_cfg_save( cfg ); /* save the new configuration on config file */
    aosd_osd_init( cfg->osd->misc.transparency_mode ); /* restart osd */
    aosd_trigger_start( &cfg->osd->trigger ); /* restart triggers */
  }
  else
  {
    /* plugin is not active */
    aosd_cfg_save( cfg ); /* save the new configuration on config file */
  }
}


static void *
aosd_ui_configure ( void )
{
  GtkWidget *cfg_nb;
  GtkWidget *cfg_position_widget;
  GtkWidget *cfg_animation_widget;
  GtkWidget *cfg_text_widget;
  GtkWidget *cfg_decoration_widget;
  GtkWidget *cfg_trigger_widget;
<<<<<<< HEAD
  GdkGeometry cfg_win_hints;
  GList *cb_list = nullptr; /* list of custom callbacks */

  if ( cfg_win != nullptr )
    gtk_window_present( GTK_WINDOW(cfg_win) );

  cfg_win = gtk_window_new( GTK_WINDOW_TOPLEVEL );
  gtk_window_set_type_hint( GTK_WINDOW(cfg_win), GDK_WINDOW_TYPE_HINT_DIALOG );
  gtk_window_set_title( GTK_WINDOW(cfg_win) , _("Audacious OSD - configuration") );
  gtk_container_set_border_width( GTK_CONTAINER(cfg_win), 10 );
  g_signal_connect( G_OBJECT(cfg_win) , "destroy" ,
                    G_CALLBACK(gtk_widget_destroyed) , &cfg_win );
  cfg_win_hints.min_width = -1;
  cfg_win_hints.min_height = 350;
  gtk_window_set_geometry_hints( GTK_WINDOW(cfg_win) , GTK_WIDGET(cfg_win) ,
                                 &cfg_win_hints , GDK_HINT_MIN_SIZE );

  cfg_vbox = gtk_box_new( GTK_ORIENTATION_VERTICAL , FALSE );
  gtk_container_add( GTK_CONTAINER(cfg_win) , cfg_vbox );

  cfg_nb = gtk_notebook_new();
  gtk_notebook_set_tab_pos( GTK_NOTEBOOK(cfg_nb) , GTK_POS_TOP );
  gtk_box_pack_start( GTK_BOX(cfg_vbox) , cfg_nb , TRUE , TRUE , 0 );

  gtk_box_pack_start( GTK_BOX(cfg_vbox) , gtk_separator_new(GTK_ORIENTATION_HORIZONTAL) , FALSE , FALSE , 4 );

  cfg_bbar_hbbox = gtk_button_box_new(GTK_ORIENTATION_HORIZONTAL);
  gtk_button_box_set_layout( GTK_BUTTON_BOX(cfg_bbar_hbbox) , GTK_BUTTONBOX_START );
  gtk_box_pack_start( GTK_BOX(cfg_vbox) , cfg_bbar_hbbox , FALSE , FALSE , 0 );
  cfg_bbar_bt_test = audgui_button_new (_("_Test"), "media-playback-start", nullptr, nullptr);
  gtk_container_add( GTK_CONTAINER(cfg_bbar_hbbox) , cfg_bbar_bt_test );
  gtk_button_box_set_child_secondary( GTK_BUTTON_BOX(cfg_bbar_hbbox) , cfg_bbar_bt_test , FALSE );
  cfg_bbar_bt_cancel = audgui_button_new (_("_Cancel"), "process-stop", nullptr, nullptr);
  gtk_container_add( GTK_CONTAINER(cfg_bbar_hbbox) , cfg_bbar_bt_cancel );
  gtk_button_box_set_child_secondary( GTK_BUTTON_BOX(cfg_bbar_hbbox) , cfg_bbar_bt_cancel , TRUE );
  cfg_bbar_bt_ok = audgui_button_new (_("_Set"), "system-run", nullptr, nullptr);
  gtk_container_add( GTK_CONTAINER(cfg_bbar_hbbox) , cfg_bbar_bt_ok );
  gtk_button_box_set_child_secondary( GTK_BUTTON_BOX(cfg_bbar_hbbox) , cfg_bbar_bt_ok , TRUE );
=======

  /* create a new configuration object */
  aosd_cfg_t *cfg = aosd_cfg_new();
  /* fill it with information from config file */
  aosd_cfg_load( cfg );

  cfg_nb = gtk_notebook_new();
  gtk_notebook_set_tab_pos( GTK_NOTEBOOK(cfg_nb) , GTK_POS_TOP );
>>>>>>> a2a60331

  /* add POSITION page */
  cfg_position_widget = aosd_ui_configure_position( cfg , &aosd_cb_list );
  gtk_notebook_append_page( GTK_NOTEBOOK(cfg_nb) ,
    cfg_position_widget , gtk_label_new( _("Position") ) );

  /* add ANIMATION page */
  cfg_animation_widget = aosd_ui_configure_animation( cfg , &aosd_cb_list );
  gtk_notebook_append_page( GTK_NOTEBOOK(cfg_nb) ,
    cfg_animation_widget , gtk_label_new( _("Animation") ) );

  /* add TEXT page */
  cfg_text_widget = aosd_ui_configure_text( cfg , &aosd_cb_list );
  gtk_notebook_append_page( GTK_NOTEBOOK(cfg_nb) ,
    cfg_text_widget , gtk_label_new( _("Text") ) );

  /* add DECORATION page */
  cfg_decoration_widget = aosd_ui_configure_decoration( cfg , &aosd_cb_list );
  gtk_notebook_append_page( GTK_NOTEBOOK(cfg_nb) ,
    cfg_decoration_widget , gtk_label_new( _("Decoration") ) );

  /* add TRIGGER page */
  cfg_trigger_widget = aosd_ui_configure_trigger( cfg , &aosd_cb_list );
  gtk_notebook_append_page( GTK_NOTEBOOK(cfg_nb) ,
    cfg_trigger_widget , gtk_label_new( _("Trigger") ) );

  /* add MISC page */
  cfg_trigger_widget = aosd_ui_configure_misc( cfg , &aosd_cb_list );
  gtk_notebook_append_page( GTK_NOTEBOOK(cfg_nb) ,
    cfg_trigger_widget , gtk_label_new( _("Misc") ) );

  /* delete configuration object */
  aosd_cfg_delete( cfg );

  return cfg_nb;
}


static const PreferencesWidget aosd_widgets[] = {
    WidgetCustomGTK (aosd_ui_configure),
    WidgetSeparator ({true}),
    WidgetButton (N_("Test"), {aosd_cb_configure_test, "media-playback-start"})
};

const PluginPreferences aosd_prefs = {
    {aosd_widgets},
    nullptr,  // init
    aosd_cb_configure_ok,
    aosd_cb_configure_cancel
};<|MERGE_RESOLUTION|>--- conflicted
+++ resolved
@@ -893,46 +893,6 @@
   GtkWidget *cfg_text_widget;
   GtkWidget *cfg_decoration_widget;
   GtkWidget *cfg_trigger_widget;
-<<<<<<< HEAD
-  GdkGeometry cfg_win_hints;
-  GList *cb_list = nullptr; /* list of custom callbacks */
-
-  if ( cfg_win != nullptr )
-    gtk_window_present( GTK_WINDOW(cfg_win) );
-
-  cfg_win = gtk_window_new( GTK_WINDOW_TOPLEVEL );
-  gtk_window_set_type_hint( GTK_WINDOW(cfg_win), GDK_WINDOW_TYPE_HINT_DIALOG );
-  gtk_window_set_title( GTK_WINDOW(cfg_win) , _("Audacious OSD - configuration") );
-  gtk_container_set_border_width( GTK_CONTAINER(cfg_win), 10 );
-  g_signal_connect( G_OBJECT(cfg_win) , "destroy" ,
-                    G_CALLBACK(gtk_widget_destroyed) , &cfg_win );
-  cfg_win_hints.min_width = -1;
-  cfg_win_hints.min_height = 350;
-  gtk_window_set_geometry_hints( GTK_WINDOW(cfg_win) , GTK_WIDGET(cfg_win) ,
-                                 &cfg_win_hints , GDK_HINT_MIN_SIZE );
-
-  cfg_vbox = gtk_box_new( GTK_ORIENTATION_VERTICAL , FALSE );
-  gtk_container_add( GTK_CONTAINER(cfg_win) , cfg_vbox );
-
-  cfg_nb = gtk_notebook_new();
-  gtk_notebook_set_tab_pos( GTK_NOTEBOOK(cfg_nb) , GTK_POS_TOP );
-  gtk_box_pack_start( GTK_BOX(cfg_vbox) , cfg_nb , TRUE , TRUE , 0 );
-
-  gtk_box_pack_start( GTK_BOX(cfg_vbox) , gtk_separator_new(GTK_ORIENTATION_HORIZONTAL) , FALSE , FALSE , 4 );
-
-  cfg_bbar_hbbox = gtk_button_box_new(GTK_ORIENTATION_HORIZONTAL);
-  gtk_button_box_set_layout( GTK_BUTTON_BOX(cfg_bbar_hbbox) , GTK_BUTTONBOX_START );
-  gtk_box_pack_start( GTK_BOX(cfg_vbox) , cfg_bbar_hbbox , FALSE , FALSE , 0 );
-  cfg_bbar_bt_test = audgui_button_new (_("_Test"), "media-playback-start", nullptr, nullptr);
-  gtk_container_add( GTK_CONTAINER(cfg_bbar_hbbox) , cfg_bbar_bt_test );
-  gtk_button_box_set_child_secondary( GTK_BUTTON_BOX(cfg_bbar_hbbox) , cfg_bbar_bt_test , FALSE );
-  cfg_bbar_bt_cancel = audgui_button_new (_("_Cancel"), "process-stop", nullptr, nullptr);
-  gtk_container_add( GTK_CONTAINER(cfg_bbar_hbbox) , cfg_bbar_bt_cancel );
-  gtk_button_box_set_child_secondary( GTK_BUTTON_BOX(cfg_bbar_hbbox) , cfg_bbar_bt_cancel , TRUE );
-  cfg_bbar_bt_ok = audgui_button_new (_("_Set"), "system-run", nullptr, nullptr);
-  gtk_container_add( GTK_CONTAINER(cfg_bbar_hbbox) , cfg_bbar_bt_ok );
-  gtk_button_box_set_child_secondary( GTK_BUTTON_BOX(cfg_bbar_hbbox) , cfg_bbar_bt_ok , TRUE );
-=======
 
   /* create a new configuration object */
   aosd_cfg_t *cfg = aosd_cfg_new();
@@ -941,7 +901,6 @@
 
   cfg_nb = gtk_notebook_new();
   gtk_notebook_set_tab_pos( GTK_NOTEBOOK(cfg_nb) , GTK_POS_TOP );
->>>>>>> a2a60331
 
   /* add POSITION page */
   cfg_position_widget = aosd_ui_configure_position( cfg , &aosd_cb_list );
