--- conflicted
+++ resolved
@@ -47,16 +47,12 @@
 
 static void chooser_set_aosd_color (GtkColorChooser * chooser, const aosd_color_t * color)
 {
-<<<<<<< HEAD
   GdkRGBA rgba = {
       color->red / 65535.0,
       color->green / 65535.0,
       color->blue / 65535.0,
       color->alpha / 65535.0
   };
-=======
-  GdkColor gdk_color = {0, (uint16_t) color->red, (uint16_t) color->green, (uint16_t) color->blue};
->>>>>>> c6592563
 
   gtk_color_chooser_set_use_alpha (chooser, TRUE);
   gtk_color_chooser_set_rgba (chooser, & rgba);
@@ -202,38 +198,23 @@
   gtk_widget_set_halign( pos_offset_x_label , GTK_ALIGN_START );
   gtk_grid_attach( GTK_GRID(pos_offset_grid) , pos_offset_x_label , 0 , 0 , 1 , 1 );
   pos_offset_x_spinbt = gtk_spin_button_new_with_range( -9999 , 9999 , 1 );
-<<<<<<< HEAD
-  gtk_spin_button_set_value( GTK_SPIN_BUTTON(pos_offset_x_spinbt) , cfg->osd->position.offset_x );
+  gtk_spin_button_set_value( GTK_SPIN_BUTTON(pos_offset_x_spinbt) , cfg->position.offset_x );
   gtk_grid_attach( GTK_GRID(pos_offset_grid) , pos_offset_x_spinbt , 1 , 0 , 1 , 1 );
-=======
-  gtk_spin_button_set_value( GTK_SPIN_BUTTON(pos_offset_x_spinbt) , cfg->position.offset_x );
-  gtk_table_attach_defaults( GTK_TABLE(pos_offset_grid) , pos_offset_x_spinbt , 1 , 2 , 0 , 1 );
->>>>>>> c6592563
   g_object_set_data( G_OBJECT(pos_offset_grid) , "offx" , pos_offset_x_spinbt );
   pos_offset_y_label = gtk_label_new( _( "Relative Y offset:" ) );
   gtk_widget_set_halign( pos_offset_y_label , GTK_ALIGN_START );
   gtk_grid_attach( GTK_GRID(pos_offset_grid) , pos_offset_y_label , 0 , 1 , 1 , 1 );
   pos_offset_y_spinbt = gtk_spin_button_new_with_range( -9999 , 9999 , 1 );
-<<<<<<< HEAD
-  gtk_spin_button_set_value( GTK_SPIN_BUTTON(pos_offset_y_spinbt) , cfg->osd->position.offset_y );
+  gtk_spin_button_set_value( GTK_SPIN_BUTTON(pos_offset_y_spinbt) , cfg->position.offset_y );
   gtk_grid_attach( GTK_GRID(pos_offset_grid) , pos_offset_y_spinbt , 1 , 1 , 1 , 1 );
-=======
-  gtk_spin_button_set_value( GTK_SPIN_BUTTON(pos_offset_y_spinbt) , cfg->position.offset_y );
-  gtk_table_attach_defaults( GTK_TABLE(pos_offset_grid) , pos_offset_y_spinbt , 1 , 2 , 1 , 2 );
->>>>>>> c6592563
   g_object_set_data( G_OBJECT(pos_offset_grid) , "offy" , pos_offset_y_spinbt );
   pos_maxsize_width_label = gtk_label_new( _("Max OSD width:") );
   gtk_widget_set_halign( pos_maxsize_width_label , GTK_ALIGN_START );
   gtk_grid_attach( GTK_GRID(pos_offset_grid) , pos_maxsize_width_label , 0 , 2 , 1 , 1 );
   pos_maxsize_width_spinbt = gtk_spin_button_new_with_range( 0 , 99999 , 1 );
   g_object_set_data( G_OBJECT(pos_offset_grid) , "maxsize_width" , pos_maxsize_width_spinbt );
-<<<<<<< HEAD
-  gtk_spin_button_set_value( GTK_SPIN_BUTTON(pos_maxsize_width_spinbt) , cfg->osd->position.maxsize_width );
+  gtk_spin_button_set_value( GTK_SPIN_BUTTON(pos_maxsize_width_spinbt) , cfg->position.maxsize_width );
   gtk_grid_attach( GTK_GRID(pos_offset_grid) , pos_maxsize_width_spinbt , 1 , 2 , 1 , 1 );
-=======
-  gtk_spin_button_set_value( GTK_SPIN_BUTTON(pos_maxsize_width_spinbt) , cfg->position.maxsize_width );
-  gtk_table_attach_defaults( GTK_TABLE(pos_offset_grid) , pos_maxsize_width_spinbt , 1 , 2 , 2 , 3 );
->>>>>>> c6592563
   gtk_box_pack_start( GTK_BOX(pos_placement_hbox) , pos_offset_grid , FALSE , FALSE , 0 );
   aosd_cb_list.append( pos_offset_grid , aosd_cb_configure_position_offset_commit );
   aosd_cb_list.append( pos_offset_grid , aosd_cb_configure_position_maxsize_commit );
@@ -357,19 +338,11 @@
   cfg->text.fonts_draw_shadow[fontnum] = gtk_toggle_button_get_active(
     GTK_TOGGLE_BUTTON(g_object_get_data(G_OBJECT(fontbt),"use_shadow")) );
 
-<<<<<<< HEAD
   chooser = (GtkColorChooser *) g_object_get_data ((GObject *) fontbt, "color");
-  chooser_get_aosd_color (chooser, & cfg->osd->text.fonts_color[fontnum]);
+  chooser_get_aosd_color (chooser, & cfg->text.fonts_color[fontnum]);
 
   chooser = (GtkColorChooser *) g_object_get_data ((GObject *) fontbt, "shadow_color");
-  chooser_get_aosd_color (chooser, & cfg->osd->text.fonts_shadow_color[fontnum]);
-=======
-  chooser = (GtkColorButton *) g_object_get_data ((GObject *) fontbt, "color");
-  chooser_get_aosd_color (chooser, & cfg->text.fonts_color[fontnum]);
-
-  chooser = (GtkColorButton *) g_object_get_data ((GObject *) fontbt, "shadow_color");
   chooser_get_aosd_color (chooser, & cfg->text.fonts_shadow_color[fontnum]);
->>>>>>> c6592563
 }
 
 
@@ -401,53 +374,31 @@
     gtk_font_button_set_show_size( GTK_FONT_BUTTON(tex_font_fontbt[i]) , TRUE );
     gtk_font_button_set_use_font( GTK_FONT_BUTTON(tex_font_fontbt[i]) , FALSE );
     gtk_font_button_set_use_size( GTK_FONT_BUTTON(tex_font_fontbt[i]) , FALSE );
-<<<<<<< HEAD
-    gtk_font_button_set_font_name( GTK_FONT_BUTTON(tex_font_fontbt[i]) , cfg->osd->text.fonts_name[i] );
+    gtk_font_button_set_font_name( GTK_FONT_BUTTON(tex_font_fontbt[i]) , cfg->text.fonts_name[i] );
     gtk_widget_set_hexpand( tex_font_fontbt[i] , TRUE );
 
     tex_font_colorbt[i] = gtk_color_button_new ();
     chooser_set_aosd_color ((GtkColorChooser *) tex_font_colorbt[i],
-     & cfg->osd->text.fonts_color[i]);
-=======
-    gtk_font_button_set_font_name( GTK_FONT_BUTTON(tex_font_fontbt[i]) , cfg->text.fonts_name[i] );
-
-    tex_font_colorbt[i] = gtk_color_button_new ();
-    chooser_set_aosd_color ((GtkColorButton *) tex_font_colorbt[i],
      & cfg->text.fonts_color[i]);
->>>>>>> c6592563
 
     tex_font_shadow_togglebt[i] = gtk_toggle_button_new_with_label( _("Shadow") );
     gtk_toggle_button_set_mode( GTK_TOGGLE_BUTTON(tex_font_shadow_togglebt[i]) , FALSE );
 
     tex_font_shadow_colorbt[i] = gtk_color_button_new ();
-<<<<<<< HEAD
     chooser_set_aosd_color ((GtkColorChooser *) tex_font_shadow_colorbt[i],
-     & cfg->osd->text.fonts_shadow_color[i]);
-=======
-    chooser_set_aosd_color ((GtkColorButton *) tex_font_shadow_colorbt[i],
      & cfg->text.fonts_shadow_color[i]);
->>>>>>> c6592563
 
     gtk_widget_set_sensitive( tex_font_shadow_colorbt[i] , FALSE );
     g_signal_connect( G_OBJECT(tex_font_shadow_togglebt[i]) , "toggled" ,
                       G_CALLBACK(aosd_cb_configure_text_font_shadow_toggle) ,
                       tex_font_shadow_colorbt[i] );
     gtk_toggle_button_set_active( GTK_TOGGLE_BUTTON(tex_font_shadow_togglebt[i]) ,
-<<<<<<< HEAD
-      cfg->osd->text.fonts_draw_shadow[i] );
+      cfg->text.fonts_draw_shadow[i] );
     gtk_grid_attach( GTK_GRID(tex_font_grid) , tex_font_label[i] , 0 , 0 , 1 , 1 );
     gtk_grid_attach( GTK_GRID(tex_font_grid) , tex_font_fontbt[i] , 1 , 0 , 1 , 1 );
     gtk_grid_attach( GTK_GRID(tex_font_grid) , tex_font_colorbt[i] , 2 , 0 , 1 , 1 );
     gtk_grid_attach( GTK_GRID(tex_font_grid) , tex_font_shadow_togglebt[i] , 3 , 0 , 1 , 1 );
     gtk_grid_attach( GTK_GRID(tex_font_grid) , tex_font_shadow_colorbt[i] , 4 , 0 , 1 , 1 );
-=======
-      cfg->text.fonts_draw_shadow[i] );
-    gtk_table_attach_defaults( GTK_TABLE(tex_font_grid) , tex_font_label[i] , 0 , 1 , i , i + 1 );
-    gtk_table_attach_defaults( GTK_TABLE(tex_font_grid) , tex_font_fontbt[i] , 1 , 2 , i , i + 1 );
-    gtk_table_attach_defaults( GTK_TABLE(tex_font_grid) , tex_font_colorbt[i] , 2 , 3 , i , i + 1 );
-    gtk_table_attach_defaults( GTK_TABLE(tex_font_grid) , tex_font_shadow_togglebt[i] , 3 , 4 , i , i + 1 );
-    gtk_table_attach_defaults( GTK_TABLE(tex_font_grid) , tex_font_shadow_colorbt[i] , 4 , 5 , i , i + 1 );
->>>>>>> c6592563
     g_object_set_data( G_OBJECT(tex_font_fontbt[i]) , "fontnum" , GINT_TO_POINTER(i) );
     g_object_set_data( G_OBJECT(tex_font_fontbt[i]) , "color" , tex_font_colorbt[i] );
     g_object_set_data( G_OBJECT(tex_font_fontbt[i]) , "use_shadow" , tex_font_shadow_togglebt[i] );
@@ -566,12 +517,7 @@
     g_free( label_str );
 
     GtkWidget * colorbt = gtk_color_button_new ();
-<<<<<<< HEAD
-    chooser_set_aosd_color ((GtkColorChooser *) colorbt,
-     & g_array_index (cfg->osd->decoration.colors, aosd_color_t, i));
-=======
-    chooser_set_aosd_color ((GtkColorButton *) colorbt, & cfg->decoration.colors[i]);
->>>>>>> c6592563
+    chooser_set_aosd_color ((GtkColorChooser *) colorbt, & cfg->decoration.colors[i]);
 
     gtk_box_pack_start( GTK_BOX(hbox) , label , FALSE , FALSE , 0 );
     gtk_box_pack_start( GTK_BOX(hbox) , colorbt , FALSE , FALSE , 0 );
@@ -645,15 +591,9 @@
     GtkWidget *frame, *vbox, *label, *checkbt;
     gtk_list_store_append( tri_event_store , &iter );
     gtk_list_store_set( tri_event_store , &iter ,
-<<<<<<< HEAD
-      0 , _(aosd_trigger_get_name( trigger_code_array[i] )) ,
-      1 , trigger_code_array[i] , 2 , i , -1 );
-    vbox = gtk_box_new( GTK_ORIENTATION_VERTICAL , 0 );
-=======
       0 , _(aosd_trigger_get_name( i )) ,
       1 , i , 2 , i , -1 );
-    vbox = gtk_vbox_new( FALSE , 0 );
->>>>>>> c6592563
+    vbox = gtk_box_new( GTK_ORIENTATION_VERTICAL , 0 );
     gtk_container_set_border_width( GTK_CONTAINER(vbox) , 6 );
     label = gtk_label_new( _(aosd_trigger_get_desc( i )) );
     gtk_label_set_line_wrap( GTK_LABEL(label) , TRUE );
