/*
*
* Author: Giacomo Lozito <james@develia.org>, (C) 2005-2007
*
* This program is free software; you can redistribute it and/or modify it
* under the terms of the GNU General Public License as published by the
* Free Software Foundation; either version 2 of the License, or (at your
* option) any later version.
*
* This program is distributed in the hope that it will be useful, but
* WITHOUT ANY WARRANTY; without even the implied warranty of
* MERCHANTABILITY or FITNESS FOR A PARTICULAR PURPOSE.  See the GNU
* General Public License for more details.
*
* You should have received a copy of the GNU General Public License along
* with this program; if not, write to the Free Software Foundation, Inc.,
* 51 Franklin Street, Fifth Floor, Boston, MA 02110-1301  USA
*
*/

#include <math.h>

#include <gtk/gtk.h>

#include <libaudcore/i18n.h>
#include <libaudcore/index.h>
#include <libaudcore/preferences.h>

#include "aosd.h"
#include "aosd_style.h"
#include "aosd_trigger.h"
#include "aosd_cfg.h"
#include "aosd_osd.h"


static void chooser_get_aosd_color (GtkColorChooser * chooser, aosd_color_t * color)
{
  GdkRGBA rgba;
  gtk_color_chooser_get_rgba (chooser, & rgba);

  color->red = rint (rgba.red * 65535.0);
  color->green = rint (rgba.green * 65535.0);
  color->blue = rint (rgba.blue * 65535.0);
  color->alpha = rint (rgba.alpha * 65535.0);
}


static void chooser_set_aosd_color (GtkColorChooser * chooser, const aosd_color_t * color)
{
<<<<<<< HEAD
  GdkRGBA rgba = {
      color->red / 65535.0,
      color->green / 65535.0,
      color->blue / 65535.0,
      color->alpha / 65535.0
  };

  gtk_color_chooser_set_use_alpha (chooser, TRUE);
  gtk_color_chooser_set_rgba (chooser, & rgba);
=======
  GdkColor gdk_color = {0, (uint16_t) color->red, (uint16_t) color->green, (uint16_t) color->blue};

  gtk_color_button_set_color (chooser, & gdk_color);
  gtk_color_button_set_use_alpha (chooser, true);
  gtk_color_button_set_alpha (chooser, color->alpha);
>>>>>>> 956d766a
}


/*************************************************************/
/* small callback system used by the configuration interface */
typedef void (*aosd_ui_cb_func_t)( GtkWidget * , aosd_cfg_t * );

typedef struct
{
  GtkWidget * widget;
  aosd_ui_cb_func_t func;
}
aosd_ui_cb_t;

static Index<aosd_ui_cb_t> aosd_cb_list;

static void
aosd_callback_list_run ( aosd_cfg_t * cfg )
{
  for (const aosd_ui_cb_t & cb : aosd_cb_list)
    cb.func (cb.widget, cfg);
}
/*************************************************************/



static gboolean
aosd_cb_configure_position_expose ( GtkWidget * darea ,
                                    cairo_t * cr ,
                                    void * coord_gp )
{
  int coord = GPOINTER_TO_INT(coord_gp);

  cairo_set_source_rgb ( cr , 0 , 0 , 0 );
  cairo_rectangle ( cr , (coord % 3) * 10 , (coord / 3) * 16 , 20 , 8 );
  cairo_fill ( cr );

  return false;
}


static void
aosd_cb_configure_position_placement_commit ( GtkWidget * grid , aosd_cfg_t * cfg )
{
  GList *placbt_list = gtk_container_get_children( GTK_CONTAINER(grid) );
  GList *list_iter = placbt_list;

  while ( list_iter != nullptr )
  {
    GtkWidget *placbt = (GtkWidget *) list_iter->data;
    if ( gtk_toggle_button_get_active( GTK_TOGGLE_BUTTON(placbt) ) == true )
    {
      cfg->position.placement = GPOINTER_TO_INT(g_object_get_data(G_OBJECT(placbt),"value"));
      break;
    }
    list_iter = g_list_next( list_iter );
  }

  g_list_free( placbt_list );
}


static void
aosd_cb_configure_position_offset_commit ( GtkWidget * grid , aosd_cfg_t * cfg )
{
  cfg->position.offset_x = gtk_spin_button_get_value_as_int(
    GTK_SPIN_BUTTON(g_object_get_data(G_OBJECT(grid),"offx")) );
  cfg->position.offset_y = gtk_spin_button_get_value_as_int(
    GTK_SPIN_BUTTON(g_object_get_data(G_OBJECT(grid),"offy")) );
}


static void
aosd_cb_configure_position_maxsize_commit ( GtkWidget * grid , aosd_cfg_t * cfg )
{
  cfg->position.maxsize_width = gtk_spin_button_get_value_as_int(
    GTK_SPIN_BUTTON(g_object_get_data(G_OBJECT(grid),"maxsize_width")) );
}


static void
aosd_cb_configure_position_multimon_commit ( GtkWidget * combo , aosd_cfg_t * cfg )
{
  int active = gtk_combo_box_get_active( GTK_COMBO_BOX(combo) );
  cfg->position.multimon_id = ( active > -1 ) ? (active - 1) : -1;
}


static GtkWidget *
aosd_ui_configure_position ( aosd_cfg_t * cfg )
{
  GtkWidget *pos_vbox;
  GtkWidget *pos_placement_frame, *pos_placement_hbox, *pos_placement_grid;
  GtkWidget *pos_placement_bt[9], *pos_placement_bt_darea[9];
  GtkWidget *pos_offset_grid, *pos_offset_x_label, *pos_offset_x_spinbt;
  GtkWidget *pos_offset_y_label, *pos_offset_y_spinbt;
  GtkWidget *pos_maxsize_width_label, *pos_maxsize_width_spinbt;
  GtkWidget *pos_multimon_frame, *pos_multimon_hbox;
  GtkWidget *pos_multimon_label;
  GtkWidget *pos_multimon_combobox;
  int monitors_num = gdk_screen_get_n_monitors( gdk_screen_get_default() );
  int i = 0;

<<<<<<< HEAD
  pos_vbox = gtk_box_new( GTK_ORIENTATION_VERTICAL , 4 );
  gtk_container_set_border_width( GTK_CONTAINER(pos_vbox) , 6 );

  pos_placement_frame = gtk_frame_new( _("Placement") );
  pos_placement_hbox = gtk_box_new( GTK_ORIENTATION_HORIZONTAL , 0 );
=======
  pos_vbox = gtk_vbox_new( false , 4 );
  gtk_container_set_border_width( GTK_CONTAINER(pos_vbox) , 6 );

  pos_placement_frame = gtk_frame_new( _("Placement") );
  pos_placement_hbox = gtk_hbox_new( false , 0 );
>>>>>>> 956d766a
  gtk_container_set_border_width( GTK_CONTAINER(pos_placement_hbox) , 6 );
  gtk_container_add( GTK_CONTAINER(pos_placement_frame) , pos_placement_hbox );
  gtk_box_pack_start( GTK_BOX(pos_vbox) , pos_placement_frame , false , false , 0 );

<<<<<<< HEAD
  pos_placement_grid = gtk_grid_new();
=======
  pos_placement_grid = gtk_table_new (0, 0, false);
>>>>>>> 956d766a
  for ( i = 0 ; i < 9 ; i++ )
  {
    if ( i == 0 )
      pos_placement_bt[i] = gtk_radio_button_new( nullptr );
    else
      pos_placement_bt[i] = gtk_radio_button_new_from_widget( GTK_RADIO_BUTTON(pos_placement_bt[0]) );
    gtk_toggle_button_set_mode( GTK_TOGGLE_BUTTON(pos_placement_bt[i]) , false );
    pos_placement_bt_darea[i] = gtk_drawing_area_new();
    gtk_widget_set_size_request( pos_placement_bt_darea[i] , 40 , 40 );
    gtk_container_add( GTK_CONTAINER(pos_placement_bt[i]) , pos_placement_bt_darea[i] );
    g_signal_connect( G_OBJECT(pos_placement_bt_darea[i]) , "draw" ,
                      G_CALLBACK(aosd_cb_configure_position_expose) , GINT_TO_POINTER(i) );
    gtk_grid_attach( GTK_GRID(pos_placement_grid) , pos_placement_bt[i] , (i % 3) , (i / 3) , 1 , 1 );
    g_object_set_data( G_OBJECT(pos_placement_bt[i]) , "value" , GINT_TO_POINTER(i+1) );
    if ( cfg->position.placement == (i+1) )
      gtk_toggle_button_set_active( GTK_TOGGLE_BUTTON(pos_placement_bt[i]) , true );
  }
  gtk_box_pack_start( GTK_BOX(pos_placement_hbox) , pos_placement_grid , false , false , 0 );
  aosd_cb_list.append( pos_placement_grid , aosd_cb_configure_position_placement_commit );

<<<<<<< HEAD
  gtk_box_pack_start( GTK_BOX(pos_placement_hbox) , gtk_separator_new(GTK_ORIENTATION_VERTICAL) , FALSE , FALSE , 6 );

  pos_offset_grid = gtk_grid_new();
  gtk_grid_set_row_spacing( GTK_GRID(pos_offset_grid) , 4 );
  gtk_grid_set_column_spacing( GTK_GRID(pos_offset_grid) , 4 );
=======
  gtk_box_pack_start( GTK_BOX(pos_placement_hbox) , gtk_vseparator_new() , false , false , 6 );

  pos_offset_grid = gtk_table_new (0, 0, false);
  gtk_table_set_row_spacings( GTK_TABLE(pos_offset_grid) , 4 );
  gtk_table_set_col_spacings( GTK_TABLE(pos_offset_grid) , 4 );
>>>>>>> 956d766a
  pos_offset_x_label = gtk_label_new( _( "Relative X offset:" ) );
  gtk_widget_set_halign( pos_offset_x_label , GTK_ALIGN_START );
  gtk_grid_attach( GTK_GRID(pos_offset_grid) , pos_offset_x_label , 0 , 0 , 1 , 1 );
  pos_offset_x_spinbt = gtk_spin_button_new_with_range( -9999 , 9999 , 1 );
  gtk_spin_button_set_value( GTK_SPIN_BUTTON(pos_offset_x_spinbt) , cfg->position.offset_x );
  gtk_grid_attach( GTK_GRID(pos_offset_grid) , pos_offset_x_spinbt , 1 , 0 , 1 , 1 );
  g_object_set_data( G_OBJECT(pos_offset_grid) , "offx" , pos_offset_x_spinbt );
  pos_offset_y_label = gtk_label_new( _( "Relative Y offset:" ) );
  gtk_widget_set_halign( pos_offset_y_label , GTK_ALIGN_START );
  gtk_grid_attach( GTK_GRID(pos_offset_grid) , pos_offset_y_label , 0 , 1 , 1 , 1 );
  pos_offset_y_spinbt = gtk_spin_button_new_with_range( -9999 , 9999 , 1 );
  gtk_spin_button_set_value( GTK_SPIN_BUTTON(pos_offset_y_spinbt) , cfg->position.offset_y );
  gtk_grid_attach( GTK_GRID(pos_offset_grid) , pos_offset_y_spinbt , 1 , 1 , 1 , 1 );
  g_object_set_data( G_OBJECT(pos_offset_grid) , "offy" , pos_offset_y_spinbt );
  pos_maxsize_width_label = gtk_label_new( _("Max OSD width:") );
  gtk_widget_set_halign( pos_maxsize_width_label , GTK_ALIGN_START );
  gtk_grid_attach( GTK_GRID(pos_offset_grid) , pos_maxsize_width_label , 0 , 2 , 1 , 1 );
  pos_maxsize_width_spinbt = gtk_spin_button_new_with_range( 0 , 99999 , 1 );
  g_object_set_data( G_OBJECT(pos_offset_grid) , "maxsize_width" , pos_maxsize_width_spinbt );
  gtk_spin_button_set_value( GTK_SPIN_BUTTON(pos_maxsize_width_spinbt) , cfg->position.maxsize_width );
<<<<<<< HEAD
  gtk_grid_attach( GTK_GRID(pos_offset_grid) , pos_maxsize_width_spinbt , 1 , 2 , 1 , 1 );
  gtk_box_pack_start( GTK_BOX(pos_placement_hbox) , pos_offset_grid , FALSE , FALSE , 0 );
=======
  gtk_table_attach_defaults( GTK_TABLE(pos_offset_grid) , pos_maxsize_width_spinbt , 1 , 2 , 2 , 3 );
  gtk_box_pack_start( GTK_BOX(pos_placement_hbox) , pos_offset_grid , false , false , 0 );
>>>>>>> 956d766a
  aosd_cb_list.append( pos_offset_grid , aosd_cb_configure_position_offset_commit );
  aosd_cb_list.append( pos_offset_grid , aosd_cb_configure_position_maxsize_commit );

  pos_multimon_frame = gtk_frame_new( _("Multi-Monitor options") );
<<<<<<< HEAD
  pos_multimon_hbox = gtk_box_new( GTK_ORIENTATION_HORIZONTAL , 4 );
=======
  pos_multimon_hbox = gtk_hbox_new( false , 4 );
>>>>>>> 956d766a
  gtk_container_set_border_width( GTK_CONTAINER(pos_multimon_hbox) , 6 );
  gtk_container_add( GTK_CONTAINER(pos_multimon_frame), pos_multimon_hbox );
  pos_multimon_label = gtk_label_new( _("Display OSD using:") );
  pos_multimon_combobox = gtk_combo_box_text_new ();
  gtk_combo_box_text_append_text ((GtkComboBoxText *) pos_multimon_combobox, _("all monitors"));
  for ( i = 0 ; i < monitors_num ; i++ )
  {
    char *mon_str = g_strdup_printf( _("monitor %i") , i + 1 );
    gtk_combo_box_text_append_text ((GtkComboBoxText *) pos_multimon_combobox, mon_str);
    g_free( mon_str );
  }
  gtk_combo_box_set_active( GTK_COMBO_BOX(pos_multimon_combobox) , (cfg->position.multimon_id + 1) );
  aosd_cb_list.append( pos_multimon_combobox , aosd_cb_configure_position_multimon_commit );
  gtk_box_pack_start( GTK_BOX(pos_multimon_hbox) , pos_multimon_label , false , false , 0 );
  gtk_box_pack_start( GTK_BOX(pos_multimon_hbox) , pos_multimon_combobox , false , false , 0 );
  gtk_box_pack_start( GTK_BOX(pos_vbox) , pos_multimon_frame , false , false , 0 );

  return pos_vbox;
}


static GtkWidget *
aosd_ui_configure_animation_timing ( char * label_string )
{
  GtkWidget *hbox, *desc_label, *spinbt;
<<<<<<< HEAD
  hbox = gtk_box_new( GTK_ORIENTATION_HORIZONTAL , 4 );
=======
  hbox = gtk_hbox_new( false , 4 );
>>>>>>> 956d766a
  desc_label = gtk_label_new( label_string );
  spinbt = gtk_spin_button_new_with_range( 0 , 99999 , 1 );
  gtk_box_pack_start( GTK_BOX(hbox) , desc_label , false , false , 0 );
  gtk_box_pack_start( GTK_BOX(hbox) , spinbt , false , false , 0 );
  g_object_set_data( G_OBJECT(hbox) , "spinbt" , spinbt );
  return hbox;
}


static void
aosd_cb_configure_animation_timing_commit ( GtkWidget * timing_hbox , aosd_cfg_t * cfg )
{
  cfg->animation.timing_display = gtk_spin_button_get_value_as_int(
    GTK_SPIN_BUTTON(g_object_get_data(G_OBJECT(timing_hbox),"display")) );
  cfg->animation.timing_fadein = gtk_spin_button_get_value_as_int(
    GTK_SPIN_BUTTON(g_object_get_data(G_OBJECT(timing_hbox),"fadein")) );
  cfg->animation.timing_fadeout = gtk_spin_button_get_value_as_int(
    GTK_SPIN_BUTTON(g_object_get_data(G_OBJECT(timing_hbox),"fadeout")) );
}


static GtkWidget *
aosd_ui_configure_animation ( aosd_cfg_t * cfg )
{
  GtkWidget *ani_vbox;
  GtkWidget *ani_timing_frame, *ani_timing_hbox;
  GtkWidget *ani_timing_fadein_widget, *ani_timing_fadeout_widget, *ani_timing_stay_widget;
  GtkSizeGroup *sizegroup;

<<<<<<< HEAD
  ani_vbox = gtk_box_new( GTK_ORIENTATION_VERTICAL , 0 );
  gtk_container_set_border_width( GTK_CONTAINER(ani_vbox) , 6 );

  ani_timing_hbox = gtk_box_new( GTK_ORIENTATION_HORIZONTAL , 0 );
=======
  ani_vbox = gtk_vbox_new( false , 0 );
  gtk_container_set_border_width( GTK_CONTAINER(ani_vbox) , 6 );

  ani_timing_hbox = gtk_hbox_new( false , 0 );
>>>>>>> 956d766a
  ani_timing_frame = gtk_frame_new( _("Timing (ms)") );
  gtk_container_set_border_width( GTK_CONTAINER(ani_timing_hbox) , 6 );
  gtk_container_add( GTK_CONTAINER(ani_timing_frame) , ani_timing_hbox );
  gtk_box_pack_start( GTK_BOX(ani_vbox) , ani_timing_frame , false , false , 0 );

  ani_timing_stay_widget = aosd_ui_configure_animation_timing( _("Display:") );
  gtk_spin_button_set_value( GTK_SPIN_BUTTON(g_object_get_data(
    G_OBJECT(ani_timing_stay_widget),"spinbt")) , cfg->animation.timing_display );
<<<<<<< HEAD
  gtk_box_pack_start( GTK_BOX(ani_timing_hbox) , ani_timing_stay_widget , TRUE , TRUE , 0 );
  gtk_box_pack_start( GTK_BOX(ani_timing_hbox) , gtk_separator_new(GTK_ORIENTATION_VERTICAL) , FALSE , FALSE , 4 );
  ani_timing_fadein_widget = aosd_ui_configure_animation_timing( _("Fade in:") );
  gtk_spin_button_set_value( GTK_SPIN_BUTTON(g_object_get_data(
    G_OBJECT(ani_timing_fadein_widget),"spinbt")) , cfg->animation.timing_fadein );
  gtk_box_pack_start( GTK_BOX(ani_timing_hbox) , ani_timing_fadein_widget , TRUE , TRUE , 0 );
  gtk_box_pack_start( GTK_BOX(ani_timing_hbox) , gtk_separator_new(GTK_ORIENTATION_VERTICAL) , FALSE , FALSE , 4 );
=======
  gtk_box_pack_start( GTK_BOX(ani_timing_hbox) , ani_timing_stay_widget , true , true , 0 );
  gtk_box_pack_start( GTK_BOX(ani_timing_hbox) , gtk_vseparator_new() , false , false , 4 );
  ani_timing_fadein_widget = aosd_ui_configure_animation_timing( _("Fade in:") );
  gtk_spin_button_set_value( GTK_SPIN_BUTTON(g_object_get_data(
    G_OBJECT(ani_timing_fadein_widget),"spinbt")) , cfg->animation.timing_fadein );
  gtk_box_pack_start( GTK_BOX(ani_timing_hbox) , ani_timing_fadein_widget , true , true , 0 );
  gtk_box_pack_start( GTK_BOX(ani_timing_hbox) , gtk_vseparator_new() , false , false , 4 );
>>>>>>> 956d766a
  ani_timing_fadeout_widget = aosd_ui_configure_animation_timing( _("Fade out:") );
  gtk_spin_button_set_value( GTK_SPIN_BUTTON(g_object_get_data(
    G_OBJECT(ani_timing_fadeout_widget),"spinbt")) , cfg->animation.timing_fadeout );
  gtk_box_pack_start( GTK_BOX(ani_timing_hbox) , ani_timing_fadeout_widget , true , true , 0 );
  g_object_set_data( G_OBJECT(ani_timing_hbox) , "display" ,
    g_object_get_data(G_OBJECT(ani_timing_stay_widget),"spinbt") );
  g_object_set_data( G_OBJECT(ani_timing_hbox) , "fadein" ,
    g_object_get_data(G_OBJECT(ani_timing_fadein_widget),"spinbt") );
  g_object_set_data( G_OBJECT(ani_timing_hbox) , "fadeout" ,
    g_object_get_data(G_OBJECT(ani_timing_fadeout_widget),"spinbt") );
  sizegroup = gtk_size_group_new( GTK_SIZE_GROUP_HORIZONTAL );
  gtk_size_group_add_widget( sizegroup , ani_timing_stay_widget );
  gtk_size_group_add_widget( sizegroup , ani_timing_fadein_widget );
  gtk_size_group_add_widget( sizegroup , ani_timing_fadeout_widget );
  aosd_cb_list.append( ani_timing_hbox , aosd_cb_configure_animation_timing_commit );

  return ani_vbox;
}


static void
aosd_cb_configure_text_font_shadow_toggle ( GtkToggleButton * shadow_togglebt ,
                                            void * shadow_colorbt )
{
  if ( gtk_toggle_button_get_active( shadow_togglebt ) == true )
    gtk_widget_set_sensitive( GTK_WIDGET(shadow_colorbt) , true );
  else
    gtk_widget_set_sensitive( GTK_WIDGET(shadow_colorbt) , false );
}


static void
aosd_cb_configure_text_font_commit ( GtkWidget * fontbt , aosd_cfg_t * cfg )
{
  int fontnum = GPOINTER_TO_INT(g_object_get_data( G_OBJECT(fontbt) , "fontnum" ));
  GtkColorChooser * chooser;

  cfg->text.fonts_name[fontnum] =
   String (gtk_font_button_get_font_name (GTK_FONT_BUTTON (fontbt)));

  cfg->text.fonts_draw_shadow[fontnum] = gtk_toggle_button_get_active(
    GTK_TOGGLE_BUTTON(g_object_get_data(G_OBJECT(fontbt),"use_shadow")) );

  chooser = (GtkColorChooser *) g_object_get_data ((GObject *) fontbt, "color");
  chooser_get_aosd_color (chooser, & cfg->text.fonts_color[fontnum]);

  chooser = (GtkColorChooser *) g_object_get_data ((GObject *) fontbt, "shadow_color");
  chooser_get_aosd_color (chooser, & cfg->text.fonts_shadow_color[fontnum]);
}


static GtkWidget *
aosd_ui_configure_text ( aosd_cfg_t * cfg )
{
  GtkWidget *tex_vbox;
  GtkWidget *tex_font_grid, *tex_font_frame;
  GtkWidget *tex_font_label[3], *tex_font_fontbt[3];
  GtkWidget *tex_font_colorbt[3], *tex_font_shadow_togglebt[3];
  GtkWidget *tex_font_shadow_colorbt[3];
  int i = 0;

<<<<<<< HEAD
  tex_vbox = gtk_box_new( GTK_ORIENTATION_VERTICAL , 4 );
  gtk_container_set_border_width( GTK_CONTAINER(tex_vbox) , 6 );

  tex_font_frame = gtk_frame_new( _("Fonts") );
  tex_font_grid = gtk_grid_new();
=======
  tex_vbox = gtk_vbox_new( false , 4 );
  gtk_container_set_border_width( GTK_CONTAINER(tex_vbox) , 6 );

  tex_font_frame = gtk_frame_new( _("Fonts") );
  tex_font_grid = gtk_table_new (0, 0, false);
>>>>>>> 956d766a
  gtk_container_set_border_width( GTK_CONTAINER(tex_font_grid) , 6 );
  gtk_grid_set_row_spacing ( GTK_GRID(tex_font_grid) , 4 );
  gtk_grid_set_column_spacing ( GTK_GRID(tex_font_grid) , 4 );
  for ( i = 0 ; i < AOSD_TEXT_FONTS_NUM ; i++ )
  {
    char *label_str = g_strdup_printf( _("Font %i:") , i+1 );
    tex_font_label[i] = gtk_label_new( label_str );
    g_free( label_str );
    tex_font_fontbt[i] = gtk_font_button_new();
    gtk_font_button_set_show_style( GTK_FONT_BUTTON(tex_font_fontbt[i]) , true );
    gtk_font_button_set_show_size( GTK_FONT_BUTTON(tex_font_fontbt[i]) , true );
    gtk_font_button_set_use_font( GTK_FONT_BUTTON(tex_font_fontbt[i]) , false );
    gtk_font_button_set_use_size( GTK_FONT_BUTTON(tex_font_fontbt[i]) , false );
    gtk_font_button_set_font_name( GTK_FONT_BUTTON(tex_font_fontbt[i]) , cfg->text.fonts_name[i] );
    gtk_widget_set_hexpand( tex_font_fontbt[i] , TRUE );

    tex_font_colorbt[i] = gtk_color_button_new ();
    chooser_set_aosd_color ((GtkColorChooser *) tex_font_colorbt[i],
     & cfg->text.fonts_color[i]);

    tex_font_shadow_togglebt[i] = gtk_toggle_button_new_with_label( _("Shadow") );
    gtk_toggle_button_set_mode( GTK_TOGGLE_BUTTON(tex_font_shadow_togglebt[i]) , false );

    tex_font_shadow_colorbt[i] = gtk_color_button_new ();
    chooser_set_aosd_color ((GtkColorChooser *) tex_font_shadow_colorbt[i],
     & cfg->text.fonts_shadow_color[i]);

    gtk_widget_set_sensitive( tex_font_shadow_colorbt[i] , false );
    g_signal_connect( G_OBJECT(tex_font_shadow_togglebt[i]) , "toggled" ,
                      G_CALLBACK(aosd_cb_configure_text_font_shadow_toggle) ,
                      tex_font_shadow_colorbt[i] );
    gtk_toggle_button_set_active( GTK_TOGGLE_BUTTON(tex_font_shadow_togglebt[i]) ,
      cfg->text.fonts_draw_shadow[i] );
    gtk_grid_attach( GTK_GRID(tex_font_grid) , tex_font_label[i] , 0 , 0 , 1 , 1 );
    gtk_grid_attach( GTK_GRID(tex_font_grid) , tex_font_fontbt[i] , 1 , 0 , 1 , 1 );
    gtk_grid_attach( GTK_GRID(tex_font_grid) , tex_font_colorbt[i] , 2 , 0 , 1 , 1 );
    gtk_grid_attach( GTK_GRID(tex_font_grid) , tex_font_shadow_togglebt[i] , 3 , 0 , 1 , 1 );
    gtk_grid_attach( GTK_GRID(tex_font_grid) , tex_font_shadow_colorbt[i] , 4 , 0 , 1 , 1 );
    g_object_set_data( G_OBJECT(tex_font_fontbt[i]) , "fontnum" , GINT_TO_POINTER(i) );
    g_object_set_data( G_OBJECT(tex_font_fontbt[i]) , "color" , tex_font_colorbt[i] );
    g_object_set_data( G_OBJECT(tex_font_fontbt[i]) , "use_shadow" , tex_font_shadow_togglebt[i] );
    g_object_set_data( G_OBJECT(tex_font_fontbt[i]) , "shadow_color" , tex_font_shadow_colorbt[i] );
    aosd_cb_list.append( tex_font_fontbt[i] , aosd_cb_configure_text_font_commit );
  }
  gtk_container_add( GTK_CONTAINER(tex_font_frame) , tex_font_grid );
  gtk_box_pack_start( GTK_BOX(tex_vbox) , tex_font_frame , false , false , 0 );

  return tex_vbox;
}


static void
aosd_cb_configure_decoration_style_commit ( GtkWidget * lv , aosd_cfg_t * cfg )
{
  GtkTreeSelection *sel = gtk_tree_view_get_selection( GTK_TREE_VIEW(lv) );
  GtkTreeModel *model;
  GtkTreeIter iter;

  if ( gtk_tree_selection_get_selected( sel , &model , &iter ) == true )
  {
    int deco_code = 0;
    gtk_tree_model_get( model , &iter , 1 , &deco_code , -1 );
    cfg->decoration.code = deco_code;
  }
}


static void
aosd_cb_configure_decoration_color_commit ( GtkWidget * colorbt , aosd_cfg_t * cfg )
{
  aosd_color_t color;
  chooser_get_aosd_color ((GtkColorChooser *) colorbt, & color);

  int colnum = GPOINTER_TO_INT( g_object_get_data( G_OBJECT(colorbt) , "colnum" ) );
  cfg->decoration.colors[colnum] = color;
}


static GtkWidget *
aosd_ui_configure_decoration ( aosd_cfg_t * cfg )
{
  GtkWidget *dec_hbox;
  GtkWidget *dec_rstyle_lv, *dec_rstyle_lv_frame, *dec_rstyle_lv_sw;
  GtkListStore *dec_rstyle_store;
  GtkCellRenderer *dec_rstyle_lv_rndr_text;
  GtkTreeViewColumn *dec_rstyle_lv_col_desc;
  GtkTreeSelection *dec_rstyle_lv_sel;
  GtkTreeIter iter, iter_sel;
  GtkWidget *dec_rstyle_hbox;
  GtkWidget *dec_rstyleopts_frame, *dec_rstyleopts_grid;
  int colors_max_num = 0, i = 0;

<<<<<<< HEAD
  dec_hbox = gtk_box_new( GTK_ORIENTATION_HORIZONTAL , 4 );
=======
  dec_hbox = gtk_hbox_new( false , 4 );
>>>>>>> 956d766a
  gtk_container_set_border_width( GTK_CONTAINER(dec_hbox) , 6 );

  /* decoration style model
     ---------------------------------------------
     G_TYPE_STRING -> decoration description
     G_TYPE_INT -> decoration code
     G_TYPE_INT -> number of user-definable colors
     ---------------------------------------------
  */
  dec_rstyle_store = gtk_list_store_new( 3 , G_TYPE_STRING , G_TYPE_INT , G_TYPE_INT );
  for ( i = 0 ; i < AOSD_NUM_DECO_STYLES ; i++ )
  {
    int colors_num = aosd_deco_style_get_numcol( i );
    if ( colors_num > colors_max_num )
      colors_max_num = colors_num;
    gtk_list_store_append( dec_rstyle_store , &iter );
    gtk_list_store_set( dec_rstyle_store , &iter ,
      0 , _(aosd_deco_style_get_desc( i )) ,
      1 , i , 2 , colors_num , -1 );
    if ( i == cfg->decoration.code )
      iter_sel = iter;
  }

  dec_rstyle_lv_frame = gtk_frame_new( nullptr );
  dec_rstyle_lv = gtk_tree_view_new_with_model( GTK_TREE_MODEL(dec_rstyle_store) );
  g_object_unref( dec_rstyle_store );
  dec_rstyle_lv_sel = gtk_tree_view_get_selection( GTK_TREE_VIEW(dec_rstyle_lv) );
  gtk_tree_selection_set_mode( dec_rstyle_lv_sel , GTK_SELECTION_BROWSE );

  dec_rstyle_lv_rndr_text = gtk_cell_renderer_text_new();
  dec_rstyle_lv_col_desc = gtk_tree_view_column_new_with_attributes(
    _("Render Style") , dec_rstyle_lv_rndr_text , "text" , 0 , nullptr );
  gtk_tree_view_append_column( GTK_TREE_VIEW(dec_rstyle_lv), dec_rstyle_lv_col_desc );
  dec_rstyle_lv_sw = gtk_scrolled_window_new( nullptr , nullptr );
  gtk_scrolled_window_set_policy( GTK_SCROLLED_WINDOW(dec_rstyle_lv_sw) ,
                                  GTK_POLICY_NEVER , GTK_POLICY_ALWAYS );
  gtk_container_add( GTK_CONTAINER(dec_rstyle_lv_sw) , dec_rstyle_lv );
  gtk_container_add( GTK_CONTAINER(dec_rstyle_lv_frame) , dec_rstyle_lv_sw );

  gtk_tree_selection_select_iter( dec_rstyle_lv_sel , &iter_sel );
  gtk_box_pack_start( GTK_BOX(dec_hbox) , dec_rstyle_lv_frame , false , false , 0 );
  aosd_cb_list.append( dec_rstyle_lv , aosd_cb_configure_decoration_style_commit );

<<<<<<< HEAD
  dec_rstyle_hbox = gtk_box_new( GTK_ORIENTATION_VERTICAL , 4 );
  gtk_box_pack_start( GTK_BOX(dec_hbox) , dec_rstyle_hbox , TRUE , TRUE , 0 );

  /* in colors_max_num now there's the maximum number of colors used by decoration styles */
  dec_rstyleopts_frame = gtk_frame_new( _("Colors") );
  dec_rstyleopts_grid = gtk_grid_new();
=======
  dec_rstyle_hbox = gtk_vbox_new( false , 4 );
  gtk_box_pack_start( GTK_BOX(dec_hbox) , dec_rstyle_hbox , true , true , 0 );

  /* in colors_max_num now there's the maximum number of colors used by decoration styles */
  dec_rstyleopts_frame = gtk_frame_new( _("Colors") );
  dec_rstyleopts_grid = gtk_table_new (0, 0, false);
>>>>>>> 956d766a
  gtk_container_set_border_width( GTK_CONTAINER(dec_rstyleopts_grid) , 6 );
  gtk_grid_set_row_spacing( GTK_GRID(dec_rstyleopts_grid) , 4 );
  gtk_grid_set_column_spacing( GTK_GRID(dec_rstyleopts_grid) , 8 );
  gtk_container_add( GTK_CONTAINER(dec_rstyleopts_frame) , dec_rstyleopts_grid );
  for ( i = 0 ; i < colors_max_num ; i++ )
  {
    GtkWidget *hbox, *label;
    char *label_str = nullptr;
<<<<<<< HEAD
    hbox = gtk_box_new( GTK_ORIENTATION_HORIZONTAL , 4 );
=======
    hbox = gtk_hbox_new( false , 4 );
>>>>>>> 956d766a
    label_str = g_strdup_printf( _("Color %i:") , i+1 );
    label = gtk_label_new( label_str );
    g_free( label_str );

    GtkWidget * colorbt = gtk_color_button_new ();
    chooser_set_aosd_color ((GtkColorChooser *) colorbt, & cfg->decoration.colors[i]);

<<<<<<< HEAD
    gtk_box_pack_start( GTK_BOX(hbox) , label , FALSE , FALSE , 0 );
    gtk_box_pack_start( GTK_BOX(hbox) , colorbt , FALSE , FALSE , 0 );
    gtk_grid_attach( GTK_GRID(dec_rstyleopts_grid) , hbox , (i % 3) , (i / 3) , 1 , 1 );
=======
    gtk_box_pack_start( GTK_BOX(hbox) , label , false , false , 0 );
    gtk_box_pack_start( GTK_BOX(hbox) , colorbt , false , false , 0 );
    gtk_table_attach_defaults( GTK_TABLE(dec_rstyleopts_grid) , hbox , (i % 3) , (i % 3) + 1, (i / 3) , (i / 3) + 1);
>>>>>>> 956d766a
    g_object_set_data( G_OBJECT(colorbt) , "colnum" , GINT_TO_POINTER(i) );
    aosd_cb_list.append( colorbt , aosd_cb_configure_decoration_color_commit );
  }
  gtk_box_pack_start( GTK_BOX(dec_rstyle_hbox) , dec_rstyleopts_frame , false , false , 0 );

  return dec_hbox;
}


static void
aosd_cb_configure_trigger_lvchanged ( GtkTreeSelection *sel , void * nb )
{
  GtkTreeModel *model;
  GtkTreeIter iter;

  if ( gtk_tree_selection_get_selected( sel , &model , &iter ) == true )
  {
    int page_num = 0;
    gtk_tree_model_get( model , &iter , 2 , &page_num , -1 );
    gtk_notebook_set_current_page( GTK_NOTEBOOK(nb) , page_num );
  }
}


static void
aosd_cb_configure_trigger_commit ( GtkWidget * cbt , aosd_cfg_t * cfg )
{
  if ( gtk_toggle_button_get_active( GTK_TOGGLE_BUTTON(cbt) ) == true )
  {
    int value = GPOINTER_TO_INT(g_object_get_data(G_OBJECT(cbt),"code"));
    cfg->trigger.enabled[value] = true;
  }
}


static GtkWidget *
aosd_ui_configure_trigger ( aosd_cfg_t * cfg )
{
  GtkWidget *tri_hbox;
  GtkWidget *tri_event_lv, *tri_event_lv_frame, *tri_event_lv_sw;
  GtkListStore *tri_event_store;
  GtkCellRenderer *tri_event_lv_rndr_text;
  GtkTreeViewColumn *tri_event_lv_col_desc;
  GtkTreeSelection *tri_event_lv_sel;
  GtkTreeIter iter;
  GtkWidget *tri_event_nb;
  int i = 0;

  tri_event_nb = gtk_notebook_new();
  gtk_notebook_set_tab_pos( GTK_NOTEBOOK(tri_event_nb) , GTK_POS_LEFT );
  gtk_notebook_set_show_tabs( GTK_NOTEBOOK(tri_event_nb) , false );
  gtk_notebook_set_show_border( GTK_NOTEBOOK(tri_event_nb) , false );

<<<<<<< HEAD
  tri_hbox = gtk_box_new( GTK_ORIENTATION_HORIZONTAL , 4 );
=======
  tri_hbox = gtk_hbox_new( false , 4 );
>>>>>>> 956d766a
  gtk_container_set_border_width( GTK_CONTAINER(tri_hbox) , 6 );

  /* trigger model
     ---------------------------------------------
     G_TYPE_STRING -> trigger description
     G_TYPE_INT -> trigger code
     G_TYPE_INT -> gtk notebook page number
     ---------------------------------------------
  */
  tri_event_store = gtk_list_store_new( 3 , G_TYPE_STRING , G_TYPE_INT , G_TYPE_INT );
  for ( i = 0 ; i < AOSD_NUM_TRIGGERS ; i ++ )
  {
    GtkWidget *frame, *vbox, *label, *checkbt;
    gtk_list_store_append( tri_event_store , &iter );
    gtk_list_store_set( tri_event_store , &iter ,
      0 , _(aosd_trigger_get_name( i )) ,
      1 , i , 2 , i , -1 );
<<<<<<< HEAD
    vbox = gtk_box_new( GTK_ORIENTATION_VERTICAL , 0 );
=======
    vbox = gtk_vbox_new( false , 0 );
>>>>>>> 956d766a
    gtk_container_set_border_width( GTK_CONTAINER(vbox) , 6 );
    label = gtk_label_new( _(aosd_trigger_get_desc( i )) );
    gtk_label_set_line_wrap( GTK_LABEL(label) , true );
    gtk_label_set_max_width_chars( GTK_LABEL(label), 40 );
    gtk_widget_set_halign( label , GTK_ALIGN_START );
    checkbt = gtk_check_button_new_with_label( _("Enable trigger") );
    if ( cfg->trigger.enabled[i] )
      gtk_toggle_button_set_active( GTK_TOGGLE_BUTTON(checkbt) , true );
    else
<<<<<<< HEAD
      gtk_toggle_button_set_active( GTK_TOGGLE_BUTTON(checkbt) , FALSE );
    gtk_box_pack_start( GTK_BOX(vbox) , checkbt , FALSE , FALSE , 0 );
    gtk_box_pack_start( GTK_BOX(vbox) , gtk_separator_new(GTK_ORIENTATION_HORIZONTAL) , FALSE , FALSE , 4 );
    gtk_box_pack_start( GTK_BOX(vbox) , label , FALSE , FALSE , 0 );
=======
      gtk_toggle_button_set_active( GTK_TOGGLE_BUTTON(checkbt) , false );
    gtk_box_pack_start( GTK_BOX(vbox) , checkbt , false , false , 0 );
    gtk_box_pack_start( GTK_BOX(vbox) , gtk_hseparator_new() , false , false , 4 );
    gtk_box_pack_start( GTK_BOX(vbox) , label , false , false , 0 );
>>>>>>> 956d766a
    frame = gtk_frame_new( nullptr );
    gtk_container_add( GTK_CONTAINER(frame) , vbox );
    gtk_notebook_append_page( GTK_NOTEBOOK(tri_event_nb) , frame , nullptr );
    g_object_set_data( G_OBJECT(checkbt) , "code" , GINT_TO_POINTER(i) );
    aosd_cb_list.append( checkbt , aosd_cb_configure_trigger_commit );
  }

  tri_event_lv_frame = gtk_frame_new( nullptr );
  tri_event_lv = gtk_tree_view_new_with_model( GTK_TREE_MODEL(tri_event_store) );
  g_object_unref( tri_event_store );
  tri_event_lv_sel = gtk_tree_view_get_selection( GTK_TREE_VIEW(tri_event_lv) );
  gtk_tree_selection_set_mode( tri_event_lv_sel , GTK_SELECTION_BROWSE );
  g_signal_connect( G_OBJECT(tri_event_lv_sel) , "changed" ,
                    G_CALLBACK(aosd_cb_configure_trigger_lvchanged) , tri_event_nb );
  if ( gtk_tree_model_get_iter_first( GTK_TREE_MODEL(tri_event_store) , &iter ) == true )
    gtk_tree_selection_select_iter( tri_event_lv_sel , &iter );

  tri_event_lv_rndr_text = gtk_cell_renderer_text_new();
  tri_event_lv_col_desc = gtk_tree_view_column_new_with_attributes(
    _("Event") , tri_event_lv_rndr_text , "text" , 0 , nullptr );
  gtk_tree_view_append_column( GTK_TREE_VIEW(tri_event_lv), tri_event_lv_col_desc );
  tri_event_lv_sw = gtk_scrolled_window_new( nullptr , nullptr );
  gtk_scrolled_window_set_policy( GTK_SCROLLED_WINDOW(tri_event_lv_sw) ,
                                  GTK_POLICY_NEVER , GTK_POLICY_ALWAYS );
  gtk_container_add( GTK_CONTAINER(tri_event_lv_sw) , tri_event_lv );
  gtk_container_add( GTK_CONTAINER(tri_event_lv_frame) , tri_event_lv_sw );
  gtk_tree_selection_select_iter( tri_event_lv_sel , &iter );

  gtk_box_pack_start( GTK_BOX(tri_hbox) , tri_event_lv_frame , false , false , 0 );

  gtk_box_pack_start( GTK_BOX(tri_hbox) , tri_event_nb , true , true , 0 );

  return tri_hbox;
}


#ifdef HAVE_XCOMPOSITE
static void
aosd_cb_configure_misc_transp_real_clicked ( GtkToggleButton * real_rbt , void * status_hbox )
{
  GtkWidget *img = (GtkWidget *) g_object_get_data( G_OBJECT(status_hbox) , "img" );
  GtkWidget *label = (GtkWidget *) g_object_get_data( G_OBJECT(status_hbox) , "label" );
  if ( gtk_toggle_button_get_active( GTK_TOGGLE_BUTTON(real_rbt) ) )
  {
    if ( aosd_osd_check_composite_mgr() )
    {
      gtk_image_set_from_icon_name( GTK_IMAGE(img) , "face-smile" , GTK_ICON_SIZE_MENU );
      gtk_label_set_text( GTK_LABEL(label) , _("Composite manager detected") );
      gtk_widget_set_sensitive( GTK_WIDGET(status_hbox) , true );
    }
    else
    {
      gtk_image_set_from_icon_name( GTK_IMAGE(img) , "dialog-warning" , GTK_ICON_SIZE_MENU );
      gtk_label_set_text( GTK_LABEL(label) ,
        _("Composite manager not detected;\nunless you know that you have one running, "
          "please activate a composite manager otherwise the OSD won't work properly") );
      gtk_widget_set_sensitive( GTK_WIDGET(status_hbox) , true );
    }
  }
  else
  {
    gtk_image_set_from_icon_name( GTK_IMAGE(img) , "dialog-information" , GTK_ICON_SIZE_MENU );
    gtk_label_set_text( GTK_LABEL(label) , _("Composite manager not required for fake transparency") );
    gtk_widget_set_sensitive( GTK_WIDGET(status_hbox) , false );
  }
}
#endif


static void
aosd_cb_configure_misc_transp_commit ( GtkWidget * mis_transp_vbox , aosd_cfg_t * cfg )
{
  GList *child_list = gtk_container_get_children( GTK_CONTAINER(mis_transp_vbox) );
  while (child_list != nullptr)
  {
    if ( gtk_toggle_button_get_active( GTK_TOGGLE_BUTTON(child_list->data) ) )
    {
      cfg->misc.transparency_mode = GPOINTER_TO_INT(g_object_get_data(G_OBJECT(child_list->data),"val"));
      break;
    }
    child_list = g_list_next(child_list);
  }
}


static GtkWidget *
aosd_ui_configure_misc ( aosd_cfg_t * cfg )
{
  GtkWidget *mis_vbox;
  GtkWidget *mis_transp_frame, *mis_transp_vbox;
  GtkWidget *mis_transp_fake_rbt, *mis_transp_real_rbt;
  GtkWidget *mis_transp_status_frame, *mis_transp_status_hbox;
  GtkWidget *mis_transp_status_img, *mis_transp_status_label;

<<<<<<< HEAD
  mis_vbox = gtk_box_new( GTK_ORIENTATION_VERTICAL , 0 );
  gtk_container_set_border_width( GTK_CONTAINER(mis_vbox) , 6 );

  mis_transp_vbox = gtk_box_new( GTK_ORIENTATION_VERTICAL , 0 );
=======
  mis_vbox = gtk_vbox_new( false , 0 );
  gtk_container_set_border_width( GTK_CONTAINER(mis_vbox) , 6 );

  mis_transp_vbox = gtk_vbox_new( false , 0 );
>>>>>>> 956d766a
  mis_transp_frame = gtk_frame_new( _("Transparency") );
  gtk_container_set_border_width( GTK_CONTAINER(mis_transp_vbox) , 6 );
  gtk_container_add( GTK_CONTAINER(mis_transp_frame) , mis_transp_vbox );
  gtk_box_pack_start( GTK_BOX(mis_vbox) , mis_transp_frame , false , false , 0 );

  mis_transp_fake_rbt = gtk_radio_button_new_with_label( nullptr ,
                          _("Fake transparency") );
  mis_transp_real_rbt = gtk_radio_button_new_with_label_from_widget( GTK_RADIO_BUTTON(mis_transp_fake_rbt) ,
                          _("Real transparency (requires X Composite Ext.)") );
  g_object_set_data( G_OBJECT(mis_transp_fake_rbt) , "val" ,
                     GINT_TO_POINTER(AOSD_MISC_TRANSPARENCY_FAKE) );
  g_object_set_data( G_OBJECT(mis_transp_real_rbt) , "val" ,
                     GINT_TO_POINTER(AOSD_MISC_TRANSPARENCY_REAL) );
  gtk_box_pack_start( GTK_BOX(mis_transp_vbox) , mis_transp_fake_rbt , true , true , 0 );
  gtk_box_pack_start( GTK_BOX(mis_transp_vbox) , mis_transp_real_rbt , true , true , 0 );

<<<<<<< HEAD
  mis_transp_status_hbox = gtk_box_new( GTK_ORIENTATION_HORIZONTAL , 4 );
=======
  mis_transp_status_hbox = gtk_hbox_new( false , 4 );
>>>>>>> 956d766a
  mis_transp_status_frame = gtk_frame_new( nullptr );
  gtk_container_set_border_width( GTK_CONTAINER(mis_transp_status_hbox) , 3 );
  gtk_container_add( GTK_CONTAINER(mis_transp_status_frame) , mis_transp_status_hbox );
  gtk_box_pack_start( GTK_BOX(mis_transp_vbox) , mis_transp_status_frame , true , true , 0 );

  mis_transp_status_img = gtk_image_new();
  mis_transp_status_label = gtk_label_new( "" );
<<<<<<< HEAD
  gtk_widget_set_halign( mis_transp_status_label , GTK_ALIGN_START );
  gtk_label_set_line_wrap( GTK_LABEL(mis_transp_status_label) , TRUE );
  gtk_box_pack_start( GTK_BOX(mis_transp_status_hbox) , mis_transp_status_img , FALSE , FALSE , 0 );
  gtk_box_pack_start( GTK_BOX(mis_transp_status_hbox) , mis_transp_status_label , TRUE , TRUE , 0 );
=======
  gtk_misc_set_alignment( GTK_MISC(mis_transp_status_label) , 0 , 0.5 );
  gtk_label_set_line_wrap( GTK_LABEL(mis_transp_status_label) , true );
  gtk_box_pack_start( GTK_BOX(mis_transp_status_hbox) , mis_transp_status_img , false , false , 0 );
  gtk_box_pack_start( GTK_BOX(mis_transp_status_hbox) , mis_transp_status_label , true , true , 0 );
>>>>>>> 956d766a
  g_object_set_data( G_OBJECT(mis_transp_status_hbox) , "img" , mis_transp_status_img );
  g_object_set_data( G_OBJECT(mis_transp_status_hbox) , "label" , mis_transp_status_label );

#ifdef HAVE_XCOMPOSITE
  g_signal_connect( G_OBJECT(mis_transp_real_rbt) , "toggled" ,
    G_CALLBACK(aosd_cb_configure_misc_transp_real_clicked) , mis_transp_status_hbox );

  /* check if the composite extension is loaded */
  if ( aosd_osd_check_composite_ext() )
  {
    if ( cfg->misc.transparency_mode == AOSD_MISC_TRANSPARENCY_FAKE )
      gtk_toggle_button_set_active( GTK_TOGGLE_BUTTON(mis_transp_fake_rbt) , true );
    else
      gtk_toggle_button_set_active( GTK_TOGGLE_BUTTON(mis_transp_real_rbt) , true );
  }
  else
  {
    gtk_toggle_button_set_active( GTK_TOGGLE_BUTTON(mis_transp_fake_rbt) , true );
    gtk_widget_set_sensitive( GTK_WIDGET(mis_transp_real_rbt) , false );
    gtk_image_set_from_icon_name( GTK_IMAGE(mis_transp_status_img) ,
      "dialog-error" , GTK_ICON_SIZE_MENU );
    gtk_label_set_text( GTK_LABEL(mis_transp_status_label) , _("Composite extension not loaded") );
    gtk_widget_set_sensitive( GTK_WIDGET(mis_transp_status_hbox) , false );
  }
#else
  gtk_toggle_button_set_active( GTK_TOGGLE_BUTTON(mis_transp_fake_rbt) , true );
  gtk_widget_set_sensitive( GTK_WIDGET(mis_transp_real_rbt) , false );
  gtk_image_set_from_icon_name( GTK_IMAGE(mis_transp_status_img) ,
    "dialog-error" , GTK_ICON_SIZE_MENU );
  gtk_label_set_text( GTK_LABEL(mis_transp_status_label) , _("Composite extension not available") );
  gtk_widget_set_sensitive( GTK_WIDGET(mis_transp_status_hbox) , false );
#endif

  aosd_cb_list.append( mis_transp_vbox , aosd_cb_configure_misc_transp_commit );

  return mis_vbox;
}


static void
aosd_cb_configure_test ( void )
{
  aosd_cfg_t cfg = aosd_cfg_t ();
  aosd_callback_list_run (& cfg);

  char * markup_message = g_markup_printf_escaped
   (_("<span font_desc='%s'>Audacious OSD</span>"),
   (const char *) cfg.text.fonts_name[0]);

  aosd_osd_shutdown (); /* stop any displayed osd */
  aosd_osd_cleanup (); /* just in case it's active */
  aosd_osd_init (cfg.misc.transparency_mode);
  aosd_osd_display (markup_message, & cfg, true);

  g_free (markup_message);
}


static void
aosd_cb_configure_cancel ( void )
{
  aosd_cb_list.clear ();

  aosd_osd_shutdown (); /* stop any displayed osd */
  aosd_osd_cleanup (); /* just in case it's active */
  aosd_osd_init (global_config.misc.transparency_mode);
}


static void
aosd_cb_configure_ok ( void )
{
  aosd_cfg_t cfg = aosd_cfg_t ();

  aosd_callback_list_run (& cfg);
  aosd_cb_list.clear ();

  aosd_osd_shutdown (); /* stop any displayed osd */
  aosd_osd_cleanup (); /* just in case it's active */

  aosd_trigger_stop (global_config.trigger); /* stop triggers */
  global_config = cfg; /* put the new config */
  aosd_cfg_save (cfg); /* save the new configuration on config file */
  aosd_osd_init (cfg.misc.transparency_mode); /* restart osd */
  aosd_trigger_start (cfg.trigger); /* restart triggers */
}


static void *
aosd_ui_configure ( void )
{
  GtkWidget *cfg_nb;
  GtkWidget *cfg_position_widget;
  GtkWidget *cfg_animation_widget;
  GtkWidget *cfg_text_widget;
  GtkWidget *cfg_decoration_widget;
  GtkWidget *cfg_trigger_widget;

  /* create a new configuration object */
  aosd_cfg_t cfg = aosd_cfg_t();
  /* fill it with information from config file */
  aosd_cfg_load( cfg );

  cfg_nb = gtk_notebook_new();
  gtk_notebook_set_tab_pos( GTK_NOTEBOOK(cfg_nb) , GTK_POS_TOP );

  /* add POSITION page */
  cfg_position_widget = aosd_ui_configure_position( &cfg );
  gtk_notebook_append_page( GTK_NOTEBOOK(cfg_nb) ,
    cfg_position_widget , gtk_label_new( _("Position") ) );

  /* add ANIMATION page */
  cfg_animation_widget = aosd_ui_configure_animation( &cfg );
  gtk_notebook_append_page( GTK_NOTEBOOK(cfg_nb) ,
    cfg_animation_widget , gtk_label_new( _("Animation") ) );

  /* add TEXT page */
  cfg_text_widget = aosd_ui_configure_text( &cfg );
  gtk_notebook_append_page( GTK_NOTEBOOK(cfg_nb) ,
    cfg_text_widget , gtk_label_new( _("Text") ) );

  /* add DECORATION page */
  cfg_decoration_widget = aosd_ui_configure_decoration( &cfg );
  gtk_notebook_append_page( GTK_NOTEBOOK(cfg_nb) ,
    cfg_decoration_widget , gtk_label_new( _("Decoration") ) );

  /* add TRIGGER page */
  cfg_trigger_widget = aosd_ui_configure_trigger( &cfg );
  gtk_notebook_append_page( GTK_NOTEBOOK(cfg_nb) ,
    cfg_trigger_widget , gtk_label_new( _("Trigger") ) );

  /* add MISC page */
  cfg_trigger_widget = aosd_ui_configure_misc( &cfg );
  gtk_notebook_append_page( GTK_NOTEBOOK(cfg_nb) ,
    cfg_trigger_widget , gtk_label_new( _("Misc") ) );

  return cfg_nb;
}


const PreferencesWidget AOSD::widgets[] = {
    WidgetCustomGTK (aosd_ui_configure),
    WidgetSeparator ({true}),
    WidgetButton (N_("Test"), {aosd_cb_configure_test, "media-playback-start"})
};

const PluginPreferences AOSD::prefs = {
    {widgets},
    nullptr,  // init
    aosd_cb_configure_ok,
    aosd_cb_configure_cancel
};<|MERGE_RESOLUTION|>--- conflicted
+++ resolved
@@ -47,7 +47,6 @@
 
 static void chooser_set_aosd_color (GtkColorChooser * chooser, const aosd_color_t * color)
 {
-<<<<<<< HEAD
   GdkRGBA rgba = {
       color->red / 65535.0,
       color->green / 65535.0,
@@ -57,13 +56,6 @@
 
   gtk_color_chooser_set_use_alpha (chooser, TRUE);
   gtk_color_chooser_set_rgba (chooser, & rgba);
-=======
-  GdkColor gdk_color = {0, (uint16_t) color->red, (uint16_t) color->green, (uint16_t) color->blue};
-
-  gtk_color_button_set_color (chooser, & gdk_color);
-  gtk_color_button_set_use_alpha (chooser, true);
-  gtk_color_button_set_alpha (chooser, color->alpha);
->>>>>>> 956d766a
 }
 
 
@@ -167,28 +159,16 @@
   int monitors_num = gdk_screen_get_n_monitors( gdk_screen_get_default() );
   int i = 0;
 
-<<<<<<< HEAD
   pos_vbox = gtk_box_new( GTK_ORIENTATION_VERTICAL , 4 );
   gtk_container_set_border_width( GTK_CONTAINER(pos_vbox) , 6 );
 
   pos_placement_frame = gtk_frame_new( _("Placement") );
   pos_placement_hbox = gtk_box_new( GTK_ORIENTATION_HORIZONTAL , 0 );
-=======
-  pos_vbox = gtk_vbox_new( false , 4 );
-  gtk_container_set_border_width( GTK_CONTAINER(pos_vbox) , 6 );
-
-  pos_placement_frame = gtk_frame_new( _("Placement") );
-  pos_placement_hbox = gtk_hbox_new( false , 0 );
->>>>>>> 956d766a
   gtk_container_set_border_width( GTK_CONTAINER(pos_placement_hbox) , 6 );
   gtk_container_add( GTK_CONTAINER(pos_placement_frame) , pos_placement_hbox );
   gtk_box_pack_start( GTK_BOX(pos_vbox) , pos_placement_frame , false , false , 0 );
 
-<<<<<<< HEAD
   pos_placement_grid = gtk_grid_new();
-=======
-  pos_placement_grid = gtk_table_new (0, 0, false);
->>>>>>> 956d766a
   for ( i = 0 ; i < 9 ; i++ )
   {
     if ( i == 0 )
@@ -209,19 +189,11 @@
   gtk_box_pack_start( GTK_BOX(pos_placement_hbox) , pos_placement_grid , false , false , 0 );
   aosd_cb_list.append( pos_placement_grid , aosd_cb_configure_position_placement_commit );
 
-<<<<<<< HEAD
   gtk_box_pack_start( GTK_BOX(pos_placement_hbox) , gtk_separator_new(GTK_ORIENTATION_VERTICAL) , FALSE , FALSE , 6 );
 
   pos_offset_grid = gtk_grid_new();
   gtk_grid_set_row_spacing( GTK_GRID(pos_offset_grid) , 4 );
   gtk_grid_set_column_spacing( GTK_GRID(pos_offset_grid) , 4 );
-=======
-  gtk_box_pack_start( GTK_BOX(pos_placement_hbox) , gtk_vseparator_new() , false , false , 6 );
-
-  pos_offset_grid = gtk_table_new (0, 0, false);
-  gtk_table_set_row_spacings( GTK_TABLE(pos_offset_grid) , 4 );
-  gtk_table_set_col_spacings( GTK_TABLE(pos_offset_grid) , 4 );
->>>>>>> 956d766a
   pos_offset_x_label = gtk_label_new( _( "Relative X offset:" ) );
   gtk_widget_set_halign( pos_offset_x_label , GTK_ALIGN_START );
   gtk_grid_attach( GTK_GRID(pos_offset_grid) , pos_offset_x_label , 0 , 0 , 1 , 1 );
@@ -242,22 +214,13 @@
   pos_maxsize_width_spinbt = gtk_spin_button_new_with_range( 0 , 99999 , 1 );
   g_object_set_data( G_OBJECT(pos_offset_grid) , "maxsize_width" , pos_maxsize_width_spinbt );
   gtk_spin_button_set_value( GTK_SPIN_BUTTON(pos_maxsize_width_spinbt) , cfg->position.maxsize_width );
-<<<<<<< HEAD
   gtk_grid_attach( GTK_GRID(pos_offset_grid) , pos_maxsize_width_spinbt , 1 , 2 , 1 , 1 );
   gtk_box_pack_start( GTK_BOX(pos_placement_hbox) , pos_offset_grid , FALSE , FALSE , 0 );
-=======
-  gtk_table_attach_defaults( GTK_TABLE(pos_offset_grid) , pos_maxsize_width_spinbt , 1 , 2 , 2 , 3 );
-  gtk_box_pack_start( GTK_BOX(pos_placement_hbox) , pos_offset_grid , false , false , 0 );
->>>>>>> 956d766a
   aosd_cb_list.append( pos_offset_grid , aosd_cb_configure_position_offset_commit );
   aosd_cb_list.append( pos_offset_grid , aosd_cb_configure_position_maxsize_commit );
 
   pos_multimon_frame = gtk_frame_new( _("Multi-Monitor options") );
-<<<<<<< HEAD
   pos_multimon_hbox = gtk_box_new( GTK_ORIENTATION_HORIZONTAL , 4 );
-=======
-  pos_multimon_hbox = gtk_hbox_new( false , 4 );
->>>>>>> 956d766a
   gtk_container_set_border_width( GTK_CONTAINER(pos_multimon_hbox) , 6 );
   gtk_container_add( GTK_CONTAINER(pos_multimon_frame), pos_multimon_hbox );
   pos_multimon_label = gtk_label_new( _("Display OSD using:") );
@@ -283,11 +246,7 @@
 aosd_ui_configure_animation_timing ( char * label_string )
 {
   GtkWidget *hbox, *desc_label, *spinbt;
-<<<<<<< HEAD
   hbox = gtk_box_new( GTK_ORIENTATION_HORIZONTAL , 4 );
-=======
-  hbox = gtk_hbox_new( false , 4 );
->>>>>>> 956d766a
   desc_label = gtk_label_new( label_string );
   spinbt = gtk_spin_button_new_with_range( 0 , 99999 , 1 );
   gtk_box_pack_start( GTK_BOX(hbox) , desc_label , false , false , 0 );
@@ -317,17 +276,10 @@
   GtkWidget *ani_timing_fadein_widget, *ani_timing_fadeout_widget, *ani_timing_stay_widget;
   GtkSizeGroup *sizegroup;
 
-<<<<<<< HEAD
   ani_vbox = gtk_box_new( GTK_ORIENTATION_VERTICAL , 0 );
   gtk_container_set_border_width( GTK_CONTAINER(ani_vbox) , 6 );
 
   ani_timing_hbox = gtk_box_new( GTK_ORIENTATION_HORIZONTAL , 0 );
-=======
-  ani_vbox = gtk_vbox_new( false , 0 );
-  gtk_container_set_border_width( GTK_CONTAINER(ani_vbox) , 6 );
-
-  ani_timing_hbox = gtk_hbox_new( false , 0 );
->>>>>>> 956d766a
   ani_timing_frame = gtk_frame_new( _("Timing (ms)") );
   gtk_container_set_border_width( GTK_CONTAINER(ani_timing_hbox) , 6 );
   gtk_container_add( GTK_CONTAINER(ani_timing_frame) , ani_timing_hbox );
@@ -336,7 +288,6 @@
   ani_timing_stay_widget = aosd_ui_configure_animation_timing( _("Display:") );
   gtk_spin_button_set_value( GTK_SPIN_BUTTON(g_object_get_data(
     G_OBJECT(ani_timing_stay_widget),"spinbt")) , cfg->animation.timing_display );
-<<<<<<< HEAD
   gtk_box_pack_start( GTK_BOX(ani_timing_hbox) , ani_timing_stay_widget , TRUE , TRUE , 0 );
   gtk_box_pack_start( GTK_BOX(ani_timing_hbox) , gtk_separator_new(GTK_ORIENTATION_VERTICAL) , FALSE , FALSE , 4 );
   ani_timing_fadein_widget = aosd_ui_configure_animation_timing( _("Fade in:") );
@@ -344,15 +295,6 @@
     G_OBJECT(ani_timing_fadein_widget),"spinbt")) , cfg->animation.timing_fadein );
   gtk_box_pack_start( GTK_BOX(ani_timing_hbox) , ani_timing_fadein_widget , TRUE , TRUE , 0 );
   gtk_box_pack_start( GTK_BOX(ani_timing_hbox) , gtk_separator_new(GTK_ORIENTATION_VERTICAL) , FALSE , FALSE , 4 );
-=======
-  gtk_box_pack_start( GTK_BOX(ani_timing_hbox) , ani_timing_stay_widget , true , true , 0 );
-  gtk_box_pack_start( GTK_BOX(ani_timing_hbox) , gtk_vseparator_new() , false , false , 4 );
-  ani_timing_fadein_widget = aosd_ui_configure_animation_timing( _("Fade in:") );
-  gtk_spin_button_set_value( GTK_SPIN_BUTTON(g_object_get_data(
-    G_OBJECT(ani_timing_fadein_widget),"spinbt")) , cfg->animation.timing_fadein );
-  gtk_box_pack_start( GTK_BOX(ani_timing_hbox) , ani_timing_fadein_widget , true , true , 0 );
-  gtk_box_pack_start( GTK_BOX(ani_timing_hbox) , gtk_vseparator_new() , false , false , 4 );
->>>>>>> 956d766a
   ani_timing_fadeout_widget = aosd_ui_configure_animation_timing( _("Fade out:") );
   gtk_spin_button_set_value( GTK_SPIN_BUTTON(g_object_get_data(
     G_OBJECT(ani_timing_fadeout_widget),"spinbt")) , cfg->animation.timing_fadeout );
@@ -414,19 +356,11 @@
   GtkWidget *tex_font_shadow_colorbt[3];
   int i = 0;
 
-<<<<<<< HEAD
   tex_vbox = gtk_box_new( GTK_ORIENTATION_VERTICAL , 4 );
   gtk_container_set_border_width( GTK_CONTAINER(tex_vbox) , 6 );
 
   tex_font_frame = gtk_frame_new( _("Fonts") );
   tex_font_grid = gtk_grid_new();
-=======
-  tex_vbox = gtk_vbox_new( false , 4 );
-  gtk_container_set_border_width( GTK_CONTAINER(tex_vbox) , 6 );
-
-  tex_font_frame = gtk_frame_new( _("Fonts") );
-  tex_font_grid = gtk_table_new (0, 0, false);
->>>>>>> 956d766a
   gtk_container_set_border_width( GTK_CONTAINER(tex_font_grid) , 6 );
   gtk_grid_set_row_spacing ( GTK_GRID(tex_font_grid) , 4 );
   gtk_grid_set_column_spacing ( GTK_GRID(tex_font_grid) , 4 );
@@ -519,11 +453,7 @@
   GtkWidget *dec_rstyleopts_frame, *dec_rstyleopts_grid;
   int colors_max_num = 0, i = 0;
 
-<<<<<<< HEAD
   dec_hbox = gtk_box_new( GTK_ORIENTATION_HORIZONTAL , 4 );
-=======
-  dec_hbox = gtk_hbox_new( false , 4 );
->>>>>>> 956d766a
   gtk_container_set_border_width( GTK_CONTAINER(dec_hbox) , 6 );
 
   /* decoration style model
@@ -567,21 +497,12 @@
   gtk_box_pack_start( GTK_BOX(dec_hbox) , dec_rstyle_lv_frame , false , false , 0 );
   aosd_cb_list.append( dec_rstyle_lv , aosd_cb_configure_decoration_style_commit );
 
-<<<<<<< HEAD
   dec_rstyle_hbox = gtk_box_new( GTK_ORIENTATION_VERTICAL , 4 );
   gtk_box_pack_start( GTK_BOX(dec_hbox) , dec_rstyle_hbox , TRUE , TRUE , 0 );
 
   /* in colors_max_num now there's the maximum number of colors used by decoration styles */
   dec_rstyleopts_frame = gtk_frame_new( _("Colors") );
   dec_rstyleopts_grid = gtk_grid_new();
-=======
-  dec_rstyle_hbox = gtk_vbox_new( false , 4 );
-  gtk_box_pack_start( GTK_BOX(dec_hbox) , dec_rstyle_hbox , true , true , 0 );
-
-  /* in colors_max_num now there's the maximum number of colors used by decoration styles */
-  dec_rstyleopts_frame = gtk_frame_new( _("Colors") );
-  dec_rstyleopts_grid = gtk_table_new (0, 0, false);
->>>>>>> 956d766a
   gtk_container_set_border_width( GTK_CONTAINER(dec_rstyleopts_grid) , 6 );
   gtk_grid_set_row_spacing( GTK_GRID(dec_rstyleopts_grid) , 4 );
   gtk_grid_set_column_spacing( GTK_GRID(dec_rstyleopts_grid) , 8 );
@@ -590,11 +511,7 @@
   {
     GtkWidget *hbox, *label;
     char *label_str = nullptr;
-<<<<<<< HEAD
     hbox = gtk_box_new( GTK_ORIENTATION_HORIZONTAL , 4 );
-=======
-    hbox = gtk_hbox_new( false , 4 );
->>>>>>> 956d766a
     label_str = g_strdup_printf( _("Color %i:") , i+1 );
     label = gtk_label_new( label_str );
     g_free( label_str );
@@ -602,15 +519,9 @@
     GtkWidget * colorbt = gtk_color_button_new ();
     chooser_set_aosd_color ((GtkColorChooser *) colorbt, & cfg->decoration.colors[i]);
 
-<<<<<<< HEAD
     gtk_box_pack_start( GTK_BOX(hbox) , label , FALSE , FALSE , 0 );
     gtk_box_pack_start( GTK_BOX(hbox) , colorbt , FALSE , FALSE , 0 );
     gtk_grid_attach( GTK_GRID(dec_rstyleopts_grid) , hbox , (i % 3) , (i / 3) , 1 , 1 );
-=======
-    gtk_box_pack_start( GTK_BOX(hbox) , label , false , false , 0 );
-    gtk_box_pack_start( GTK_BOX(hbox) , colorbt , false , false , 0 );
-    gtk_table_attach_defaults( GTK_TABLE(dec_rstyleopts_grid) , hbox , (i % 3) , (i % 3) + 1, (i / 3) , (i / 3) + 1);
->>>>>>> 956d766a
     g_object_set_data( G_OBJECT(colorbt) , "colnum" , GINT_TO_POINTER(i) );
     aosd_cb_list.append( colorbt , aosd_cb_configure_decoration_color_commit );
   }
@@ -664,11 +575,7 @@
   gtk_notebook_set_show_tabs( GTK_NOTEBOOK(tri_event_nb) , false );
   gtk_notebook_set_show_border( GTK_NOTEBOOK(tri_event_nb) , false );
 
-<<<<<<< HEAD
   tri_hbox = gtk_box_new( GTK_ORIENTATION_HORIZONTAL , 4 );
-=======
-  tri_hbox = gtk_hbox_new( false , 4 );
->>>>>>> 956d766a
   gtk_container_set_border_width( GTK_CONTAINER(tri_hbox) , 6 );
 
   /* trigger model
@@ -686,11 +593,7 @@
     gtk_list_store_set( tri_event_store , &iter ,
       0 , _(aosd_trigger_get_name( i )) ,
       1 , i , 2 , i , -1 );
-<<<<<<< HEAD
     vbox = gtk_box_new( GTK_ORIENTATION_VERTICAL , 0 );
-=======
-    vbox = gtk_vbox_new( false , 0 );
->>>>>>> 956d766a
     gtk_container_set_border_width( GTK_CONTAINER(vbox) , 6 );
     label = gtk_label_new( _(aosd_trigger_get_desc( i )) );
     gtk_label_set_line_wrap( GTK_LABEL(label) , true );
@@ -700,17 +603,10 @@
     if ( cfg->trigger.enabled[i] )
       gtk_toggle_button_set_active( GTK_TOGGLE_BUTTON(checkbt) , true );
     else
-<<<<<<< HEAD
       gtk_toggle_button_set_active( GTK_TOGGLE_BUTTON(checkbt) , FALSE );
     gtk_box_pack_start( GTK_BOX(vbox) , checkbt , FALSE , FALSE , 0 );
     gtk_box_pack_start( GTK_BOX(vbox) , gtk_separator_new(GTK_ORIENTATION_HORIZONTAL) , FALSE , FALSE , 4 );
     gtk_box_pack_start( GTK_BOX(vbox) , label , FALSE , FALSE , 0 );
-=======
-      gtk_toggle_button_set_active( GTK_TOGGLE_BUTTON(checkbt) , false );
-    gtk_box_pack_start( GTK_BOX(vbox) , checkbt , false , false , 0 );
-    gtk_box_pack_start( GTK_BOX(vbox) , gtk_hseparator_new() , false , false , 4 );
-    gtk_box_pack_start( GTK_BOX(vbox) , label , false , false , 0 );
->>>>>>> 956d766a
     frame = gtk_frame_new( nullptr );
     gtk_container_add( GTK_CONTAINER(frame) , vbox );
     gtk_notebook_append_page( GTK_NOTEBOOK(tri_event_nb) , frame , nullptr );
@@ -805,17 +701,10 @@
   GtkWidget *mis_transp_status_frame, *mis_transp_status_hbox;
   GtkWidget *mis_transp_status_img, *mis_transp_status_label;
 
-<<<<<<< HEAD
   mis_vbox = gtk_box_new( GTK_ORIENTATION_VERTICAL , 0 );
   gtk_container_set_border_width( GTK_CONTAINER(mis_vbox) , 6 );
 
   mis_transp_vbox = gtk_box_new( GTK_ORIENTATION_VERTICAL , 0 );
-=======
-  mis_vbox = gtk_vbox_new( false , 0 );
-  gtk_container_set_border_width( GTK_CONTAINER(mis_vbox) , 6 );
-
-  mis_transp_vbox = gtk_vbox_new( false , 0 );
->>>>>>> 956d766a
   mis_transp_frame = gtk_frame_new( _("Transparency") );
   gtk_container_set_border_width( GTK_CONTAINER(mis_transp_vbox) , 6 );
   gtk_container_add( GTK_CONTAINER(mis_transp_frame) , mis_transp_vbox );
@@ -832,11 +721,7 @@
   gtk_box_pack_start( GTK_BOX(mis_transp_vbox) , mis_transp_fake_rbt , true , true , 0 );
   gtk_box_pack_start( GTK_BOX(mis_transp_vbox) , mis_transp_real_rbt , true , true , 0 );
 
-<<<<<<< HEAD
   mis_transp_status_hbox = gtk_box_new( GTK_ORIENTATION_HORIZONTAL , 4 );
-=======
-  mis_transp_status_hbox = gtk_hbox_new( false , 4 );
->>>>>>> 956d766a
   mis_transp_status_frame = gtk_frame_new( nullptr );
   gtk_container_set_border_width( GTK_CONTAINER(mis_transp_status_hbox) , 3 );
   gtk_container_add( GTK_CONTAINER(mis_transp_status_frame) , mis_transp_status_hbox );
@@ -844,17 +729,10 @@
 
   mis_transp_status_img = gtk_image_new();
   mis_transp_status_label = gtk_label_new( "" );
-<<<<<<< HEAD
   gtk_widget_set_halign( mis_transp_status_label , GTK_ALIGN_START );
   gtk_label_set_line_wrap( GTK_LABEL(mis_transp_status_label) , TRUE );
   gtk_box_pack_start( GTK_BOX(mis_transp_status_hbox) , mis_transp_status_img , FALSE , FALSE , 0 );
   gtk_box_pack_start( GTK_BOX(mis_transp_status_hbox) , mis_transp_status_label , TRUE , TRUE , 0 );
-=======
-  gtk_misc_set_alignment( GTK_MISC(mis_transp_status_label) , 0 , 0.5 );
-  gtk_label_set_line_wrap( GTK_LABEL(mis_transp_status_label) , true );
-  gtk_box_pack_start( GTK_BOX(mis_transp_status_hbox) , mis_transp_status_img , false , false , 0 );
-  gtk_box_pack_start( GTK_BOX(mis_transp_status_hbox) , mis_transp_status_label , true , true , 0 );
->>>>>>> 956d766a
   g_object_set_data( G_OBJECT(mis_transp_status_hbox) , "img" , mis_transp_status_img );
   g_object_set_data( G_OBJECT(mis_transp_status_hbox) , "label" , mis_transp_status_label );
 
