--- conflicted
+++ resolved
@@ -1,17 +1,3 @@
-<<<<<<< HEAD
-include ../../extra.mk
-
-PLUGIN = audiocompress$(SHARED_SUFFIX)
-plugindir = audacious/$(EFFECT_PLUGIN_DIR)
-
-SRCS = compress.c audacious-glue.c
-
-include ../../buildsys.mk
-
-CFLAGS += $(PLUGIN_CFLAGS)
-CPPFLAGS += $(PLUGIN_CPPFLAGS) $(MOWGLI_CFLAGS) $(DBUS_CFLAGS) $(GTK_CFLAGS) $(GLIB_CFLAGS) $(PANGO_CFLAGS) -I../../intl -I../..
-LIBS += $(GTK_LIBS) $(GLIB_LIBS) $(PANGO_LIBS)
-=======
 PLUGIN = audiocompress${PLUGIN_SUFFIX}
 SRCS = compress.c	\
        audacious-glue.c
@@ -23,5 +9,4 @@
 
 CPPFLAGS += ${PLUGIN_CPPFLAGS} ${MOWGLI_CFLAGS} ${GTK_CFLAGS} ${GLIB_CFLAGS} ${PANGO_CFLAGS} -I../../intl -I../..
 CFLAGS += ${PLUGIN_CFLAGS}
-LIBADD = ${GTK_LIBS} ${GLIB_LIBS} ${PANGO_LIBS}
->>>>>>> f3a10a2a
+LIBADD = ${GTK_LIBS} ${GLIB_LIBS} ${PANGO_LIBS}