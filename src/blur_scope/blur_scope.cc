--- conflicted
+++ resolved
@@ -141,13 +141,8 @@
 
 gboolean BlurScope::draw_cb (GtkWidget * widget, cairo_t * cr, void * user)
 {
-<<<<<<< HEAD
     ((BlurScope *) user)->draw_to_cairo (cr);
     return TRUE;
-=======
-    ((BlurScope *) user)->draw ();
-    return true;
->>>>>>> 956d766a
 }
 
 void * BlurScope::get_gtk_widget ()
@@ -234,7 +229,6 @@
 
 static void /* GtkWidget */ * bscope_get_color_chooser (void)
 {
-<<<<<<< HEAD
     GdkRGBA rgba = {
         ((bscope_color & 0xff0000) >> 16) / 255.0,
         ((bscope_color & 0xff00) >> 8) / 255.0,
@@ -243,12 +237,6 @@
 
     GtkWidget * chooser = gtk_color_button_new_with_rgba (& rgba);
     gtk_color_chooser_set_use_alpha ((GtkColorChooser *) chooser, false);
-=======
-    GdkColor gdk_color = {0, (uint16_t) ((bscope_color & 0xff0000) >> 8),
-     (uint16_t) (bscope_color & 0xff00), (uint16_t) ((bscope_color & 0xff) << 8)};
-    GtkWidget * chooser = gtk_color_button_new_with_color (& gdk_color);
-    gtk_color_button_set_use_alpha ((GtkColorButton *) chooser, false);
->>>>>>> 956d766a
 
     g_signal_connect (chooser, "color-set", (GCallback) color_set_cb, nullptr);
 
