--- conflicted
+++ resolved
@@ -108,57 +108,6 @@
     hook_call ("bs2b preset loaded", nullptr);
 }
 
-<<<<<<< HEAD
-static void * create_config_widget (void)
-{
-    int feed_level = aud_get_int ("bs2b", "feed");
-    int fcut_level = aud_get_int ("bs2b", "fcut");
-
-    GtkWidget * vbox, * hbox, * button;
-
-    vbox = gtk_box_new (GTK_ORIENTATION_VERTICAL, 6);
-
-    hbox = gtk_box_new (GTK_ORIENTATION_HORIZONTAL, 6);
-    gtk_box_pack_start ((GtkBox *) vbox, hbox, FALSE, FALSE, 0);
-
-    gtk_box_pack_start ((GtkBox *) hbox, gtk_label_new (_("Feed level:")), TRUE, FALSE, 0);
-
-    feed_slider = gtk_scale_new_with_range (GTK_ORIENTATION_HORIZONTAL, BS2B_MINFEED, BS2B_MAXFEED, 1.0);
-    gtk_range_set_value ((GtkRange *) feed_slider, feed_level);
-    gtk_widget_set_size_request (feed_slider, 200, -1);
-    gtk_box_pack_start ((GtkBox *) hbox, feed_slider, FALSE, FALSE, 0);
-    g_signal_connect (feed_slider, "value-changed", (GCallback) feed_value_changed, nullptr);
-    g_signal_connect (feed_slider, "format-value", (GCallback) feed_format_value, nullptr);
-
-    hbox = gtk_box_new (GTK_ORIENTATION_HORIZONTAL, 6);
-    gtk_box_pack_start ((GtkBox *) vbox, hbox, FALSE, FALSE, 0);
-
-    gtk_box_pack_start ((GtkBox *) hbox, gtk_label_new (_("Cut frequency:")), TRUE, FALSE, 0);
-
-    fcut_slider = gtk_scale_new_with_range (GTK_ORIENTATION_HORIZONTAL, BS2B_MINFCUT, BS2B_MAXFCUT, 1.0);
-    gtk_range_set_value ((GtkRange *) fcut_slider, fcut_level);
-    gtk_widget_set_size_request (fcut_slider, 200, -1);
-    gtk_box_pack_start ((GtkBox *) hbox, fcut_slider, FALSE, FALSE, 0);
-    g_signal_connect (fcut_slider, "value-changed", (GCallback) fcut_value_changed, nullptr);
-    g_signal_connect (fcut_slider, "format-value", (GCallback) fcut_format_value, nullptr);
-
-    hbox = gtk_box_new (GTK_ORIENTATION_HORIZONTAL, 6);
-    gtk_box_pack_start ((GtkBox *) vbox, hbox, FALSE, FALSE, 0);
-
-    gtk_box_pack_start ((GtkBox *) hbox, gtk_label_new (_("Presets:")), TRUE, FALSE, 0);
-
-    button = preset_button (_("Default"), BS2B_DEFAULT_CLEVEL);
-    gtk_box_pack_start ((GtkBox *) hbox, button, TRUE, FALSE, 0);
-
-    button = preset_button ("C. Moy", BS2B_CMOY_CLEVEL);
-    gtk_box_pack_start ((GtkBox *) hbox, button, TRUE, FALSE, 0);
-
-    button = preset_button ("J. Meier", BS2B_JMEIER_CLEVEL);
-    gtk_box_pack_start ((GtkBox *) hbox, button, TRUE, FALSE, 0);
-
-    return vbox;
-}
-=======
 static void set_default_preset ()
     { set_preset (BS2B_DEFAULT_CLEVEL); }
 static void set_cmoy_preset ()
@@ -172,7 +121,6 @@
     WidgetButton ("C. Moy", {set_cmoy_preset}),
     WidgetButton ("J. Meier", {set_jmeier_preset})
 };
->>>>>>> e1eb9a6b
 
 static const PreferencesWidget bs2b_widgets[] = {
     WidgetSpin (N_("Feed level:"),
