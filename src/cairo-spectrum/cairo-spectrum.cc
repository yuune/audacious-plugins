--- conflicted
+++ resolved
@@ -263,12 +263,7 @@
     draw_background (widget, cr);
     draw_visualizer (widget, cr);
 
-<<<<<<< HEAD
     return TRUE;
-=======
-    cairo_destroy (cr);
-    return true;
->>>>>>> 956d766a
 }
 
 void * CairoSpectrum::get_gtk_widget ()
