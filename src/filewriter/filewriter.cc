--- conflicted
+++ resolved
@@ -339,111 +339,8 @@
 
 static void filename_mode_cb ()
 {
-<<<<<<< HEAD
-        GtkWidget * configure_vbox = gtk_box_new (GTK_ORIENTATION_VERTICAL, 6);
-
-        GtkWidget * fileext_hbox = gtk_box_new (GTK_ORIENTATION_HORIZONTAL, 5);
-        gtk_box_pack_start(GTK_BOX(configure_vbox), fileext_hbox, false, false, 0);
-
-        GtkWidget * fileext_label = gtk_label_new (_("Output file format:"));
-        gtk_box_pack_start(GTK_BOX(fileext_hbox), fileext_label, false, false, 0);
-
-        fileext_combo = gtk_combo_box_text_new ();
-        gtk_combo_box_text_append_text ((GtkComboBoxText *) fileext_combo, "WAV");
-#ifdef FILEWRITER_MP3
-        gtk_combo_box_text_append_text ((GtkComboBoxText *) fileext_combo, "MP3");
-#endif
-#ifdef FILEWRITER_VORBIS
-        gtk_combo_box_text_append_text ((GtkComboBoxText *) fileext_combo, "Vorbis");
-#endif
-#ifdef FILEWRITER_FLAC
-        gtk_combo_box_text_append_text ((GtkComboBoxText *) fileext_combo, "FLAC");
-#endif
-        gtk_box_pack_start(GTK_BOX(fileext_hbox), fileext_combo, false, false, 0);
-        gtk_combo_box_set_active(GTK_COMBO_BOX(fileext_combo), fileext);
-
-        plugin_button = gtk_button_new_with_label(_("Configure"));
-        gtk_widget_set_sensitive(plugin_button, plugin->configure != nullptr);
-        gtk_box_pack_end(GTK_BOX(fileext_hbox), plugin_button, false, false, 0);
-
-        gtk_box_pack_start(GTK_BOX(configure_vbox), gtk_separator_new(GTK_ORIENTATION_HORIZONTAL), false, false, 0);
-
-        GtkWidget * saveplace_hbox = gtk_box_new (GTK_ORIENTATION_HORIZONTAL, 5);
-        gtk_container_add(GTK_CONTAINER(configure_vbox), saveplace_hbox);
-
-        GtkWidget * saveplace1 = gtk_radio_button_new_with_label (nullptr,
-         _("Save into original directory"));
-        gtk_box_pack_start ((GtkBox *) saveplace_hbox, saveplace1, false, false, 0);
-
-        GtkWidget * saveplace2 = gtk_radio_button_new_with_label_from_widget
-         ((GtkRadioButton *) saveplace1, _("Save into custom directory"));
-
-        if (!save_original)
-            gtk_toggle_button_set_active ((GtkToggleButton *) saveplace2, true);
-
-        gtk_box_pack_start ((GtkBox *) saveplace_hbox, saveplace2, false, false, 0);
-
-        path_hbox = gtk_box_new(GTK_ORIENTATION_HORIZONTAL, 5);
-        gtk_box_pack_start(GTK_BOX(configure_vbox), path_hbox, false, false, 0);
-
-        GtkWidget * path_label = gtk_label_new (_("Output file folder:"));
-        gtk_box_pack_start ((GtkBox *) path_hbox, path_label, false, false, 0);
-
-        path_dirbrowser =
-            gtk_file_chooser_button_new (_("Pick a folder"),
-                                         GTK_FILE_CHOOSER_ACTION_SELECT_FOLDER);
-        gtk_file_chooser_set_uri ((GtkFileChooser *) path_dirbrowser, file_path);
-        gtk_box_pack_start(GTK_BOX(path_hbox), path_dirbrowser, true, true, 0);
-
-        if (save_original)
-            gtk_widget_set_sensitive(path_hbox, false);
-
-        gtk_box_pack_start(GTK_BOX(configure_vbox), gtk_separator_new(GTK_ORIENTATION_HORIZONTAL), false, false, 0);
-
-        filenamefrom_hbox = gtk_box_new(GTK_ORIENTATION_HORIZONTAL, 5);
-        gtk_container_add(GTK_CONTAINER(configure_vbox), filenamefrom_hbox);
-
-        filenamefrom_label = gtk_label_new(_("Generate file name from:"));
-        gtk_box_pack_start(GTK_BOX(filenamefrom_hbox), filenamefrom_label, false, false, 0);
-
-        GtkWidget * filenamefrom_toggle1 = gtk_radio_button_new_with_label
-         (nullptr, _("Original file tag"));
-        gtk_box_pack_start ((GtkBox *) filenamefrom_hbox, filenamefrom_toggle1, false, false, 0);
-
-        GtkWidget * filenamefrom_toggle2 =
-         gtk_radio_button_new_with_label_from_widget
-         ((GtkRadioButton *) filenamefrom_toggle1, _("Original file name"));
-        gtk_box_pack_start ((GtkBox *) filenamefrom_hbox, filenamefrom_toggle2, false, false, 0);
-
-        if (!filenamefromtags)
-            gtk_toggle_button_set_active ((GtkToggleButton *) filenamefrom_toggle2, true);
-
-        use_suffix_toggle = gtk_check_button_new_with_label(_("Include original file name extension"));
-        gtk_toggle_button_set_active(GTK_TOGGLE_BUTTON(use_suffix_toggle), use_suffix);
-        gtk_box_pack_start(GTK_BOX(configure_vbox), use_suffix_toggle, false, false, 0);
-
-        if (filenamefromtags)
-            gtk_widget_set_sensitive(use_suffix_toggle, false);
-
-        gtk_box_pack_start(GTK_BOX(configure_vbox), gtk_separator_new(GTK_ORIENTATION_HORIZONTAL), false, false, 0);
-
-        prependnumber_toggle = gtk_check_button_new_with_label(_("Prepend track number to file name"));
-        gtk_toggle_button_set_active(GTK_TOGGLE_BUTTON(prependnumber_toggle), prependnumber);
-        gtk_box_pack_start(GTK_BOX(configure_vbox), prependnumber_toggle, false, false, 0);
-
-        g_signal_connect (fileext_combo, "changed", (GCallback) fileext_cb, nullptr);
-        g_signal_connect (plugin_button, "clicked", (GCallback) plugin_configure_cb, nullptr);
-        g_signal_connect (saveplace1, "toggled", (GCallback) saveplace_original_cb, nullptr);
-        g_signal_connect (saveplace2, "toggled", (GCallback) saveplace_custom_cb, nullptr);
-        g_signal_connect (filenamefrom_toggle1, "toggled", (GCallback) filenamefromtags_cb, nullptr);
-        g_signal_connect (filenamefrom_toggle2, "toggled",
-         (GCallback) filenamefromfilename_cb, nullptr);
-
-        return configure_vbox;
-=======
     aud_set_bool ("filewriter", "filenamefromtags", (filename_mode == FILENAME_FROM_TAG));
     aud_set_bool ("filewriter", "use_suffix", (filename_mode == FILENAME_ORIGINAL));
->>>>>>> 8f7727ec
 }
 
 const char FileWriter::about[] =
