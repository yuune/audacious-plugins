--- conflicted
+++ resolved
@@ -378,17 +378,10 @@
 
 static void * file_configure (void)
 {
-<<<<<<< HEAD
         GtkWidget * configure_vbox = gtk_box_new (GTK_ORIENTATION_VERTICAL, 6);
 
         GtkWidget * fileext_hbox = gtk_box_new (GTK_ORIENTATION_HORIZONTAL, 5);
         gtk_box_pack_start(GTK_BOX(configure_vbox), fileext_hbox, FALSE, FALSE, 0);
-=======
-        GtkWidget * configure_vbox = gtk_vbox_new (false, 6);
-
-        GtkWidget * fileext_hbox = gtk_hbox_new (false, 5);
-        gtk_box_pack_start(GTK_BOX(configure_vbox), fileext_hbox, false, false, 0);
->>>>>>> 956d766a
 
         GtkWidget * fileext_label = gtk_label_new (_("Output file format:"));
         gtk_box_pack_start(GTK_BOX(fileext_hbox), fileext_label, false, false, 0);
@@ -411,15 +404,9 @@
         gtk_widget_set_sensitive(plugin_button, plugin->configure != nullptr);
         gtk_box_pack_end(GTK_BOX(fileext_hbox), plugin_button, false, false, 0);
 
-<<<<<<< HEAD
         gtk_box_pack_start(GTK_BOX(configure_vbox), gtk_separator_new(GTK_ORIENTATION_HORIZONTAL), FALSE, FALSE, 0);
 
         GtkWidget * saveplace_hbox = gtk_box_new (GTK_ORIENTATION_HORIZONTAL, 5);
-=======
-        gtk_box_pack_start(GTK_BOX(configure_vbox), gtk_hseparator_new(), false, false, 0);
-
-        GtkWidget * saveplace_hbox = gtk_hbox_new (false, 5);
->>>>>>> 956d766a
         gtk_container_add(GTK_CONTAINER(configure_vbox), saveplace_hbox);
 
         GtkWidget * saveplace1 = gtk_radio_button_new_with_label (nullptr,
@@ -434,13 +421,8 @@
 
         gtk_box_pack_start ((GtkBox *) saveplace_hbox, saveplace2, false, false, 0);
 
-<<<<<<< HEAD
         path_hbox = gtk_box_new(GTK_ORIENTATION_HORIZONTAL, 5);
         gtk_box_pack_start(GTK_BOX(configure_vbox), path_hbox, FALSE, FALSE, 0);
-=======
-        path_hbox = gtk_hbox_new (false, 5);
-        gtk_box_pack_start(GTK_BOX(configure_vbox), path_hbox, false, false, 0);
->>>>>>> 956d766a
 
         GtkWidget * path_label = gtk_label_new (_("Output file folder:"));
         gtk_box_pack_start ((GtkBox *) path_hbox, path_label, false, false, 0);
@@ -454,15 +436,9 @@
         if (save_original)
             gtk_widget_set_sensitive(path_hbox, false);
 
-<<<<<<< HEAD
         gtk_box_pack_start(GTK_BOX(configure_vbox), gtk_separator_new(GTK_ORIENTATION_HORIZONTAL), FALSE, FALSE, 0);
 
         filenamefrom_hbox = gtk_box_new(GTK_ORIENTATION_HORIZONTAL, 5);
-=======
-        gtk_box_pack_start(GTK_BOX(configure_vbox), gtk_hseparator_new(), false, false, 0);
-
-        filenamefrom_hbox = gtk_hbox_new (false, 5);
->>>>>>> 956d766a
         gtk_container_add(GTK_CONTAINER(configure_vbox), filenamefrom_hbox);
 
         filenamefrom_label = gtk_label_new(_("Generate file name from:"));
@@ -487,11 +463,7 @@
         if (filenamefromtags)
             gtk_widget_set_sensitive(use_suffix_toggle, false);
 
-<<<<<<< HEAD
         gtk_box_pack_start(GTK_BOX(configure_vbox), gtk_separator_new(GTK_ORIENTATION_HORIZONTAL), FALSE, FALSE, 0);
-=======
-        gtk_box_pack_start(GTK_BOX(configure_vbox), gtk_hseparator_new(), false, false, 0);
->>>>>>> 956d766a
 
         prependnumber_toggle = gtk_check_button_new_with_label(_("Prepend track number to file name"));
         gtk_toggle_button_set_active(GTK_TOGGLE_BUTTON(prependnumber_toggle), prependnumber);
