--- conflicted
+++ resolved
@@ -566,28 +566,16 @@
         quality_vbox = gtk_box_new(GTK_ORIENTATION_VERTICAL, 5);
         gtk_container_set_border_width(GTK_CONTAINER(quality_vbox), 5);
 
-<<<<<<< HEAD
         quality_hbox1 = gtk_box_new(GTK_ORIENTATION_HORIZONTAL, 5);
-        gtk_box_pack_start(GTK_BOX(quality_vbox), quality_hbox1, false,
-                           false, 0);
-=======
-        quality_hbox1 = gtk_hbox_new (false, 5);
         gtk_box_pack_start(GTK_BOX(quality_vbox), quality_hbox1, false, false, 0);
->>>>>>> 8f7727ec
 
         /* Algorithm Quality */
 
         alg_quality_frame = gtk_frame_new(_("Algorithm Quality:"));
         gtk_box_pack_start(GTK_BOX(quality_hbox1), alg_quality_frame, true, true, 0);
 
-<<<<<<< HEAD
         alg_quality_hbox = gtk_box_new(GTK_ORIENTATION_HORIZONTAL, 5);
-        gtk_container_set_border_width(GTK_CONTAINER(alg_quality_hbox),
-                                       10);
-=======
-        alg_quality_hbox = gtk_hbox_new (false, 5);
         gtk_container_set_border_width(GTK_CONTAINER(alg_quality_hbox), 5);
->>>>>>> 8f7727ec
         gtk_container_add(GTK_CONTAINER(alg_quality_frame),
                           alg_quality_hbox);
 
@@ -606,13 +594,8 @@
         samplerate_frame = gtk_frame_new(_("Output Sample Rate:"));
         gtk_box_pack_start(GTK_BOX(quality_hbox1), samplerate_frame, true, true, 0);
 
-<<<<<<< HEAD
         samplerate_hbox = gtk_box_new(GTK_ORIENTATION_HORIZONTAL, 5);
-        gtk_container_set_border_width(GTK_CONTAINER(samplerate_hbox), 10);
-=======
-        samplerate_hbox = gtk_hbox_new (false, 5);
         gtk_container_set_border_width(GTK_CONTAINER(samplerate_hbox), 5);
->>>>>>> 8f7727ec
         gtk_container_add(GTK_CONTAINER(samplerate_frame),
                           samplerate_hbox);
 
@@ -636,14 +619,8 @@
         g_signal_connect (combo, "changed", (GCallback) samplerate_changed, nullptr);
 
         samplerate_label = gtk_label_new(_("(Hz)"));
-<<<<<<< HEAD
         gtk_widget_set_halign(samplerate_label, GTK_ALIGN_START);
-        gtk_box_pack_start(GTK_BOX(samplerate_hbox), samplerate_label,
-                           false, false, 0);
-=======
-        gtk_misc_set_alignment(GTK_MISC(samplerate_label), 0, 0.5);
         gtk_box_pack_start(GTK_BOX(samplerate_hbox), samplerate_label, false, false, 0);
->>>>>>> 8f7727ec
 
         /* Encoder Quality */
 
@@ -651,13 +628,8 @@
         gtk_box_pack_start(GTK_BOX(quality_vbox), enc_quality_frame, false, false, 0);
 
         // vbox sorrounding hbox1 and hbox2
-<<<<<<< HEAD
         enc_quality_vbox = gtk_box_new(GTK_ORIENTATION_VERTICAL, 5);
-        gtk_container_set_border_width(GTK_CONTAINER(enc_quality_vbox), 10);
-=======
-        enc_quality_vbox = gtk_vbox_new (false, 5);
         gtk_container_set_border_width(GTK_CONTAINER(enc_quality_vbox), 5);
->>>>>>> 8f7727ec
 
         // pack vbox to frame
         gtk_container_add(GTK_CONTAINER(enc_quality_frame), enc_quality_vbox);
@@ -731,13 +703,8 @@
         mode_frame = gtk_frame_new(_("Audio Mode:"));
         gtk_box_pack_start(GTK_BOX(quality_vbox), mode_frame, false, false, 0);
 
-<<<<<<< HEAD
-        mode_hbox = gtk_box_new(GTK_ORIENTATION_HORIZONTAL, 10);
-        gtk_container_set_border_width(GTK_CONTAINER(mode_hbox), 10);
-=======
-        mode_hbox = gtk_hbox_new (false, 5);
+        mode_hbox = gtk_box_new(GTK_ORIENTATION_HORIZONTAL, 5);
         gtk_container_set_border_width(GTK_CONTAINER(mode_hbox), 5);
->>>>>>> 8f7727ec
         gtk_container_add(GTK_CONTAINER(mode_frame), mode_hbox);
 
         combo = gtk_combo_box_text_new ();
@@ -800,11 +767,7 @@
         gtk_box_pack_start(GTK_BOX(vbr_vbox), vbr_toggle, false, false, 0);
         g_signal_connect (vbr_toggle, "toggled", (GCallback) toggle_vbr, nullptr);
 
-<<<<<<< HEAD
-        vbr_options_vbox = gtk_box_new(GTK_ORIENTATION_VERTICAL, 0);
-=======
-        vbr_options_vbox = gtk_vbox_new (false, 5);
->>>>>>> 8f7727ec
+        vbr_options_vbox = gtk_box_new(GTK_ORIENTATION_VERTICAL, 5);
         gtk_container_add(GTK_CONTAINER(vbr_vbox), vbr_options_vbox);
         gtk_widget_set_sensitive(vbr_options_vbox, false);
 
@@ -841,34 +804,17 @@
         vbr_frame = gtk_frame_new(_("VBR Options:"));
         gtk_box_pack_start(GTK_BOX(vbr_options_vbox), vbr_frame, false, false, 0);
 
-<<<<<<< HEAD
         vbr_options_vbox2 = gtk_box_new(GTK_ORIENTATION_VERTICAL, 5);
-        gtk_container_set_border_width(GTK_CONTAINER(vbr_options_vbox2),
-                                       5);
-        gtk_container_add(GTK_CONTAINER(vbr_frame), vbr_options_vbox2);
-
-        vbr_options_hbox1 = gtk_box_new(GTK_ORIENTATION_HORIZONTAL, 5);
-        gtk_container_set_border_width(GTK_CONTAINER(vbr_options_hbox1),
-                                       5);
-=======
-        vbr_options_vbox2 = gtk_vbox_new (false, 5);
         gtk_container_set_border_width(GTK_CONTAINER(vbr_options_vbox2), 5);
         gtk_container_add(GTK_CONTAINER(vbr_frame), vbr_options_vbox2);
 
-        vbr_options_hbox1 = gtk_hbox_new (false, 5);
->>>>>>> 8f7727ec
+        vbr_options_hbox1 = gtk_box_new(GTK_ORIENTATION_HORIZONTAL, 5);
         gtk_container_add(GTK_CONTAINER(vbr_options_vbox2),
                           vbr_options_hbox1);
 
         vbr_min_label = gtk_label_new(_("Minimum bitrate (kbps):"));
-<<<<<<< HEAD
         gtk_widget_set_halign(vbr_min_label, GTK_ALIGN_START);
-        gtk_box_pack_start(GTK_BOX(vbr_options_hbox1), vbr_min_label, true,
-                           true, 0);
-=======
-        gtk_misc_set_alignment(GTK_MISC(vbr_min_label), 0, 0.5);
         gtk_box_pack_start(GTK_BOX(vbr_options_hbox1), vbr_min_label, false, false, 0);
->>>>>>> 8f7727ec
 
         combo = gtk_combo_box_text_new ();
 
@@ -885,25 +831,13 @@
         gtk_box_pack_start ((GtkBox *) vbr_options_hbox1, combo, false, false, 0);
         g_signal_connect (combo, "changed", (GCallback) vbr_min_changed, nullptr);
 
-<<<<<<< HEAD
         vbr_options_hbox2 = gtk_box_new(GTK_ORIENTATION_HORIZONTAL, 5);
-        gtk_container_set_border_width(GTK_CONTAINER(vbr_options_hbox2),
-                                       5);
-=======
-        vbr_options_hbox2 = gtk_hbox_new (false, 5);
->>>>>>> 8f7727ec
         gtk_container_add(GTK_CONTAINER(vbr_options_vbox2),
                           vbr_options_hbox2);
 
         vbr_max_label = gtk_label_new(_("Maximum bitrate (kbps):"));
-<<<<<<< HEAD
         gtk_widget_set_halign(vbr_max_label, GTK_ALIGN_START);
-        gtk_box_pack_start(GTK_BOX(vbr_options_hbox2), vbr_max_label, true,
-                           true, 0);
-=======
-        gtk_misc_set_alignment(GTK_MISC(vbr_max_label), 0, 0.5);
         gtk_box_pack_start(GTK_BOX(vbr_options_hbox2), vbr_max_label, false, false, 0);
->>>>>>> 8f7727ec
 
         combo = gtk_combo_box_text_new ();
 
@@ -942,13 +876,8 @@
         gtk_container_add(GTK_CONTAINER(abr_frame), abr_hbox);
 
         abr_label = gtk_label_new(_("Average bitrate (kbps):"));
-<<<<<<< HEAD
         gtk_widget_set_halign(abr_label, GTK_ALIGN_START);
-        gtk_box_pack_start(GTK_BOX(abr_hbox), abr_label, true, true, 0);
-=======
-        gtk_misc_set_alignment(GTK_MISC(abr_label), 0, 0.5);
         gtk_box_pack_start(GTK_BOX(abr_hbox), abr_label, false, false, 0);
->>>>>>> 8f7727ec
 
         combo = gtk_combo_box_text_new ();
 
@@ -967,25 +896,13 @@
 
         /* Quality Level */
 
-<<<<<<< HEAD
         vbr_options_hbox3 = gtk_box_new(GTK_ORIENTATION_HORIZONTAL, 5);
-        gtk_container_set_border_width(GTK_CONTAINER(vbr_options_hbox3),
-                                       5);
-=======
-        vbr_options_hbox3 = gtk_hbox_new (false, 5);
->>>>>>> 8f7727ec
         gtk_container_add(GTK_CONTAINER(vbr_options_vbox),
                           vbr_options_hbox3);
 
         vbr_quality_label = gtk_label_new(_("VBR quality level:"));
-<<<<<<< HEAD
         gtk_widget_set_halign(vbr_quality_label, GTK_ALIGN_START);
-        gtk_box_pack_start(GTK_BOX(vbr_options_hbox3), vbr_quality_label,
-                           true, true, 0);
-=======
-        gtk_misc_set_alignment(GTK_MISC(vbr_quality_label), 0, 0.5);
         gtk_box_pack_start(GTK_BOX(vbr_options_hbox3), vbr_quality_label, false, false, 0);
->>>>>>> 8f7727ec
 
         vbr_quality_adj = (GtkAdjustment *) gtk_adjustment_new (4, 0, 9, 1, 1, 0);
         vbr_quality_spin =
