--- conflicted
+++ resolved
@@ -248,720 +248,6 @@
 
     lame_close(gfp);
     AUDDBG("lame_close() done\n");
-<<<<<<< HEAD
-
-    lameid3 = lameid3_t ();
-    numsamples = 0;
-}
-
-/*****************/
-/* Configuration */
-/*****************/
-
-/* Various Signal-Fuctions */
-
-static void algo_qual(GtkAdjustment * adjustment, void * user_data)
-{
-    SET_INT("algo_quality_val",
-        gtk_spin_button_get_value_as_int(GTK_SPIN_BUTTON(alg_quality_spin)));
-
-}
-
-static void samplerate_changed (GtkComboBox * combo)
-{
-    int i = gtk_combo_box_get_active (combo) - 1;
-
-    if (i >= 0 && i < aud::n_elems (available_samplerates))
-        SET_INT("out_samplerate_val", available_samplerates[i]);
-    else
-        SET_INT("out_samplerate_val", 0);
-}
-
-static void bitrate_changed (GtkComboBox * combo)
-{
-    int i = gtk_combo_box_get_active (combo);
-
-    if (i >= 0 && i < aud::n_elems (available_bitrates))
-        SET_INT("bitrate_val", available_bitrates[i]);
-    else
-        SET_INT("bitrate_val", 128);
-}
-
-static void compression_change(GtkAdjustment * adjustment,
-                               void * user_data)
-{
-    SET_DOUBLE("compression_val",
-        gtk_spin_button_get_value(GTK_SPIN_BUTTON(compression_spin)));
-}
-
-static void encoding_toggle(GtkToggleButton * togglebutton,
-                            void * user_data)
-{
-    SET_INT("enc_toggle_val", GPOINTER_TO_INT(user_data));
-}
-
-static void mode_changed (GtkComboBox * combo)
-{
-    int i = gtk_combo_box_get_active (combo);
-
-    if (i >= 0 && i < MODES)
-        SET_INT("audio_mode_val", modes[i]);
-    else
-        SET_INT("audio_mode_val", NOT_SET);
-}
-
-static void toggle_enforce_iso(GtkToggleButton * togglebutton,
-                               void * user_data)
-{
-    if (gtk_toggle_button_get_active(GTK_TOGGLE_BUTTON(enforce_iso_toggle)))
-        SET_INT("enforce_iso_val", 1);
-    else
-        SET_INT("enforce_iso_val", 0);
-}
-
-static void toggle_error_protect(GtkToggleButton * togglebutton,
-                                 void * user_data)
-{
-    if (gtk_toggle_button_get_active(GTK_TOGGLE_BUTTON(error_protection_toggle)))
-        SET_INT("error_protect_val", 1);
-    else
-        SET_INT("error_protect_val", 0);
-}
-
-static void toggle_vbr(GtkToggleButton * togglebutton, void * user_data)
-{
-    if (gtk_toggle_button_get_active(GTK_TOGGLE_BUTTON(vbr_toggle)) ==
-        true) {
-        gtk_widget_set_sensitive(vbr_options_vbox, true);
-        gtk_widget_set_sensitive(enc_quality_frame, false);
-        SET_INT("vbr_on", 1);
-
-        if (GET_INT("vbr_type") == 0) {
-            gtk_toggle_button_set_active(GTK_TOGGLE_BUTTON
-                                         (vbr_type_radio1), true);
-            gtk_widget_set_sensitive(abr_frame, false);
-            gtk_widget_set_sensitive(vbr_frame, true);
-        }
-        else {
-            gtk_toggle_button_set_active(GTK_TOGGLE_BUTTON
-                                         (vbr_type_radio2), true);
-            gtk_widget_set_sensitive(abr_frame, true);
-            gtk_widget_set_sensitive(vbr_frame, false);
-        }
-
-    }
-    else {
-        gtk_widget_set_sensitive(vbr_options_vbox, false);
-        gtk_widget_set_sensitive(enc_quality_frame, true);
-        SET_INT("vbr_on", 0);
-    }
-}
-
-static void vbr_abr_toggle(GtkToggleButton * togglebutton,
-                           void * user_data)
-{
-    if (!strcmp((char *) user_data, "VBR")) {
-        gtk_widget_set_sensitive(abr_frame, false);
-        gtk_widget_set_sensitive(vbr_frame, true);
-        SET_INT("vbr_type", 0);
-    }
-    else if (!strcmp((char *) user_data, "ABR")) {
-        gtk_widget_set_sensitive(abr_frame, true);
-        gtk_widget_set_sensitive(vbr_frame, false);
-        SET_INT("vbr_type", 1);
-    }
-}
-
-static void vbr_min_changed (GtkComboBox * combo)
-{
-    int i = gtk_combo_box_get_active (combo);
-
-    if (i >= 0 && i < aud::n_elems (available_bitrates))
-        SET_INT("vbr_min_val", available_bitrates[i]);
-    else
-        SET_INT("vbr_min_val", 32);
-}
-
-static void vbr_max_changed (GtkComboBox * combo)
-{
-    int i = gtk_combo_box_get_active (combo);
-
-    if (i >= 0 && i < aud::n_elems (available_bitrates))
-        SET_INT("vbr_max_val", available_bitrates[i]);
-    else
-        SET_INT("vbr_max_val", 320);
-}
-
-static void toggle_enforce_min(GtkToggleButton * togglebutton,
-                               void * user_data)
-{
-    if (gtk_toggle_button_get_active(GTK_TOGGLE_BUTTON(enforce_min_toggle)))
-        SET_INT("enforce_min_val", 1);
-    else
-        SET_INT("enforce_min_val", 0);
-}
-
-static void vbr_qual(GtkAdjustment * adjustment, void * user_data)
-{
-    SET_INT("vbr_quality_val",
-        gtk_spin_button_get_value_as_int(GTK_SPIN_BUTTON(vbr_quality_spin)));
-}
-
-static void abr_changed (GtkComboBox * combo)
-{
-    int i = gtk_combo_box_get_active (combo);
-
-    if (i >= 0 && i < aud::n_elems (available_bitrates))
-        SET_INT("abr_val", available_bitrates[i]);
-    else
-        SET_INT("abr_val", 128);
-}
-
-static void toggle_xing(GtkToggleButton * togglebutton, void * user_data)
-{
-    if (gtk_toggle_button_get_active(GTK_TOGGLE_BUTTON(xing_header_toggle)))
-        SET_INT("toggle_xing_val", 0);
-    else
-        SET_INT("toggle_xing_val", 1);
-}
-
-static void toggle_original(GtkToggleButton * togglebutton,
-                            void * user_data)
-{
-    if (gtk_toggle_button_get_active(GTK_TOGGLE_BUTTON(tags_original_toggle)))
-        SET_INT("mark_original_val", 1);
-    else
-        SET_INT("mark_original_val", 0);
-}
-
-static void toggle_copyright(GtkToggleButton * togglebutton,
-                             void * user_data)
-{
-    if (gtk_toggle_button_get_active(GTK_TOGGLE_BUTTON(tags_copyright_toggle)))
-        SET_INT("mark_copyright_val", 1);
-    else
-        SET_INT("mark_copyright_val", 0);
-}
-
-static void force_v2_toggle(GtkToggleButton * togglebutton,
-                            void * user_data)
-{
-
-    if (gtk_toggle_button_get_active(GTK_TOGGLE_BUTTON(tags_force_id3v2_toggle))) {
-        SET_INT("force_v2_val", 1);
-        if (gtk_toggle_button_get_active(GTK_TOGGLE_BUTTON(tags_only_v1_toggle))) {
-            inside = 1;
-            gtk_toggle_button_set_active(GTK_TOGGLE_BUTTON(tags_only_v1_toggle), false);
-            SET_INT("only_v1_val", 0);
-            inside = 0;
-        }
-    }
-    else
-        SET_INT("force_v2_val", 0);
-
-}
-
-static void id3_only_version(GtkToggleButton * togglebutton,
-                             void * user_data)
-{
-    if (!strcmp((char *) user_data, "v1") && inside != 1) {
-        if (gtk_toggle_button_get_active(GTK_TOGGLE_BUTTON(tags_only_v1_toggle)))
-        {
-            inside = 1;
-            gtk_toggle_button_set_active(GTK_TOGGLE_BUTTON(tags_only_v2_toggle), false);
-            SET_INT("only_v1_val", 1);
-            SET_INT("only_v2_val", 0);
-            gtk_toggle_button_set_active(GTK_TOGGLE_BUTTON(tags_force_id3v2_toggle), false);
-            inside = 0;
-        }
-    }
-    else if (!strcmp((char *) user_data, "v2") && inside != 1) {
-        if (gtk_toggle_button_get_active(GTK_TOGGLE_BUTTON(tags_only_v2_toggle)))
-        {
-            inside = 1;
-            gtk_toggle_button_set_active(GTK_TOGGLE_BUTTON(tags_only_v1_toggle), false);
-            SET_INT("only_v1_val", 0);
-            SET_INT("only_v2_val", 1);
-            inside = 0;
-        }
-    }
-
-}
-
-/************************/
-/* Configuration Widget */
-/************************/
-
-void * mp3_configure ()
-{
-        notebook = gtk_notebook_new();
-
-        /* Quality */
-
-        quality_vbox = gtk_box_new(GTK_ORIENTATION_VERTICAL, 5);
-        gtk_container_set_border_width(GTK_CONTAINER(quality_vbox), 5);
-
-        quality_hbox1 = gtk_box_new(GTK_ORIENTATION_HORIZONTAL, 5);
-        gtk_box_pack_start(GTK_BOX(quality_vbox), quality_hbox1, false, false, 0);
-
-        /* Algorithm Quality */
-
-        alg_quality_frame = gtk_frame_new(_("Algorithm Quality:"));
-        gtk_box_pack_start(GTK_BOX(quality_hbox1), alg_quality_frame, true, true, 0);
-
-        alg_quality_hbox = gtk_box_new(GTK_ORIENTATION_HORIZONTAL, 5);
-        gtk_container_set_border_width(GTK_CONTAINER(alg_quality_hbox), 5);
-        gtk_container_add(GTK_CONTAINER(alg_quality_frame),
-                          alg_quality_hbox);
-
-        alg_quality_adj = (GtkAdjustment *) gtk_adjustment_new (5, 0, 9, 1, 1, 0);
-        alg_quality_spin =
-            gtk_spin_button_new(GTK_ADJUSTMENT(alg_quality_adj), 8, 0);
-        gtk_box_pack_start(GTK_BOX(alg_quality_hbox), alg_quality_spin, false, false, 0);
-        g_signal_connect (alg_quality_adj, "value-changed", (GCallback)
-         algo_qual, nullptr);
-
-        gtk_spin_button_set_value(GTK_SPIN_BUTTON(alg_quality_spin),
-                                  GET_INT("algo_quality_val"));
-
-        /* Output Samplerate */
-
-        samplerate_frame = gtk_frame_new(_("Output Sample Rate:"));
-        gtk_box_pack_start(GTK_BOX(quality_hbox1), samplerate_frame, true, true, 0);
-
-        samplerate_hbox = gtk_box_new(GTK_ORIENTATION_HORIZONTAL, 5);
-        gtk_container_set_border_width(GTK_CONTAINER(samplerate_hbox), 5);
-        gtk_container_add(GTK_CONTAINER(samplerate_frame),
-                          samplerate_hbox);
-
-        GtkWidget * combo = gtk_combo_box_text_new ();
-        gtk_combo_box_text_append_text ((GtkComboBoxText *) combo, _("Auto"));
-
-        const int out_samplerate_val = GET_INT("out_samplerate_val");
-        if (! out_samplerate_val)
-            gtk_combo_box_set_active ((GtkComboBox *) combo, 0);
-
-        for (int i = 0; i < aud::n_elems (available_samplerates); i ++)
-        {
-            gtk_combo_box_text_append_text ((GtkComboBoxText *) combo,
-             int_to_str (available_samplerates[i]));
-
-            if (out_samplerate_val == available_samplerates[i])
-                gtk_combo_box_set_active ((GtkComboBox *) combo, 1 + i);
-        }
-
-        gtk_box_pack_start ((GtkBox *) samplerate_hbox, combo, false, false, 0);
-        g_signal_connect (combo, "changed", (GCallback) samplerate_changed, nullptr);
-
-        samplerate_label = gtk_label_new(_("(Hz)"));
-        gtk_widget_set_halign(samplerate_label, GTK_ALIGN_START);
-        gtk_box_pack_start(GTK_BOX(samplerate_hbox), samplerate_label, false, false, 0);
-
-        /* Encoder Quality */
-
-        enc_quality_frame = gtk_frame_new(_("Bitrate / Compression Ratio:"));
-        gtk_box_pack_start(GTK_BOX(quality_vbox), enc_quality_frame, false, false, 0);
-
-        // vbox sorrounding hbox1 and hbox2
-        enc_quality_vbox = gtk_box_new(GTK_ORIENTATION_VERTICAL, 5);
-        gtk_container_set_border_width(GTK_CONTAINER(enc_quality_vbox), 5);
-
-        // pack vbox to frame
-        gtk_container_add(GTK_CONTAINER(enc_quality_frame), enc_quality_vbox);
-
-        // hbox1 for bitrate
-        hbox1 = gtk_box_new(GTK_ORIENTATION_HORIZONTAL, 5);
-        gtk_container_add(GTK_CONTAINER(enc_quality_vbox), hbox1);
-
-        // radio 1
-        enc_radio1 = gtk_radio_button_new(nullptr);
-        gtk_box_pack_start(GTK_BOX(hbox1), enc_radio1, false, false, 0);
-
-        // label 1
-        enc_quality_label1 = gtk_label_new(_("Bitrate (kbps):"));
-        gtk_box_pack_start(GTK_BOX(hbox1), enc_quality_label1, false, false, 0);
-
-        // bitrate menu
-
-        combo = gtk_combo_box_text_new ();
-
-        const int bitrate_val = GET_INT("bitrate_val");
-        for (int i = 0; i < aud::n_elems (available_bitrates); i ++)
-        {
-            gtk_combo_box_text_append_text ((GtkComboBoxText *) combo,
-             int_to_str (available_bitrates[i]));
-
-            if (bitrate_val == available_bitrates[i])
-                gtk_combo_box_set_active ((GtkComboBox *) combo, i);
-        }
-
-        gtk_box_pack_start ((GtkBox *) hbox1, combo, false, false, 0);
-        g_signal_connect (combo, "changed", (GCallback) bitrate_changed, nullptr);
-
-        // hbox2 for compression ratio
-        hbox2 = gtk_box_new(GTK_ORIENTATION_HORIZONTAL, 5);
-        gtk_container_add(GTK_CONTAINER(enc_quality_vbox), hbox2);
-
-        // radio 2
-        enc_radio2 = gtk_radio_button_new_from_widget(GTK_RADIO_BUTTON(enc_radio1));
-        gtk_box_pack_start(GTK_BOX(hbox2), enc_radio2, false, false, 0);
-
-        // label
-        enc_quality_label2 = gtk_label_new(_("Compression ratio:"));
-        gtk_box_pack_start(GTK_BOX(hbox2), enc_quality_label2, false, false, 0);
-
-        // comp-ratio spin
-        compression_adj = (GtkAdjustment *) gtk_adjustment_new (11, 0, 100, 1, 1, 0);
-        compression_spin =
-            gtk_spin_button_new(GTK_ADJUSTMENT(compression_adj), 8, 0);
-        gtk_box_pack_start(GTK_BOX(hbox2), compression_spin, false, false, 0);
-
-        g_signal_connect (compression_adj, "value-changed", (GCallback)
-         compression_change, nullptr);
-
-        gtk_spin_button_set_value(GTK_SPIN_BUTTON(compression_spin),
-                                  GET_DOUBLE("compression_val"));
-
-        if (GET_INT("enc_toggle_val") == 0)
-            gtk_toggle_button_set_active(GTK_TOGGLE_BUTTON(enc_radio1), true);
-        else
-            gtk_toggle_button_set_active(GTK_TOGGLE_BUTTON(enc_radio2), true);
-
-        // radio button signale connect
-        g_signal_connect (enc_radio1, "toggled", (GCallback) encoding_toggle,
-         GINT_TO_POINTER (0));
-        g_signal_connect (enc_radio2, "toggled", (GCallback) encoding_toggle,
-         GINT_TO_POINTER (1));
-
-        /* Audio Mode */
-
-        mode_frame = gtk_frame_new(_("Audio Mode:"));
-        gtk_box_pack_start(GTK_BOX(quality_vbox), mode_frame, false, false, 0);
-
-        mode_hbox = gtk_box_new(GTK_ORIENTATION_HORIZONTAL, 5);
-        gtk_container_set_border_width(GTK_CONTAINER(mode_hbox), 5);
-        gtk_container_add(GTK_CONTAINER(mode_frame), mode_hbox);
-
-        combo = gtk_combo_box_text_new ();
-
-        const int audio_mode_val = GET_INT("audio_mode_val");
-        for (int i = 0; i < MODES; i ++)
-        {
-            gtk_combo_box_text_append_text ((GtkComboBoxText *) combo,
-             _(mode_names[i]));
-
-            if (audio_mode_val == modes[i])
-                gtk_combo_box_set_active ((GtkComboBox *) combo, i);
-        }
-
-        gtk_box_pack_start ((GtkBox *) mode_hbox, combo, false, false, 0);
-        g_signal_connect (combo, "changed", (GCallback) mode_changed, nullptr);
-
-        /* Misc */
-
-        misc_frame = gtk_frame_new(_("Miscellaneous:"));
-        gtk_box_pack_start(GTK_BOX(quality_vbox), misc_frame, false, false, 0);
-
-        misc_vbox = gtk_box_new(GTK_ORIENTATION_VERTICAL, 5);
-        gtk_container_set_border_width(GTK_CONTAINER(misc_vbox), 5);
-        gtk_container_add(GTK_CONTAINER(misc_frame), misc_vbox);
-
-        enforce_iso_toggle =
-            gtk_check_button_new_with_label
-            (_("Enforce strict ISO compliance"));
-        gtk_box_pack_start(GTK_BOX(misc_vbox), enforce_iso_toggle, true, true, 0);
-        g_signal_connect (enforce_iso_toggle, "toggled", (GCallback)
-         toggle_enforce_iso, nullptr);
-
-        if (GET_INT("enforce_iso_val") == 1)
-            gtk_toggle_button_set_active(GTK_TOGGLE_BUTTON
-                                         (enforce_iso_toggle), true);
-
-        error_protection_toggle =
-            gtk_check_button_new_with_label(_("Error protection"));
-        gtk_box_pack_start(GTK_BOX(misc_vbox), error_protection_toggle, true, true, 0);
-        g_signal_connect (error_protection_toggle, "toggled", (GCallback)
-         toggle_error_protect, nullptr);
-
-        if (GET_INT("error_protect_val") == 1)
-            gtk_toggle_button_set_active(GTK_TOGGLE_BUTTON
-                                         (error_protection_toggle), true);
-
-        /* Add the Notebook */
-        gtk_notebook_append_page(GTK_NOTEBOOK(notebook), quality_vbox,
-                                 gtk_label_new(_("Quality")));
-
-        /* VBR/ABR */
-
-        vbr_vbox = gtk_box_new(GTK_ORIENTATION_VERTICAL, 5);
-        gtk_container_set_border_width(GTK_CONTAINER(vbr_vbox), 5);
-
-        /* Toggle VBR */
-
-        vbr_toggle = gtk_check_button_new_with_label(_("Enable VBR/ABR"));
-        gtk_box_pack_start(GTK_BOX(vbr_vbox), vbr_toggle, false, false, 0);
-        g_signal_connect (vbr_toggle, "toggled", (GCallback) toggle_vbr, nullptr);
-
-        vbr_options_vbox = gtk_box_new(GTK_ORIENTATION_VERTICAL, 5);
-        gtk_container_add(GTK_CONTAINER(vbr_vbox), vbr_options_vbox);
-        gtk_widget_set_sensitive(vbr_options_vbox, false);
-
-        /* Choose VBR/ABR */
-
-        vbr_type_frame = gtk_frame_new(_("Type:"));
-        gtk_box_pack_start(GTK_BOX(vbr_options_vbox), vbr_type_frame, false, false, 0);
-
-        vbr_type_hbox = gtk_box_new(GTK_ORIENTATION_HORIZONTAL, 5);
-        gtk_container_set_border_width(GTK_CONTAINER(vbr_type_hbox), 5);
-        gtk_container_add(GTK_CONTAINER(vbr_type_frame), vbr_type_hbox);
-
-        vbr_type_radio1 = gtk_radio_button_new_with_label(nullptr, "VBR");
-        gtk_box_pack_start(GTK_BOX(vbr_type_hbox), vbr_type_radio1, false, false, 0);
-
-        vbr_type_radio2 =
-            gtk_radio_button_new_with_label_from_widget(GTK_RADIO_BUTTON
-                                                        (vbr_type_radio1),
-                                                        "ABR");
-        gtk_box_pack_start(GTK_BOX(vbr_type_hbox), vbr_type_radio2, false, false, 0);
-
-        if (GET_INT("vbr_type") == 0)
-            gtk_toggle_button_set_active(GTK_TOGGLE_BUTTON(vbr_type_radio1), true);
-        else
-            gtk_toggle_button_set_active(GTK_TOGGLE_BUTTON(vbr_type_radio2), true);
-
-        g_signal_connect (vbr_type_radio1, "toggled", (GCallback)
-         vbr_abr_toggle, (void *) "VBR");
-        g_signal_connect (vbr_type_radio2, "toggled", (GCallback)
-         vbr_abr_toggle, (void *) "ABR");
-
-        /* VBR Options */
-
-        vbr_frame = gtk_frame_new(_("VBR Options:"));
-        gtk_box_pack_start(GTK_BOX(vbr_options_vbox), vbr_frame, false, false, 0);
-
-        vbr_options_vbox2 = gtk_box_new(GTK_ORIENTATION_VERTICAL, 5);
-        gtk_container_set_border_width(GTK_CONTAINER(vbr_options_vbox2), 5);
-        gtk_container_add(GTK_CONTAINER(vbr_frame), vbr_options_vbox2);
-
-        vbr_options_hbox1 = gtk_box_new(GTK_ORIENTATION_HORIZONTAL, 5);
-        gtk_container_add(GTK_CONTAINER(vbr_options_vbox2),
-                          vbr_options_hbox1);
-
-        vbr_min_label = gtk_label_new(_("Minimum bitrate (kbps):"));
-        gtk_widget_set_halign(vbr_min_label, GTK_ALIGN_START);
-        gtk_box_pack_start(GTK_BOX(vbr_options_hbox1), vbr_min_label, false, false, 0);
-
-        combo = gtk_combo_box_text_new ();
-
-        const int vbr_min_val = GET_INT("vbr_min_val");
-        for (int i = 0; i < aud::n_elems (available_bitrates); i ++)
-        {
-            gtk_combo_box_text_append_text ((GtkComboBoxText *) combo,
-             int_to_str (available_bitrates[i]));
-
-            if (vbr_min_val == available_bitrates[i])
-                gtk_combo_box_set_active ((GtkComboBox *) combo, i);
-        }
-
-        gtk_box_pack_start ((GtkBox *) vbr_options_hbox1, combo, false, false, 0);
-        g_signal_connect (combo, "changed", (GCallback) vbr_min_changed, nullptr);
-
-        vbr_options_hbox2 = gtk_box_new(GTK_ORIENTATION_HORIZONTAL, 5);
-        gtk_container_add(GTK_CONTAINER(vbr_options_vbox2),
-                          vbr_options_hbox2);
-
-        vbr_max_label = gtk_label_new(_("Maximum bitrate (kbps):"));
-        gtk_widget_set_halign(vbr_max_label, GTK_ALIGN_START);
-        gtk_box_pack_start(GTK_BOX(vbr_options_hbox2), vbr_max_label, false, false, 0);
-
-        combo = gtk_combo_box_text_new ();
-
-        const int vbr_max_val = GET_INT("vbr_max_val");
-        for (int i = 0; i < aud::n_elems (available_bitrates); i ++)
-        {
-            gtk_combo_box_text_append_text ((GtkComboBoxText *) combo,
-             int_to_str (available_bitrates[i]));
-
-            if (vbr_max_val == available_bitrates[i])
-                gtk_combo_box_set_active ((GtkComboBox *) combo, i);
-        }
-
-        gtk_box_pack_start ((GtkBox *) vbr_options_hbox2, combo, false, false, 0);
-        g_signal_connect (combo, "changed", (GCallback) vbr_max_changed, nullptr);
-
-        enforce_min_toggle =
-            gtk_check_button_new_with_label
-            (_("Strictly enforce minimum bitrate"));
-        gtk_box_pack_start(GTK_BOX(vbr_options_vbox2), enforce_min_toggle, false, false, 0);
-        g_signal_connect (enforce_min_toggle, "toggled", (GCallback)
-         toggle_enforce_min, nullptr);
-
-        if (GET_INT("enforce_min_val") == 1)
-            gtk_toggle_button_set_active(GTK_TOGGLE_BUTTON
-                                         (enforce_min_toggle), true);
-
-        /* ABR Options */
-
-        abr_frame = gtk_frame_new(_("ABR Options:"));
-        gtk_box_pack_start(GTK_BOX(vbr_options_vbox), abr_frame, false, false, 0);
-        gtk_widget_set_sensitive(abr_frame, false);
-
-        abr_hbox = gtk_box_new(GTK_ORIENTATION_HORIZONTAL, 5);
-        gtk_container_set_border_width(GTK_CONTAINER(abr_hbox), 5);
-        gtk_container_add(GTK_CONTAINER(abr_frame), abr_hbox);
-
-        abr_label = gtk_label_new(_("Average bitrate (kbps):"));
-        gtk_widget_set_halign(abr_label, GTK_ALIGN_START);
-        gtk_box_pack_start(GTK_BOX(abr_hbox), abr_label, false, false, 0);
-
-        combo = gtk_combo_box_text_new ();
-
-        const int abr_val = GET_INT("abr_val");
-        for (int i = 0; i < aud::n_elems (available_bitrates); i ++)
-        {
-            gtk_combo_box_text_append_text ((GtkComboBoxText *) combo,
-             int_to_str (available_bitrates[i]));
-
-            if (abr_val == available_bitrates[i])
-                gtk_combo_box_set_active ((GtkComboBox *) combo, i);
-        }
-
-        gtk_box_pack_start ((GtkBox *) abr_hbox, combo, false, false, 0);
-        g_signal_connect (combo, "changed", (GCallback) abr_changed, nullptr);
-
-        /* Quality Level */
-
-        vbr_options_hbox3 = gtk_box_new(GTK_ORIENTATION_HORIZONTAL, 5);
-        gtk_container_add(GTK_CONTAINER(vbr_options_vbox),
-                          vbr_options_hbox3);
-
-        vbr_quality_label = gtk_label_new(_("VBR quality level:"));
-        gtk_widget_set_halign(vbr_quality_label, GTK_ALIGN_START);
-        gtk_box_pack_start(GTK_BOX(vbr_options_hbox3), vbr_quality_label, false, false, 0);
-
-        vbr_quality_adj = (GtkAdjustment *) gtk_adjustment_new (4, 0, 9, 1, 1, 0);
-        vbr_quality_spin =
-            gtk_spin_button_new(GTK_ADJUSTMENT(vbr_quality_adj), 8, 0);
-        gtk_box_pack_start(GTK_BOX(vbr_options_hbox3), vbr_quality_spin, false, false, 0);
-        g_signal_connect (vbr_quality_adj, "value-changed", (GCallback)
-         vbr_qual, nullptr);
-
-        gtk_spin_button_set_value(GTK_SPIN_BUTTON(vbr_quality_spin),
-                                  GET_INT("vbr_quality_val"));
-
-        /* Xing Header */
-
-        xing_header_toggle =
-            gtk_check_button_new_with_label(_("Omit Xing VBR header"));
-        gtk_box_pack_start(GTK_BOX(vbr_options_vbox), xing_header_toggle, false, false, 0);
-        g_signal_connect (xing_header_toggle, "toggled", (GCallback)
-         toggle_xing, nullptr);
-
-        if (GET_INT("toggle_xing_val") == 0)
-            gtk_toggle_button_set_active(GTK_TOGGLE_BUTTON
-                                         (xing_header_toggle), true);
-
-        /* Add the Notebook */
-
-        gtk_notebook_append_page(GTK_NOTEBOOK(notebook), vbr_vbox,
-                                 gtk_label_new(_("VBR/ABR")));
-
-        /* Tags */
-
-        tags_vbox = gtk_box_new(GTK_ORIENTATION_VERTICAL, 5);
-        gtk_container_set_border_width(GTK_CONTAINER(tags_vbox), 5);
-
-        /* Frame Params */
-
-        tags_frames_frame = gtk_frame_new(_("Frame Parameters:"));
-        gtk_box_pack_start(GTK_BOX(tags_vbox), tags_frames_frame, false, false, 0);
-
-        tags_frames_hbox = gtk_box_new(GTK_ORIENTATION_HORIZONTAL, 5);
-        gtk_container_set_border_width(GTK_CONTAINER(tags_frames_hbox), 5);
-        gtk_container_add(GTK_CONTAINER(tags_frames_frame),
-                          tags_frames_hbox);
-
-        tags_copyright_toggle =
-            gtk_check_button_new_with_label(_("Mark as copyright"));
-        gtk_box_pack_start(GTK_BOX(tags_frames_hbox),
-                           tags_copyright_toggle, false, false, 0);
-        g_signal_connect (tags_copyright_toggle, "toggled", (GCallback)
-         toggle_copyright, nullptr);
-
-        if (GET_INT("mark_copyright_val") == 1)
-            gtk_toggle_button_set_active(GTK_TOGGLE_BUTTON
-                                         (tags_copyright_toggle), true);
-
-        tags_original_toggle =
-            gtk_check_button_new_with_label(_("Mark as original"));
-        gtk_box_pack_start(GTK_BOX(tags_frames_hbox), tags_original_toggle, false, false, 0);
-        g_signal_connect (tags_original_toggle, "toggled", (GCallback)
-         toggle_original, nullptr);
-
-        if (GET_INT("mark_original_val") == 1)
-            gtk_toggle_button_set_active(GTK_TOGGLE_BUTTON
-                                         (tags_original_toggle), true);
-
-        /* ID3 Params */
-
-        tags_id3_frame = gtk_frame_new(_("ID3 Parameters:"));
-        gtk_box_pack_start(GTK_BOX(tags_vbox), tags_id3_frame, false, false, 0);
-
-        tags_id3_vbox = gtk_box_new(GTK_ORIENTATION_VERTICAL, 5);
-        gtk_container_set_border_width(GTK_CONTAINER(tags_id3_vbox), 5);
-        gtk_container_add(GTK_CONTAINER(tags_id3_frame), tags_id3_vbox);
-
-        tags_force_id3v2_toggle =
-            gtk_check_button_new_with_label
-            (_("Force addition of version 2 tag"));
-        gtk_box_pack_start(GTK_BOX(tags_id3_vbox), tags_force_id3v2_toggle, false, false, 0);
-        g_signal_connect (tags_force_id3v2_toggle, "toggled", (GCallback)
-         force_v2_toggle, nullptr);
-
-        tags_id3_hbox = gtk_box_new(GTK_ORIENTATION_HORIZONTAL, 5);
-        gtk_container_add(GTK_CONTAINER(tags_id3_vbox), tags_id3_hbox);
-
-        tags_only_v1_toggle =
-            gtk_check_button_new_with_label(_("Only add v1 tag"));
-        gtk_box_pack_start(GTK_BOX(tags_id3_hbox), tags_only_v1_toggle, false, false, 0);
-        g_signal_connect (tags_only_v1_toggle, "toggled", (GCallback)
-         id3_only_version, (void *) "v1");
-
-        tags_only_v2_toggle =
-            gtk_check_button_new_with_label(_("Only add v2 tag"));
-        gtk_box_pack_start(GTK_BOX(tags_id3_hbox), tags_only_v2_toggle, false, false, 0);
-        g_signal_connect (tags_only_v2_toggle, "toggled", (GCallback)
-         id3_only_version, (void *) "v2");
-
-        if (GET_INT("force_v2_val") == 1)
-            gtk_toggle_button_set_active(GTK_TOGGLE_BUTTON
-                                         (tags_force_id3v2_toggle), true);
-
-        if (GET_INT("only_v1_val") == 1)
-            gtk_toggle_button_set_active(GTK_TOGGLE_BUTTON
-                                         (tags_only_v1_toggle), true);
-
-        if (GET_INT("only_v2_val") == 1)
-            gtk_toggle_button_set_active(GTK_TOGGLE_BUTTON
-                                         (tags_only_v2_toggle), true);
-
-        /* Add the Notebook */
-
-        gtk_notebook_append_page(GTK_NOTEBOOK(notebook), tags_vbox,
-                                 gtk_label_new(_("Tags")));
-
-        /* Set States */
-
-        if (GET_INT("vbr_on") == 1)
-            gtk_toggle_button_set_active(GTK_TOGGLE_BUTTON(vbr_toggle),
-                                         true);
-        else
-            gtk_toggle_button_set_active(GTK_TOGGLE_BUTTON(vbr_toggle),
-                                         false);
-
-        return notebook;
-=======
->>>>>>> 8e5122c9
 }
 
 static int mp3_format_required (int fmt)
