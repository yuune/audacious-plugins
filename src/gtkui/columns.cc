--- conflicted
+++ resolved
@@ -299,13 +299,8 @@
             avail.append (i, false);
     }
 
-<<<<<<< HEAD
     GtkWidget * hbox = gtk_box_new (GTK_ORIENTATION_HORIZONTAL, 6);
-    gtk_widget_set_size_request (hbox, -1, 160);
-=======
-    GtkWidget * hbox = gtk_hbox_new (false, 6);
     gtk_widget_set_size_request (hbox, -1, audgui_get_dpi () * 5 / 4);
->>>>>>> ab49ff36
 
     GtkWidget * scroll = gtk_scrolled_window_new (nullptr, nullptr);
     gtk_scrolled_window_set_policy ((GtkScrolledWindow *) scroll,
