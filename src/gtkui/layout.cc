--- conflicted
+++ resolved
@@ -199,12 +199,7 @@
     GtkWidget * label = gtk_label_new (nullptr);
     CharPtr markup (g_markup_printf_escaped ("<small><b>%s</b></small>", name));
     gtk_label_set_markup ((GtkLabel *) label, markup);
-<<<<<<< HEAD
-    g_free (markup);
     gtk_widget_set_halign (label, GTK_ALIGN_START);
-=======
-    gtk_misc_set_alignment ((GtkMisc *) label, 0, 0);
->>>>>>> 4c38261a
     gtk_container_add ((GtkContainer *) ebox, label);
 
     gtk_box_pack_start ((GtkBox *) vbox, widget, true, true, 0);
