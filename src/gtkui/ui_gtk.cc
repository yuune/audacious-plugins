/*
 * ui_gtk.c
 * Copyright 2009-2012 William Pitcock, Tomasz Moń, Michał Lipski, and John Lindgren
 *
 * Redistribution and use in source and binary forms, with or without
 * modification, are permitted provided that the following conditions are met:
 *
 * 1. Redistributions of source code must retain the above copyright notice,
 *    this list of conditions, and the following disclaimer.
 *
 * 2. Redistributions in binary form must reproduce the above copyright notice,
 *    this list of conditions, and the following disclaimer in the documentation
 *    provided with the distribution.
 *
 * This software is provided "as is" and without any warranty, express or
 * implied. In no event shall the authors be liable for any damages arising from
 * the use of this software.
 */

#include <string.h>

#include <gdk/gdkkeysyms.h>
#include <gtk/gtk.h>

#include <libaudcore/runtime.h>
#include <libaudcore/drct.h>
#include <libaudcore/i18n.h>
#include <libaudcore/playlist.h>
#include <libaudcore/plugin.h>
#include <libaudcore/plugins.h>
#include <libaudcore/runtime.h>
#include <libaudcore/audstrings.h>
#include <libaudcore/hook.h>
#include <libaudgui/libaudgui.h>

#include "gtkui.h"
#include "layout.h"
#include "ui_playlist_notebook.h"
#include "ui_playlist_widget.h"
#include "ui_infoarea.h"
#include "ui_statusbar.h"
#include "playlist_util.h"

static const char * const gtkui_defaults[] = {
    "infoarea_show_vis", "TRUE",
    "infoarea_visible", "TRUE",
    "menu_visible", "TRUE",
    "playlist_tabs_visible", "TRUE",
    "statusbar_visible", "TRUE",
    "entry_count_visible", "FALSE",
    "close_button_visible", "TRUE",

    "autoscroll", "TRUE",
    "playlist_columns", "title artist album queued length",
    "playlist_headers", "TRUE",
    "show_remaining_time", "FALSE",
    "step_size", "5",

    "player_x", "-1000",
    "player_y", "-1000",
    "player_width", "760",
    "player_height", "460",

    nullptr
};

class GtkUI : public IfacePlugin
{
public:
    static constexpr PluginInfo info = {
        N_("GTK Interface"),
        PACKAGE,
        nullptr,
        & gtkui_prefs
    };

    constexpr GtkUI () : IfacePlugin (info) {}

    bool init ();
    void cleanup ();
    void show (bool show);

    void run ()
        { gtk_main (); }
    void quit ()
        { gtk_main_quit (); }

    void show_about_window ()
        { audgui_show_about_window (); }
    void hide_about_window ()
        { audgui_hide_about_window (); }
    void show_filebrowser (bool open)
        { audgui_run_filebrowser (open); }
    void hide_filebrowser ()
        { audgui_hide_filebrowser (); }
    void show_jump_to_song ()
        { audgui_jump_to_track (); }
    void hide_jump_to_song ()
        { audgui_jump_to_track_hide (); }
    void show_prefs_window ()
        { audgui_show_prefs_window (); }
    void hide_prefs_window ()
        { audgui_hide_prefs_window (); }
    void plugin_menu_add (AudMenuID id, void func (), const char * name, const char * icon)
        { audgui_plugin_menu_add (id, func, name, icon); }
    void plugin_menu_remove (AudMenuID id, void func ())
        { audgui_plugin_menu_remove (id, func); }
};

EXPORT GtkUI aud_plugin_instance;

static PluginHandle * search_tool;

static GtkWidget * volume;
static bool volume_slider_is_moving = false;
static unsigned update_volume_timeout_source = 0;
static unsigned long volume_change_handler_id;

static GtkAccelGroup * accel;

static GtkWidget * window, * vbox_outer, * menu_box, * menu, * toolbar, * vbox,
 * infoarea, * statusbar;
static GtkToolItem * menu_button, * search_button, * button_play, * button_stop,
 * button_shuffle, * button_repeat;
static GtkWidget * slider, * label_time;
static GtkWidget * menu_main, * menu_rclick, * menu_tab;

static gboolean slider_is_moving = false;
static int slider_seek_time = -1;
static unsigned delayed_title_change_source = 0;
static unsigned update_song_timeout_source = 0;

static void save_window_size ()
{
    int x, y, w, h;
    gtk_window_get_position ((GtkWindow *) window, & x, & y);
    gtk_window_get_size ((GtkWindow *) window, & w, & h);

    aud_set_int ("gtkui", "player_x", x);
    aud_set_int ("gtkui", "player_y", y);
    aud_set_int ("gtkui", "player_width", w);
    aud_set_int ("gtkui", "player_height", h);
}

static void restore_window_size ()
{
    int x = aud_get_int ("gtkui", "player_x");
    int y = aud_get_int ("gtkui", "player_y");
    int w = aud_get_int ("gtkui", "player_width");
    int h = aud_get_int ("gtkui", "player_height");

    gtk_window_set_default_size ((GtkWindow *) window, w, h);

    if (x > -1000 && y > -1000)
        gtk_window_move ((GtkWindow *) window, x, y);
}

static gboolean window_delete ()
{
    bool handle = false;

    hook_call ("window close", & handle);

    if (handle)
        return true;

    aud_quit ();
    return true;
}

static void button_open_pressed ()
{
    audgui_run_filebrowser (true);
}

static void button_add_pressed ()
{
    audgui_run_filebrowser (false);
}

void set_ab_repeat_a ()
{
    if (! aud_drct_get_playing ())
        return;

    int a, b;
    aud_drct_get_ab_repeat (a, b);
    a = aud_drct_get_time ();
    aud_drct_set_ab_repeat (a, b);
}

void set_ab_repeat_b ()
{
    if (! aud_drct_get_playing ())
        return;

    int a, b;
    aud_drct_get_ab_repeat (a, b);
    b = aud_drct_get_time ();
    aud_drct_set_ab_repeat (a, b);
}

void clear_ab_repeat ()
{
    aud_drct_set_ab_repeat (-1, -1);
}

static gboolean title_change_cb ()
{
    if (delayed_title_change_source)
    {
        g_source_remove (delayed_title_change_source);
        delayed_title_change_source = 0;
    }

    if (aud_drct_get_playing ())
    {
        if (aud_drct_get_ready ())
        {
            String title = aud_drct_get_title ();
            gtk_window_set_title ((GtkWindow *) window,
             str_printf (_("%s - Audacious"), (const char *) title));
        }
        else
            gtk_window_set_title ((GtkWindow *) window, _("Buffering ..."));
    }
    else
        gtk_window_set_title ((GtkWindow *) window, _("Audacious"));

    return false;
}

void GtkUI::show (bool show)
{
    if (show)
    {
        if (! gtk_widget_get_visible (window))
            restore_window_size ();

        gtk_window_present ((GtkWindow *) window);
    }
    else
    {
        if (gtk_widget_get_visible (window))
            save_window_size ();

        gtk_widget_hide (window);
    }

    show_hide_infoarea_vis ();
}

static void append_str (char * buf, int bufsize, const char * str)
{
    snprintf (buf + strlen (buf), bufsize - strlen (buf), "%s", str);
}

static void set_time_label (int time, int len)
{
    char s[128] = "<b>";

    if (len && aud_get_bool ("gtkui", "show_remaining_time"))
        append_str (s, sizeof s, str_format_time (len - time));
    else
        append_str (s, sizeof s, str_format_time (time));

    if (len)
    {
        append_str (s, sizeof s, " / ");
        append_str (s, sizeof s, str_format_time (len));

        int a, b;
        aud_drct_get_ab_repeat (a, b);

        if (a >= 0)
        {
            append_str (s, sizeof s, " A=");
            append_str (s, sizeof s, str_format_time (a));
        }

        if (b >= 0)
        {
            append_str (s, sizeof s, " B=");
            append_str (s, sizeof s, str_format_time (b));
        }
    }

    append_str (s, sizeof s, "</b>");

    /* only update label if necessary */
    if (strcmp (gtk_label_get_label ((GtkLabel *) label_time), s))
        gtk_label_set_markup ((GtkLabel *) label_time, s);
}

static void set_slider (int time)
{
    gtk_range_set_value ((GtkRange *) slider, time);
}

static gboolean time_counter_cb ()
{
    if (slider_is_moving)
        return true;

    slider_seek_time = -1;  // delayed reset to avoid seeking twice

    int time = aud_drct_get_time ();
    int length = aud_drct_get_length ();

    if (length > 0)
        set_slider (time);

    set_time_label (time, length);

    return true;
}

static void do_seek (int time)
{
    int length = aud_drct_get_length ();
    time = aud::clamp (time, 0, length);

    set_slider (time);
    set_time_label (time, length);
    aud_drct_seek (time);

    // Trick: Unschedule and then schedule the update function.  This gives the
    // player 1/4 second to perform the seek before we update the display again,
    // in an attempt to reduce flickering.
    if (update_song_timeout_source)
    {
        g_source_remove (update_song_timeout_source);
        update_song_timeout_source = g_timeout_add (250, (GSourceFunc) time_counter_cb, nullptr);
    }
}

static gboolean ui_slider_change_value_cb (GtkRange * range,
 GtkScrollType scroll, double value)
{
    int length = aud_drct_get_length ();
    int time = aud::clamp ((int) value, 0, length);

    set_time_label (time, length);

    if (slider_is_moving)
        slider_seek_time = time;
    else if (time != slider_seek_time)  // avoid seeking twice
        do_seek (time);

    return false;
}

static gboolean ui_slider_button_press_cb (GtkWidget * widget, GdkEventButton * event)
{
    gboolean primary_warps = false;
    g_object_get (gtk_widget_get_settings (widget),
     "gtk-primary-button-warps-slider", & primary_warps, nullptr);

    if (event->button == 1 && ! primary_warps)
        event->button = 2;

    slider_is_moving = true;
    return false;
}

static gboolean ui_slider_button_release_cb (GtkWidget * widget, GdkEventButton * event)
{
    gboolean primary_warps = false;
    g_object_get (gtk_widget_get_settings (widget),
     "gtk-primary-button-warps-slider", & primary_warps, nullptr);

    if (event->button == 1 && ! primary_warps)
        event->button = 2;

    if (slider_seek_time != -1)
        do_seek (slider_seek_time);

    slider_is_moving = false;
    return false;
}

static gboolean ui_volume_value_changed_cb (GtkButton * button, double volume)
{
    aud_drct_set_volume_main (volume);
    return true;
}

static void ui_volume_pressed_cb (GtkButton * button)
{
    volume_slider_is_moving = true;
}

static void ui_volume_released_cb (GtkButton * button)
{
    volume_slider_is_moving = false;
}

static gboolean ui_volume_slider_update (void * button)
{
    if (volume_slider_is_moving || ! button)
        return true;

    int volume = aud_drct_get_volume_main ();

    if (volume == (int) gtk_scale_button_get_value ((GtkScaleButton *) button))
        return true;

    g_signal_handler_block (button, volume_change_handler_id);
    gtk_scale_button_set_value ((GtkScaleButton *) button, volume);
    g_signal_handler_unblock (button, volume_change_handler_id);

    return true;
}

static void set_slider_length (int length)
{
    if (length > 0)
    {
        gtk_range_set_range ((GtkRange *) slider, 0, length);
        gtk_widget_show (slider);
    }
    else
        gtk_widget_hide (slider);
}

void update_step_size ()
{
    double step_size = aud_get_double ("gtkui", "step_size");
    gtk_range_set_increments ((GtkRange *) slider, step_size * 1000, step_size * 1000);
}

static void pause_cb ()
{
    gtk_tool_button_set_icon_name ((GtkToolButton *) button_play,
     aud_drct_get_paused () ? "media-playback-start" : "media-playback-pause");
}

static void ui_playback_begin ()
{
    pause_cb ();
    gtk_widget_set_sensitive ((GtkWidget *) button_stop, true);

    if (delayed_title_change_source)
        g_source_remove (delayed_title_change_source);

    /* If "title change" is not called by 1/4 second after starting playback,
     * show "Buffering ..." as the window title. */
    delayed_title_change_source = g_timeout_add (250, (GSourceFunc)
     title_change_cb, nullptr);
}

static void ui_playback_ready ()
{
    title_change_cb ();
    set_slider_length (aud_drct_get_length ());
    time_counter_cb ();

    /* update time counter 4 times a second */
    if (! update_song_timeout_source)
        update_song_timeout_source = g_timeout_add (250, (GSourceFunc)
         time_counter_cb, nullptr);

    gtk_widget_show (label_time);
}

static void ui_playback_stop ()
{
    if (update_song_timeout_source)
    {
        g_source_remove (update_song_timeout_source);
        update_song_timeout_source = 0;
    }

    if (delayed_title_change_source)
        g_source_remove (delayed_title_change_source);

    /* Don't update the window title immediately; we may be about to start
     * another song. */
    delayed_title_change_source = g_idle_add ((GSourceFunc) title_change_cb, nullptr);

    gtk_tool_button_set_icon_name ((GtkToolButton *) button_play, "media-playback-start");
    gtk_widget_set_sensitive ((GtkWidget *) button_stop, false);
    gtk_widget_hide (slider);
    gtk_widget_hide (label_time);
}

static GtkToolItem * toolbar_button_add (GtkWidget * toolbar,
 void (* callback) (), const char * icon)
{
    GtkToolItem * item = gtk_tool_button_new (nullptr, nullptr);
    gtk_tool_button_set_icon_name ((GtkToolButton *) item, icon);
    gtk_toolbar_insert ((GtkToolbar *) toolbar, item, -1);
    g_signal_connect (item, "clicked", callback, nullptr);
    return item;
}

static GtkToolItem * toggle_button_new (const char * icon,
 void (* toggled) (GtkToggleToolButton * button))
{
    GtkToolItem * item = gtk_toggle_tool_button_new ();
    gtk_tool_button_set_icon_name ((GtkToolButton *) item, icon);
    g_signal_connect (item, "toggled", (GCallback) toggled, nullptr);
    return item;
}

static GtkWidget * markup_label_new (const char * str)
{
    GtkWidget * label = gtk_label_new (str);
    gtk_label_set_use_markup ((GtkLabel *) label, true);
    return label;
}

static void window_mapped_cb (GtkWidget * widget)
{
    gtk_widget_grab_focus (playlist_get_treeview (aud_playlist_get_active ()));
}

static gboolean window_keypress_cb (GtkWidget * widget, GdkEventKey * event)
{
    switch (event->state & (GDK_SHIFT_MASK | GDK_CONTROL_MASK | GDK_MOD1_MASK))
    {
      case 0:
      {
        GtkWidget * focused = gtk_window_get_focus ((GtkWindow *) window);

        /* escape key returns focus to playlist */
        if (event->keyval == GDK_KEY_Escape)
        {
            if (! focused || ! gtk_widget_is_ancestor (focused, (GtkWidget *) UI_PLAYLIST_NOTEBOOK))
                gtk_widget_grab_focus (playlist_get_treeview (aud_playlist_get_active ()));

            return false;
        }

        /* single-key shortcuts; must not interfere with text entry */
        if (focused && GTK_IS_ENTRY (focused))
            return false;

        switch (event->keyval)
        {
        case 'z':
            aud_drct_pl_prev ();
            return true;
        case 'x':
            aud_drct_play ();
            return true;
        case 'c':
        case ' ':
            aud_drct_pause ();
            return true;
        case 'v':
            aud_drct_stop ();
            return true;
        case 'b':
            aud_drct_pl_next ();
            return true;
        case GDK_KEY_Left:
            if (aud_drct_get_playing ())
                do_seek (aud_drct_get_time () - aud_get_double ("gtkui", "step_size") * 1000);
            return true;
        case GDK_KEY_Right:
            if (aud_drct_get_playing ())
                do_seek (aud_drct_get_time () + aud_get_double ("gtkui", "step_size") * 1000);
            return true;
        }

        return false;
      }

      case GDK_CONTROL_MASK:
        switch (event->keyval)
        {
          case GDK_KEY_ISO_Left_Tab:
          case GDK_KEY_Tab:
            aud_playlist_set_active ((aud_playlist_get_active () + 1) %
             aud_playlist_count ());
            break;

          default:
            return false;
        }
        break;
      case (GDK_CONTROL_MASK | GDK_SHIFT_MASK):
        switch (event->keyval)
        {
          case GDK_KEY_ISO_Left_Tab:
          case GDK_KEY_Tab:
            aud_playlist_set_active (aud_playlist_get_active () ?
             aud_playlist_get_active () - 1 : aud_playlist_count () - 1);
            break;
          default:
            return false;
        }
        break;
      case GDK_MOD1_MASK:
        switch (event->keyval)
        {
          case GDK_KEY_Left:
            if (aud_drct_get_playing ())
                do_seek (aud_drct_get_time () - aud_get_double ("gtkui", "step_size") * 1000);
            break;
          case GDK_KEY_Right:
            if (aud_drct_get_playing ())
                do_seek (aud_drct_get_time () + aud_get_double ("gtkui", "step_size") * 1000);
            break;
          default:
            return false;
        }
      default:
        return false;
    }

    return true;
}

static gboolean playlist_keypress_cb (GtkWidget * widget, GdkEventKey * event)
{
    switch (event->state & (GDK_SHIFT_MASK | GDK_CONTROL_MASK | GDK_MOD1_MASK))
    {
    case 0:
        switch (event->keyval)
        {
        case GDK_KEY_Escape:
            ui_playlist_notebook_position (aud::to_ptr (aud_playlist_get_active ()), nullptr);
            return true;
        case GDK_KEY_Delete:
            playlist_delete_selected ();
            return true;
        case GDK_KEY_Menu:
            popup_menu_rclick (0, event->time);
            return true;
        }

        break;
    case GDK_CONTROL_MASK:
        switch (event->keyval)
        {
        case 'x':
            playlist_cut ();
            return true;
        case 'c':
            playlist_copy ();
            return true;
        case 'v':
            playlist_paste ();
            return true;
        case 'a':
            aud_playlist_select_all (aud_playlist_get_active (), true);
            return true;
        }

        break;
    }

    return false;
}

static void update_toggles (void * data, void * user)
{
    gtk_toggle_tool_button_set_active ((GtkToggleToolButton *) button_repeat,
     aud_get_bool (nullptr, "repeat"));
    gtk_toggle_tool_button_set_active ((GtkToggleToolButton *) button_shuffle,
     aud_get_bool (nullptr, "shuffle"));
}

static void toggle_repeat (GtkToggleToolButton * button)
{
    aud_set_bool (nullptr, "repeat", gtk_toggle_tool_button_get_active (button));
}

static void toggle_shuffle (GtkToggleToolButton * button)
{
    aud_set_bool (nullptr, "shuffle", gtk_toggle_tool_button_get_active (button));
}

static void toggle_search_tool (GtkToggleToolButton * button)
{
    aud_plugin_enable (search_tool, gtk_toggle_tool_button_get_active (button));
}

static bool search_tool_toggled (PluginHandle * plugin, void *)
{
    gtk_toggle_tool_button_set_active ((GtkToggleToolButton *) search_button,
     aud_plugin_get_enabled (plugin));
    return true;
}

static void config_save ()
{
    if (gtk_widget_get_visible (window))
        save_window_size ();

    layout_save ();
    pw_col_save ();
}

static void ui_hooks_associate ()
{
    hook_associate ("title change", (HookFunction) title_change_cb, nullptr);
    hook_associate ("playback begin", (HookFunction) ui_playback_begin, nullptr);
    hook_associate ("playback ready", (HookFunction) ui_playback_ready, nullptr);
    hook_associate ("playback pause", (HookFunction) pause_cb, nullptr);
    hook_associate ("playback unpause", (HookFunction) pause_cb, nullptr);
    hook_associate ("playback stop", (HookFunction) ui_playback_stop, nullptr);
    hook_associate ("playlist update", ui_playlist_notebook_update, nullptr);
    hook_associate ("playlist activate", ui_playlist_notebook_activate, nullptr);
    hook_associate ("playlist set playing", ui_playlist_notebook_set_playing, nullptr);
    hook_associate ("playlist position", ui_playlist_notebook_position, nullptr);
    hook_associate ("set shuffle", update_toggles, nullptr);
    hook_associate ("set repeat", update_toggles, nullptr);
    hook_associate ("config save", (HookFunction) config_save, nullptr);
}

static void ui_hooks_disassociate ()
{
    hook_dissociate ("title change", (HookFunction) title_change_cb);
    hook_dissociate ("playback begin", (HookFunction) ui_playback_begin);
    hook_dissociate ("playback ready", (HookFunction) ui_playback_ready);
    hook_dissociate ("playback pause", (HookFunction) pause_cb);
    hook_dissociate ("playback unpause", (HookFunction) pause_cb);
    hook_dissociate ("playback stop", (HookFunction) ui_playback_stop);
    hook_dissociate ("playlist update", ui_playlist_notebook_update);
    hook_dissociate ("playlist activate", ui_playlist_notebook_activate);
    hook_dissociate ("playlist set playing", ui_playlist_notebook_set_playing);
    hook_dissociate ("playlist position", ui_playlist_notebook_position);
    hook_dissociate ("set shuffle", update_toggles);
    hook_dissociate ("set repeat", update_toggles);
    hook_dissociate ("config save", (HookFunction) config_save);
}

static void add_dock_plugin (PluginHandle * plugin, void *)
{
    GtkWidget * widget = (GtkWidget *) aud_plugin_get_gtk_widget (plugin);
    if (widget)
        layout_add (plugin, widget);
}

static void remove_dock_plugin (PluginHandle * plugin, void *)
{
    layout_remove (plugin);
}

static void add_dock_plugins ()
{
    for (PluginHandle * plugin : aud_plugin_list (PluginType::General))
    {
        if (aud_plugin_get_enabled (plugin))
            add_dock_plugin (plugin, nullptr);
    }

    for (PluginHandle * plugin : aud_plugin_list (PluginType::Vis))
    {
        if (aud_plugin_get_enabled (plugin))
            add_dock_plugin (plugin, nullptr);
    }

    hook_associate ("dock plugin enabled", (HookFunction) add_dock_plugin, nullptr);
    hook_associate ("dock plugin disabled", (HookFunction) remove_dock_plugin, nullptr);
}

static void remove_dock_plugins ()
{
    for (PluginHandle * plugin : aud_plugin_list (PluginType::General))
    {
        if (aud_plugin_get_enabled (plugin))
            remove_dock_plugin (plugin, nullptr);
    }

    for (PluginHandle * plugin : aud_plugin_list (PluginType::Vis))
    {
        if (aud_plugin_get_enabled (plugin))
            remove_dock_plugin (plugin, nullptr);
    }

    hook_dissociate ("dock plugin enabled", (HookFunction) add_dock_plugin);
    hook_dissociate ("dock plugin disabled", (HookFunction) remove_dock_plugin);
}

bool GtkUI::init ()
{
    if (aud_get_mainloop_type () != MainloopType::GLib)
        return false;

    audgui_init ();

    search_tool = aud_plugin_lookup_basename ("search-tool");

    aud_config_set_defaults ("gtkui", gtkui_defaults);

    pw_col_init ();

    window = gtk_window_new (GTK_WINDOW_TOPLEVEL);

    accel = gtk_accel_group_new ();
    gtk_window_add_accel_group ((GtkWindow *) window, accel);

<<<<<<< HEAD
    vbox_outer = gtk_box_new (GTK_ORIENTATION_VERTICAL, 0);
    gtk_container_add ((GtkContainer *) window, vbox_outer);

    menu_box = gtk_box_new (GTK_ORIENTATION_HORIZONTAL, 0);
    gtk_box_pack_start ((GtkBox *) vbox_outer, menu_box, FALSE, FALSE, 0);

    toolbar = gtk_toolbar_new ();
    gtk_toolbar_set_style ((GtkToolbar *) toolbar, GTK_TOOLBAR_ICONS);
    GtkStyleContext * context = gtk_widget_get_style_context (toolbar);
    gtk_style_context_add_class (context, GTK_STYLE_CLASS_PRIMARY_TOOLBAR);
    gtk_box_pack_start ((GtkBox *) vbox_outer, toolbar, FALSE, FALSE, 0);
=======
    vbox_outer = gtk_vbox_new (false, 0);
    gtk_container_add ((GtkContainer *) window, vbox_outer);

    menu_box = gtk_hbox_new (false, 0);
    gtk_box_pack_start ((GtkBox *) vbox_outer, menu_box, false, false, 0);

    toolbar = gtk_toolbar_new ();
    gtk_toolbar_set_style ((GtkToolbar *) toolbar, GTK_TOOLBAR_ICONS);
    gtk_box_pack_start ((GtkBox *) vbox_outer, toolbar, false, false, 0);
>>>>>>> aae905e1

    /* search button */
    if (search_tool)
    {
        search_button = toggle_button_new ("edit-find", toggle_search_tool);
        gtk_toolbar_insert ((GtkToolbar *) toolbar, search_button, -1);
        gtk_toggle_tool_button_set_active ((GtkToggleToolButton *) search_button,
         aud_plugin_get_enabled (search_tool));
        aud_plugin_add_watch (search_tool, search_tool_toggled, nullptr);
    }

    /* playback buttons */
    toolbar_button_add (toolbar, button_open_pressed, "document-open");
    toolbar_button_add (toolbar, button_add_pressed, "list-add");
    button_play = toolbar_button_add (toolbar, aud_drct_play_pause, "media-playback-start");
    button_stop = toolbar_button_add (toolbar, aud_drct_stop, "media-playback-stop");
    toolbar_button_add (toolbar, aud_drct_pl_prev, "media-skip-backward");
    toolbar_button_add (toolbar, aud_drct_pl_next, "media-skip-forward");

    /* time slider and label */
    GtkToolItem * boxitem1 = gtk_tool_item_new ();
    gtk_tool_item_set_expand (boxitem1, true);
    gtk_toolbar_insert ((GtkToolbar *) toolbar, boxitem1, -1);

<<<<<<< HEAD
    GtkWidget * box1 = gtk_box_new (GTK_ORIENTATION_HORIZONTAL, 0);
    gtk_container_add ((GtkContainer *) boxitem1, box1);

    slider = gtk_scale_new (GTK_ORIENTATION_HORIZONTAL, nullptr);
    gtk_scale_set_draw_value(GTK_SCALE(slider), FALSE);
    gtk_widget_set_size_request(slider, 120, -1);
    gtk_widget_set_valign (slider, GTK_ALIGN_CENTER);
    gtk_widget_set_can_focus(slider, FALSE);
    gtk_box_pack_start ((GtkBox *) box1, slider, TRUE, TRUE, 6);
=======
    GtkWidget * box1 = gtk_hbox_new (false, 0);
    gtk_container_add ((GtkContainer *) boxitem1, box1);

    slider = gtk_hscale_new (nullptr);
    gtk_scale_set_draw_value ((GtkScale *) slider, false);
    gtk_widget_set_size_request (slider, 120, -1);
    gtk_widget_set_can_focus (slider, false);
    gtk_box_pack_start ((GtkBox *) box1, slider, true, true, 6);
>>>>>>> aae905e1

    update_step_size ();

    label_time = markup_label_new (nullptr);
    gtk_box_pack_end ((GtkBox *) box1, label_time, false, false, 6);

    gtk_widget_set_no_show_all (slider, true);
    gtk_widget_set_no_show_all (label_time, true);

    /* repeat and shuffle buttons */
    button_repeat = toggle_button_new ("media-playlist-repeat", toggle_repeat);
    gtk_toolbar_insert ((GtkToolbar *) toolbar, button_repeat, -1);
    button_shuffle = toggle_button_new ("media-playlist-shuffle", toggle_shuffle);
    gtk_toolbar_insert ((GtkToolbar *) toolbar, button_shuffle, -1);

    /* volume button */
    GtkToolItem * boxitem2 = gtk_tool_item_new ();
    gtk_toolbar_insert ((GtkToolbar *) toolbar, boxitem2, -1);

<<<<<<< HEAD
    GtkWidget * box2 = gtk_box_new (GTK_ORIENTATION_HORIZONTAL, 0);
=======
    GtkWidget * box2 = gtk_hbox_new (false, 0);
>>>>>>> aae905e1
    gtk_container_add ((GtkContainer *) boxitem2, box2);

    volume = gtk_volume_button_new ();
    g_object_set ((GObject *) volume, "size", GTK_ICON_SIZE_LARGE_TOOLBAR, nullptr);
    gtk_button_set_relief ((GtkButton *) volume, GTK_RELIEF_NONE);
    gtk_scale_button_set_adjustment ((GtkScaleButton *) volume,
     (GtkAdjustment *) gtk_adjustment_new (0, 0, 100, 1, 5, 0));
    gtk_widget_set_can_focus (volume, false);

    gtk_scale_button_set_value ((GtkScaleButton *) volume, aud_drct_get_volume_main ());

    gtk_box_pack_start ((GtkBox *) box2, volume, false, false, 0);

    /* main UI layout */
    layout_load ();

    GtkWidget * layout = layout_new ();
    gtk_box_pack_start ((GtkBox *) vbox_outer, layout, true, true, 0);

<<<<<<< HEAD
    vbox = gtk_box_new (GTK_ORIENTATION_VERTICAL, 6);
=======
    vbox = gtk_vbox_new (false, 6);
>>>>>>> aae905e1
    layout_add_center (vbox);

    ui_playlist_notebook_new ();
    gtk_box_pack_start ((GtkBox *) vbox, (GtkWidget *) UI_PLAYLIST_NOTEBOOK, true, true, 0);

    /* optional UI elements */
    show_hide_menu ();
    show_hide_infoarea ();
    show_hide_statusbar ();

    AUDDBG ("hooks associate\n");
    ui_hooks_associate ();

    AUDDBG ("playlist associate\n");
    ui_playlist_notebook_populate ();

    g_signal_connect (slider, "change-value", (GCallback) ui_slider_change_value_cb , nullptr);
    g_signal_connect (slider, "button-press-event", (GCallback) ui_slider_button_press_cb, nullptr);
    g_signal_connect (slider, "button-release-event", (GCallback) ui_slider_button_release_cb, nullptr);

    volume_change_handler_id = g_signal_connect (volume, "value-changed", (GCallback) ui_volume_value_changed_cb, nullptr);
    g_signal_connect (volume, "pressed", (GCallback) ui_volume_pressed_cb, nullptr);
    g_signal_connect (volume, "released", (GCallback) ui_volume_released_cb, nullptr);
    update_volume_timeout_source = g_timeout_add (250, (GSourceFunc) ui_volume_slider_update, volume);

    g_signal_connect (window, "map-event", (GCallback) window_mapped_cb, nullptr);
    g_signal_connect (window, "delete-event", (GCallback) window_delete, nullptr);
    g_signal_connect (window, "key-press-event", (GCallback) window_keypress_cb, nullptr);
    g_signal_connect (UI_PLAYLIST_NOTEBOOK, "key-press-event", (GCallback) playlist_keypress_cb, nullptr);

    if (aud_drct_get_playing ())
    {
        ui_playback_begin ();
        if (aud_drct_get_ready ())
            ui_playback_ready ();
    }
    else
        ui_playback_stop ();

    title_change_cb ();

    gtk_widget_show_all (vbox_outer);

    update_toggles (nullptr, nullptr);

    menu_rclick = make_menu_rclick (accel);
    menu_tab = make_menu_tab (accel);

    add_dock_plugins ();

    return true;
}

void GtkUI::cleanup ()
{
    remove_dock_plugins ();

    if (menu_main)
        gtk_widget_destroy (menu_main);

    gtk_widget_destroy (menu_rclick);
    gtk_widget_destroy (menu_tab);

    if (update_song_timeout_source)
    {
        g_source_remove (update_song_timeout_source);
        update_song_timeout_source = 0;
    }

    if (update_volume_timeout_source)
    {
        g_source_remove (update_volume_timeout_source);
        update_volume_timeout_source = 0;
    }

    if (delayed_title_change_source)
    {
        g_source_remove (delayed_title_change_source);
        delayed_title_change_source = 0;
    }

    ui_hooks_disassociate ();

    if (search_tool)
        aud_plugin_remove_watch (search_tool, search_tool_toggled, nullptr);

    gtk_widget_destroy (window);
    layout_cleanup ();

    audgui_cleanup ();
}

static void menu_position_cb (GtkMenu * menu, int * x, int * y, int * push, void * button)
{
    int xorig, yorig, xwin, ywin;

    gdk_window_get_origin (gtk_widget_get_window (window), & xorig, & yorig);
    gtk_widget_translate_coordinates ((GtkWidget *) button, window, 0, 0, & xwin, & ywin);

    * x = xorig + xwin;
<<<<<<< HEAD
    * y = yorig + ywin + gtk_widget_get_allocated_height ((GtkWidget *) button);
    * push = TRUE;
=======
    * y = yorig + ywin + alloc.height;
    * push = true;
>>>>>>> aae905e1
}

static void menu_button_cb ()
{
    if (gtk_toggle_tool_button_get_active ((GtkToggleToolButton *) menu_button))
        gtk_menu_popup ((GtkMenu *) menu_main, nullptr, nullptr, menu_position_cb,
         menu_button, 0, gtk_get_current_event_time ());
    else
        gtk_widget_hide (menu_main);
}

static void menu_hide_cb ()
{
    gtk_toggle_tool_button_set_active ((GtkToggleToolButton *) menu_button, false);
}

void show_hide_menu ()
{
    if (aud_get_bool ("gtkui", "menu_visible"))
    {
        /* remove menu button from toolbar and show menu bar */
        if (menu_main)
            gtk_widget_destroy (menu_main);
        if (menu_button)
            gtk_widget_destroy ((GtkWidget *) menu_button);

        if (! menu)
        {
            menu = make_menu_bar (accel);
            g_signal_connect (menu, "destroy", (GCallback) gtk_widget_destroyed,
             & menu);
            gtk_widget_show (menu);
            gtk_box_pack_start ((GtkBox *) menu_box, menu, true, true, 0);
        }
    }
    else
    {
        /* hide menu bar and add menu item to toolbar */
        if (menu)
            gtk_widget_destroy (menu);

        if (! menu_main)
        {
            menu_main = make_menu_main (accel);
            g_signal_connect (menu_main, "destroy", (GCallback)
             gtk_widget_destroyed, & menu_main);
            g_signal_connect (menu_main, "hide", (GCallback) menu_hide_cb, nullptr);
        }

        if (! menu_button)
        {
            menu_button = gtk_toggle_tool_button_new ();
            gtk_tool_button_set_icon_name ((GtkToolButton *) menu_button, "audacious");
            g_signal_connect (menu_button, "destroy", (GCallback)
             gtk_widget_destroyed, & menu_button);
            gtk_widget_show ((GtkWidget *) menu_button);
            gtk_toolbar_insert ((GtkToolbar *) toolbar, menu_button, 0);
            g_signal_connect (menu_button, "toggled", (GCallback) menu_button_cb, nullptr);
        }
    }
}

void show_hide_infoarea ()
{
    bool show = aud_get_bool ("gtkui", "infoarea_visible");

    if (show && ! infoarea)
    {
        infoarea = ui_infoarea_new ();
        g_signal_connect (infoarea, "destroy", (GCallback) gtk_widget_destroyed, & infoarea);
        gtk_box_pack_end ((GtkBox *) vbox, infoarea, false, false, 0);
        gtk_widget_show_all (infoarea);

        show_hide_infoarea_vis ();
    }

    if (! show && infoarea)
    {
        gtk_widget_destroy (infoarea);
        infoarea = nullptr;
    }
}

void show_hide_infoarea_vis ()
{
    /* only turn on visualization if interface is shown */
    ui_infoarea_show_vis (gtk_widget_get_visible (window) && aud_get_bool
     ("gtkui", "infoarea_show_vis"));
}

void show_hide_statusbar ()
{
    bool show = aud_get_bool ("gtkui", "statusbar_visible");

    if (show && ! statusbar)
    {
        statusbar = ui_statusbar_new ();
        g_signal_connect (statusbar, "destroy", (GCallback) gtk_widget_destroyed, & statusbar);
        gtk_box_pack_end ((GtkBox *) vbox_outer, statusbar, false, false, 0);
        gtk_widget_show_all (statusbar);
    }

    if (! show && statusbar)
    {
        gtk_widget_destroy (statusbar);
        statusbar = nullptr;
    }
}

void popup_menu_rclick (unsigned button, uint32_t time)
{
    gtk_menu_popup ((GtkMenu *) menu_rclick, nullptr, nullptr, nullptr, nullptr, button,
     time);
}

void popup_menu_tab (unsigned button, uint32_t time, int playlist)
{
    menu_tab_playlist_id = aud_playlist_get_unique_id (playlist);
    gtk_menu_popup ((GtkMenu *) menu_tab, nullptr, nullptr, nullptr, nullptr, button, time);
}

void activate_search_tool ()
{
    if (! search_tool)
        return;

    aud_plugin_enable (search_tool, true);
    layout_focus (search_tool);
}

void activate_playlist_manager ()
{
    PluginHandle * manager = aud_plugin_lookup_basename ("playlist-manager");
    if (! manager)
        return;

    aud_plugin_enable (manager, true);
    layout_focus (manager);
}<|MERGE_RESOLUTION|>--- conflicted
+++ resolved
@@ -794,29 +794,17 @@
     accel = gtk_accel_group_new ();
     gtk_window_add_accel_group ((GtkWindow *) window, accel);
 
-<<<<<<< HEAD
     vbox_outer = gtk_box_new (GTK_ORIENTATION_VERTICAL, 0);
     gtk_container_add ((GtkContainer *) window, vbox_outer);
 
     menu_box = gtk_box_new (GTK_ORIENTATION_HORIZONTAL, 0);
-    gtk_box_pack_start ((GtkBox *) vbox_outer, menu_box, FALSE, FALSE, 0);
+    gtk_box_pack_start ((GtkBox *) vbox_outer, menu_box, false, false, 0);
 
     toolbar = gtk_toolbar_new ();
     gtk_toolbar_set_style ((GtkToolbar *) toolbar, GTK_TOOLBAR_ICONS);
     GtkStyleContext * context = gtk_widget_get_style_context (toolbar);
     gtk_style_context_add_class (context, GTK_STYLE_CLASS_PRIMARY_TOOLBAR);
-    gtk_box_pack_start ((GtkBox *) vbox_outer, toolbar, FALSE, FALSE, 0);
-=======
-    vbox_outer = gtk_vbox_new (false, 0);
-    gtk_container_add ((GtkContainer *) window, vbox_outer);
-
-    menu_box = gtk_hbox_new (false, 0);
-    gtk_box_pack_start ((GtkBox *) vbox_outer, menu_box, false, false, 0);
-
-    toolbar = gtk_toolbar_new ();
-    gtk_toolbar_set_style ((GtkToolbar *) toolbar, GTK_TOOLBAR_ICONS);
     gtk_box_pack_start ((GtkBox *) vbox_outer, toolbar, false, false, 0);
->>>>>>> aae905e1
 
     /* search button */
     if (search_tool)
@@ -841,26 +829,15 @@
     gtk_tool_item_set_expand (boxitem1, true);
     gtk_toolbar_insert ((GtkToolbar *) toolbar, boxitem1, -1);
 
-<<<<<<< HEAD
     GtkWidget * box1 = gtk_box_new (GTK_ORIENTATION_HORIZONTAL, 0);
     gtk_container_add ((GtkContainer *) boxitem1, box1);
 
     slider = gtk_scale_new (GTK_ORIENTATION_HORIZONTAL, nullptr);
-    gtk_scale_set_draw_value(GTK_SCALE(slider), FALSE);
-    gtk_widget_set_size_request(slider, 120, -1);
-    gtk_widget_set_valign (slider, GTK_ALIGN_CENTER);
-    gtk_widget_set_can_focus(slider, FALSE);
-    gtk_box_pack_start ((GtkBox *) box1, slider, TRUE, TRUE, 6);
-=======
-    GtkWidget * box1 = gtk_hbox_new (false, 0);
-    gtk_container_add ((GtkContainer *) boxitem1, box1);
-
-    slider = gtk_hscale_new (nullptr);
     gtk_scale_set_draw_value ((GtkScale *) slider, false);
     gtk_widget_set_size_request (slider, 120, -1);
+    gtk_widget_set_valign (slider, GTK_ALIGN_CENTER);
     gtk_widget_set_can_focus (slider, false);
     gtk_box_pack_start ((GtkBox *) box1, slider, true, true, 6);
->>>>>>> aae905e1
 
     update_step_size ();
 
@@ -880,11 +857,7 @@
     GtkToolItem * boxitem2 = gtk_tool_item_new ();
     gtk_toolbar_insert ((GtkToolbar *) toolbar, boxitem2, -1);
 
-<<<<<<< HEAD
     GtkWidget * box2 = gtk_box_new (GTK_ORIENTATION_HORIZONTAL, 0);
-=======
-    GtkWidget * box2 = gtk_hbox_new (false, 0);
->>>>>>> aae905e1
     gtk_container_add ((GtkContainer *) boxitem2, box2);
 
     volume = gtk_volume_button_new ();
@@ -904,11 +877,7 @@
     GtkWidget * layout = layout_new ();
     gtk_box_pack_start ((GtkBox *) vbox_outer, layout, true, true, 0);
 
-<<<<<<< HEAD
     vbox = gtk_box_new (GTK_ORIENTATION_VERTICAL, 6);
-=======
-    vbox = gtk_vbox_new (false, 6);
->>>>>>> aae905e1
     layout_add_center (vbox);
 
     ui_playlist_notebook_new ();
@@ -1009,13 +978,8 @@
     gtk_widget_translate_coordinates ((GtkWidget *) button, window, 0, 0, & xwin, & ywin);
 
     * x = xorig + xwin;
-<<<<<<< HEAD
     * y = yorig + ywin + gtk_widget_get_allocated_height ((GtkWidget *) button);
-    * push = TRUE;
-=======
-    * y = yorig + ywin + alloc.height;
     * push = true;
->>>>>>> aae905e1
 }
 
 static void menu_button_cb ()
