--- conflicted
+++ resolved
@@ -49,6 +49,7 @@
     {
         GtkTreeViewColumn * col = gtk_tree_view_get_column ((GtkTreeView *) treeview, i);
         gtk_tree_view_column_set_fixed_width (col, pw_col_widths[pw_cols[i]]);
+        gtk_tree_view_column_set_expand (col, FALSE);
     }
 }
 
@@ -562,35 +563,4 @@
 {
     gtk_notebook_set_show_tabs ((GtkNotebook *) notebook, aud_get_bool ("gtkui",
      "playlist_tabs_visible") || aud_playlist_count () > 1);
-<<<<<<< HEAD
-}
-
-void save_column_widths ()
-{
-    /* save current notebook tab (might not be active playlist) */
-    int current = gtk_notebook_get_current_page ((GtkNotebook *) notebook);
-    GtkWidget * treeview = playlist_get_treeview (current);
-
-    /* skip righthand column since it expands with the window */
-    for (int i = 0; i < pw_num_cols - 1; i ++)
-    {
-        GtkTreeViewColumn * col = gtk_tree_view_get_column ((GtkTreeView *) treeview, i);
-        pw_col_widths[pw_cols[i]] = gtk_tree_view_column_get_width (col);
-    }
-}
-
-void apply_column_widths ()
-{
-    /* apply to active playlist (might not be current notebook tab) */
-    GtkWidget * treeview = playlist_get_treeview (aud_playlist_get_active ());
-
-    /* skip righthand column since it expands with the window */
-    for (int i = 0; i < pw_num_cols - 1; i ++)
-    {
-        GtkTreeViewColumn * col = gtk_tree_view_get_column ((GtkTreeView *) treeview, i);
-        gtk_tree_view_column_set_fixed_width (col, pw_col_widths[pw_cols[i]]);
-        gtk_tree_view_column_set_expand (col, FALSE);
-    }
-=======
->>>>>>> b46059e0
 }