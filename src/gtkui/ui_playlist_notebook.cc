--- conflicted
+++ resolved
@@ -116,19 +116,7 @@
     audgui_confirm_playlist_delete (aud::from_ptr<Playlist> (data));
 }
 
-<<<<<<< HEAD
-static GtkWidget * make_close_button (GtkWidget * ebox, int list)
-=======
-static void close_button_style_set (GtkWidget * button)
-{
-    int w, h;
-    gtk_icon_size_lookup_for_settings (gtk_widget_get_settings (button),
-     GTK_ICON_SIZE_MENU, & w, & h);
-    gtk_widget_set_size_request (button, w + 2, h + 2);
-}
-
 static GtkWidget * make_close_button (GtkWidget * ebox, Playlist list)
->>>>>>> 4c38261a
 {
     GtkWidget * button = gtk_button_new ();
     GtkWidget * image = gtk_image_new_from_icon_name ("window-close", GTK_ICON_SIZE_MENU);
@@ -136,27 +124,8 @@
     gtk_button_set_relief ((GtkButton *) button, GTK_RELIEF_NONE);
     gtk_widget_set_can_focus (button, false);
 
-<<<<<<< HEAD
-    g_signal_connect (button, "clicked", (GCallback) close_button_cb,
-     GINT_TO_POINTER (aud_playlist_get_unique_id (list)));
-=======
     g_signal_connect (button, "clicked", (GCallback) close_button_cb, aud::to_ptr (list));
 
-    gtk_rc_parse_string (
-     "style \"gtkui-tab-close-button-style\" {"
-     " GtkButton::default-border = {0, 0, 0, 0}"
-     " GtkButton::default-outside-border = {0, 0, 0, 0}"
-     " GtkButton::inner-border = {0, 0, 0, 0}"
-     " GtkWidget::focus-padding = 0"
-     " GtkWidget::focus-line-width = 0"
-     " xthickness = 0"
-     " ythickness = 0 }"
-     "widget \"*.gtkui-tab-close-button\" style \"gtkui-tab-close-button-style\""
-    );
-
-    g_signal_connect (button, "style-set", (GCallback) close_button_style_set, nullptr);
-
->>>>>>> 4c38261a
     gtk_widget_show (button);
 
     return button;
