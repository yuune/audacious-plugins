/*
 * ui_playlist_notebook.c
 * Copyright 2010-2012 Michał Lipski and John Lindgren
 *
 * Redistribution and use in source and binary forms, with or without
 * modification, are permitted provided that the following conditions are met:
 *
 * 1. Redistributions of source code must retain the above copyright notice,
 *    this list of conditions, and the following disclaimer.
 *
 * 2. Redistributions in binary form must reproduce the above copyright notice,
 *    this list of conditions, and the following disclaimer in the documentation
 *    provided with the distribution.
 *
 * This software is provided "as is" and without any warranty, express or
 * implied. In no event shall the authors be liable for any damages arising from
 * the use of this software.
 */

#include <stdlib.h>

#include <gdk/gdkkeysyms.h>
#include <gtk/gtk.h>

#include <libaudcore/runtime.h>
#include <libaudcore/playlist.h>
#include <libaudcore/plugin.h>
#include <libaudcore/audstrings.h>
#include <libaudcore/hook.h>
#include <libaudgui/list.h>
#include <libaudgui/libaudgui.h>

#include "gtkui.h"
#include "ui_playlist_notebook.h"
#include "ui_playlist_widget.h"
#include "playlist_util.h"

static GtkWidget * notebook = nullptr;
static int highlighted = -1;

static int switch_handler = 0;
static int reorder_handler = 0;

void apply_column_widths (GtkWidget * treeview)
{
    /* skip righthand column since it expands with the window */
    for (int i = 0; i < pw_num_cols - 1; i ++)
    {
        GtkTreeViewColumn * col = gtk_tree_view_get_column ((GtkTreeView *) treeview, i);
        gtk_tree_view_column_set_fixed_width (col, pw_col_widths[pw_cols[i]]);
        gtk_tree_view_column_set_expand (col, FALSE);
    }
}

static void size_allocate_cb (GtkWidget * treeview)
{
    int current = gtk_notebook_get_current_page ((GtkNotebook *) notebook);

    if (current < 0 || treeview != playlist_get_treeview (current))
        return;

    bool changed = false;

    /* skip righthand column since it expands with the window */
    for (int i = 0; i < pw_num_cols - 1; i ++)
    {
        GtkTreeViewColumn * col = gtk_tree_view_get_column ((GtkTreeView *) treeview, i);
        int width = gtk_tree_view_column_get_width (col);

        if (width != pw_col_widths[pw_cols[i]])
        {
            pw_col_widths[pw_cols[i]] = width;
            changed = true;
        }
    }

    if (changed)
    {
        int count = gtk_notebook_get_n_pages ((GtkNotebook *) notebook);

        for (int i = 0; i < count; i ++)
        {
            if (i != current)
                apply_column_widths (playlist_get_treeview (i));
        }
    }
}

static void add_button_cb (GtkButton * button)
{
    aud_playlist_insert (-1);
    aud_playlist_set_active (aud_playlist_count () - 1);
}

static void make_add_button (GtkWidget * notebook)
{
    GtkWidget * button = gtk_button_new ();
    gtk_button_set_relief ((GtkButton *) button, GTK_RELIEF_NONE);
    gtk_container_add ((GtkContainer *) button, gtk_image_new_from_icon_name
     ("list-add", GTK_ICON_SIZE_MENU));
    gtk_widget_set_can_focus (button, false);

    g_signal_connect (button, "clicked", (GCallback) add_button_cb, nullptr);
    gtk_widget_show_all (button);

    gtk_notebook_set_action_widget ((GtkNotebook *) notebook, button, GTK_PACK_END);
}

static void close_button_cb (GtkWidget * button, void * id)
{
    audgui_confirm_playlist_delete (aud_playlist_by_unique_id (GPOINTER_TO_INT (id)));
}

static GtkWidget * make_close_button (GtkWidget * ebox, int list)
{
    GtkWidget * button = gtk_button_new ();
    GtkWidget * image = gtk_image_new_from_icon_name ("window-close", GTK_ICON_SIZE_MENU);
    gtk_button_set_image ((GtkButton *) button, image);
    gtk_button_set_relief ((GtkButton *) button, GTK_RELIEF_NONE);
    gtk_button_set_focus_on_click ((GtkButton *) button, false);
    gtk_widget_set_name (button, "gtkui-tab-close-button");

    g_signal_connect (button, "clicked", (GCallback) close_button_cb,
     GINT_TO_POINTER (aud_playlist_get_unique_id (list)));

    GtkCssProvider * provider = gtk_css_provider_new ();
    gtk_css_provider_load_from_data (provider,
     "#gtkui-tab-close-button {"
     " -GtkButton-default-border: 0;"
     " -GtkButton-default-outside-border: 0;"
     " -GtkButton-inner-border: 0;"
     " -GtkWidget-focus-padding: 0;"
     " -GtkWidget-focus-line-width: 0;"
     " margin: 0;"
     " padding: 0; }",
     -1, nullptr);

    gtk_style_context_add_provider (gtk_widget_get_style_context (button),
     GTK_STYLE_PROVIDER (provider),
     GTK_STYLE_PROVIDER_PRIORITY_APPLICATION);
    g_object_unref (provider);

    gtk_widget_show (button);

    return button;
}

GtkNotebook * ui_playlist_get_notebook ()
{
    return (GtkNotebook *) notebook;
}

static void tab_title_reset (GtkWidget * ebox)
{
    GtkWidget * label = (GtkWidget *) g_object_get_data ((GObject *) ebox, "label");
    GtkWidget * entry = (GtkWidget *) g_object_get_data ((GObject *) ebox, "entry");
    gtk_widget_hide (entry);
    gtk_widget_show (label);
}

static void tab_title_save (GtkEntry * entry, void * ebox)
{
    int id = GPOINTER_TO_INT (g_object_get_data ((GObject *) ebox, "playlist-id"));
    GtkWidget * label = (GtkWidget *) g_object_get_data ((GObject *) ebox, "label");

    aud_playlist_set_title (aud_playlist_by_unique_id (id), gtk_entry_get_text (entry));
    gtk_widget_hide ((GtkWidget *) entry);
    gtk_widget_show (label);
}

static gboolean tab_key_press_cb (GtkWidget * widget, GdkEventKey * event)
{
    if (event->keyval == GDK_KEY_Escape)
        tab_title_reset (widget);

    return false;
}

static gboolean tab_button_press_cb (GtkWidget * ebox, GdkEventButton * event)
{
    int id = GPOINTER_TO_INT (g_object_get_data ((GObject *) ebox, "playlist-id"));
    int playlist = aud_playlist_by_unique_id (id);

    if (event->type == GDK_2BUTTON_PRESS && event->button == 1)
        aud_playlist_play (playlist);

    if (event->type == GDK_BUTTON_PRESS && event->button == 2)
        audgui_confirm_playlist_delete (playlist);

    if (event->type == GDK_BUTTON_PRESS && event->button == 3)
        popup_menu_tab (event->button, event->time, playlist);

    return false;
}

static gboolean scroll_cb (GtkWidget * widget, GdkEventScroll * event)
{
    switch (event->direction)
    {
    case GDK_SCROLL_UP:
    case GDK_SCROLL_LEFT:
        aud_playlist_set_active (aud_playlist_get_active () - 1);
        return true;

    case GDK_SCROLL_DOWN:
    case GDK_SCROLL_RIGHT:
        aud_playlist_set_active (aud_playlist_get_active () + 1);
        return true;

    default:
        return false;
    }
}

static gboolean scroll_ignore_cb ()
{
    return true;
}

static void tab_changed (GtkNotebook * notebook, GtkWidget * page, unsigned page_num)
{
    aud_playlist_set_active (page_num);
}

static void tab_reordered (GtkNotebook * notebook, GtkWidget * child, unsigned page_num)
{
    GtkWidget * widget = (GtkWidget *) g_object_get_data ((GObject *) child, "treeview");
    g_return_if_fail (widget);
    aud_playlist_reorder (ui_playlist_widget_get_playlist (widget), page_num, 1);
}

static GtkLabel * get_tab_label (int playlist)
{
    GtkWidget * page = gtk_notebook_get_nth_page (UI_PLAYLIST_NOTEBOOK, playlist);
    GtkWidget * ebox = gtk_notebook_get_tab_label (UI_PLAYLIST_NOTEBOOK, page);
    return (GtkLabel *) g_object_get_data ((GObject *) ebox, "label");
}

static void set_tab_label (int list, GtkLabel * label)
{
    String title0 = aud_playlist_get_title (list);
    StringBuf title = aud_get_bool ("gtkui", "entry_count_visible") ?
     str_printf ("%s (%d)", (const char *) title0, aud_playlist_entry_count (list)) :
     str_copy (title0);

    if (list == aud_playlist_get_playing ())
    {
        char * markup = g_markup_printf_escaped ("<b>%s</b>", (const char *) title);
        gtk_label_set_markup (label, markup);
        g_free (markup);
    }
    else
        gtk_label_set_text (label, title);
}

void start_rename_playlist (int playlist)
{
    if (! gtk_notebook_get_show_tabs ((GtkNotebook *) notebook))
    {
        audgui_show_playlist_rename (playlist);
        return;
    }

    GtkWidget * page = gtk_notebook_get_nth_page (UI_PLAYLIST_NOTEBOOK, playlist);
    GtkWidget * ebox = gtk_notebook_get_tab_label (UI_PLAYLIST_NOTEBOOK, page);

    GtkWidget * label = (GtkWidget *) g_object_get_data ((GObject *) ebox, "label");
    GtkWidget * entry = (GtkWidget *) g_object_get_data ((GObject *) ebox, "entry");
    gtk_widget_hide (label);

    gtk_entry_set_text ((GtkEntry *) entry, aud_playlist_get_title (playlist));

    gtk_widget_grab_focus (entry);
    gtk_editable_select_region ((GtkEditable *) entry, 0, -1);
    gtk_widget_show (entry);
}

void ui_playlist_notebook_create_tab (int playlist)
{
    int position = aud_playlist_get_position (playlist);

    GtkWidget * scrollwin = gtk_scrolled_window_new (nullptr, nullptr);
    GtkAdjustment * vscroll = gtk_scrolled_window_get_vadjustment ((GtkScrolledWindow *) scrollwin);

    /* do not allow scroll events to propagate up to the notebook */
    g_signal_connect_after (scrollwin, "scroll-event", (GCallback) scroll_ignore_cb, nullptr);

    GtkWidget * treeview = ui_playlist_widget_new (playlist);

    apply_column_widths (treeview);
    g_signal_connect (treeview, "size-allocate", (GCallback) size_allocate_cb, nullptr);

    g_object_set_data ((GObject *) scrollwin, "treeview", treeview);

    gtk_container_add ((GtkContainer *) scrollwin, treeview);
    gtk_scrolled_window_set_policy ((GtkScrolledWindow *) scrollwin,
     GTK_POLICY_AUTOMATIC, GTK_POLICY_AUTOMATIC);
    gtk_widget_show_all (scrollwin);

    GtkWidget * ebox = gtk_event_box_new ();
    gtk_event_box_set_visible_window ((GtkEventBox *) ebox, false);

<<<<<<< HEAD
    hbox = gtk_box_new (GTK_ORIENTATION_HORIZONTAL, 2);
=======
    GtkWidget * hbox = gtk_hbox_new (false, 2);
>>>>>>> aae905e1

    GtkWidget * label = gtk_label_new ("");
    set_tab_label (playlist, (GtkLabel *) label);
    gtk_box_pack_start ((GtkBox *) hbox, label, false, false, 0);

    GtkWidget * entry = gtk_entry_new ();
    gtk_box_pack_start ((GtkBox *) hbox, entry, false, false, 0);
    gtk_container_add ((GtkContainer *) ebox, hbox);
    gtk_widget_show_all (ebox);
    gtk_widget_hide (entry);

    GtkWidget * button = nullptr;

    if (aud_get_bool ("gtkui", "close_button_visible"))
    {
        button = make_close_button (ebox, playlist);
        gtk_box_pack_end ((GtkBox *) hbox, button, false, false, 0);
    }

    g_object_set_data ((GObject *) ebox, "label", label);
    g_object_set_data ((GObject *) ebox, "entry", entry);
    g_object_set_data ((GObject *) ebox, "page", scrollwin);

    gtk_notebook_insert_page (UI_PLAYLIST_NOTEBOOK, scrollwin, ebox, playlist);
    gtk_notebook_set_tab_reorderable (UI_PLAYLIST_NOTEBOOK, scrollwin, true);

    int id = aud_playlist_get_unique_id (playlist);
    g_object_set_data ((GObject *) ebox, "playlist-id", GINT_TO_POINTER (id));
    g_object_set_data ((GObject *) treeview, "playlist-id", GINT_TO_POINTER (id));

    if (position >= 0)
    {
        aud_playlist_select_all (playlist, false);
        aud_playlist_entry_set_selected (playlist, position, true);
        aud_playlist_set_focus (playlist, position);
        audgui_list_set_highlight (treeview, position);
        audgui_list_set_focus (treeview, position);
    }

    g_signal_connect (ebox, "button-press-event", (GCallback) tab_button_press_cb, nullptr);
    g_signal_connect (ebox, "key-press-event", (GCallback) tab_key_press_cb, nullptr);
    g_signal_connect (entry, "activate", (GCallback) tab_title_save, ebox);
    g_signal_connect_swapped (vscroll, "value-changed",
     (GCallback) ui_playlist_widget_scroll, treeview);

    /* we have to connect to "scroll-event" on the notebook, the tabs, AND the
     * close buttons (sigh) */
    gtk_widget_add_events (ebox, GDK_SCROLL_MASK);
    g_signal_connect (ebox, "scroll-event", (GCallback) scroll_cb, nullptr);

    if (button)
    {
        gtk_widget_add_events (button, GDK_SCROLL_MASK);
        g_signal_connect (button, "scroll-event", (GCallback) scroll_cb, nullptr);
    }
}

void ui_playlist_notebook_populate ()
{
    int playlist = aud_playlist_get_active ();

    for (int count = 0; count < aud_playlist_count (); count ++)
        ui_playlist_notebook_create_tab (count);

    gtk_notebook_set_current_page (UI_PLAYLIST_NOTEBOOK, playlist);
    highlighted = aud_playlist_get_unique_id (aud_playlist_get_playing ());

    if (! switch_handler)
        switch_handler = g_signal_connect (notebook, "switch-page", (GCallback)
         tab_changed, nullptr);
    if (! reorder_handler)
        reorder_handler = g_signal_connect (notebook, "page-reordered",
         (GCallback) tab_reordered, nullptr);

    gtk_widget_grab_focus (playlist_get_treeview (playlist));
}

void ui_playlist_notebook_empty ()
{
    if (switch_handler)
        g_signal_handler_disconnect (notebook, switch_handler);
    switch_handler = 0;
    if (reorder_handler)
        g_signal_handler_disconnect (notebook, reorder_handler);
    reorder_handler = 0;

    int n_pages = gtk_notebook_get_n_pages ((GtkNotebook *) notebook);
    while (n_pages)
        gtk_notebook_remove_page ((GtkNotebook *) notebook, -- n_pages);
}

static void add_remove_pages ()
{
    g_signal_handlers_block_by_func (notebook, (void *) tab_changed, nullptr);
    g_signal_handlers_block_by_func (notebook, (void *) tab_reordered, nullptr);

    int lists = aud_playlist_count ();
    int pages = gtk_notebook_get_n_pages ((GtkNotebook *) notebook);

    /* scan through existing treeviews */
    for (int i = 0; i < pages; )
    {
        GtkWidget * page = gtk_notebook_get_nth_page ((GtkNotebook *) notebook, i);
        GtkWidget * tree = (GtkWidget *) g_object_get_data ((GObject *) page, "treeview");
        int tree_id = GPOINTER_TO_INT (g_object_get_data ((GObject *) tree, "playlist-id"));

        /* do we have an orphaned treeview? */
        if (aud_playlist_by_unique_id (tree_id) < 0)
        {
            gtk_notebook_remove_page ((GtkNotebook *) notebook, i);
            pages --;
            continue;
        }

        /* do we have the right treeview? */
        int list_id = aud_playlist_get_unique_id (i);

        if (tree_id == list_id)
        {
            ui_playlist_widget_set_playlist (tree, i);
            i ++;
            continue;
        }

        /* look for the right treeview */
        int found = false;

        for (int j = i + 1; j < pages; j ++)
        {
            page = gtk_notebook_get_nth_page ((GtkNotebook *) notebook, j);
            tree = (GtkWidget *) g_object_get_data ((GObject *) page, "treeview");
            tree_id = GPOINTER_TO_INT (g_object_get_data ((GObject *) tree, "playlist-id"));

            /* found it? move it to the right place */
            if (tree_id == list_id)
            {
                gtk_notebook_reorder_child ((GtkNotebook *) notebook, page, i);
                found = true;
                break;
            }
        }

        /* didn't find it? create it */
        if (! found)
        {
            ui_playlist_notebook_create_tab (i);
            pages ++;
            continue;
        }
    }

    /* create new treeviews */
    while (pages < lists)
    {
        ui_playlist_notebook_create_tab (pages);
        pages ++;
    }

    gtk_notebook_set_current_page ((GtkNotebook *) notebook, aud_playlist_get_active ());

    show_hide_playlist_tabs ();

    g_signal_handlers_unblock_by_func (notebook, (void *) tab_changed, nullptr);
    g_signal_handlers_unblock_by_func (notebook, (void *) tab_reordered, nullptr);
}

void ui_playlist_notebook_update (void * data, void * user)
{
    auto global_level = aud::from_ptr<Playlist::UpdateLevel> (data);
    if (global_level == Playlist::Structure)
        add_remove_pages ();

    int lists = aud_playlist_count ();

    for (int list = 0; list < lists; list ++)
    {
        if (global_level >= Playlist::Metadata)
            set_tab_label (list, get_tab_label (list));

        GtkWidget * treeview = playlist_get_treeview (list);

        auto update = aud_playlist_update_detail (list);
        if (update.level)
            ui_playlist_widget_update (treeview, update);

        audgui_list_set_highlight (treeview, aud_playlist_get_position (list));
    }

    gtk_notebook_set_current_page ((GtkNotebook *) notebook, aud_playlist_get_active ());
}

void ui_playlist_notebook_position (void * data, void * user)
{
    int list = aud::from_ptr<int> (data);
    int row = aud_playlist_get_position (list);

    if (aud_get_bool ("gtkui", "autoscroll"))
    {
        aud_playlist_select_all (list, false);
        aud_playlist_entry_set_selected (list, row, true);
        aud_playlist_set_focus (list, row);
    }

    if (! aud_playlist_update_pending ())
        audgui_list_set_highlight (playlist_get_treeview (list), row);
}

void ui_playlist_notebook_activate (void * data, void * user)
{
    if (! aud_playlist_update_pending ())
        gtk_notebook_set_current_page ((GtkNotebook *) notebook, aud_playlist_get_active ());
}

void ui_playlist_notebook_set_playing (void * data, void * user)
{
    int id = aud_playlist_get_unique_id (aud_playlist_get_playing ());

    // if the previous playing playlist was deleted, ignore it
    if (aud_playlist_by_unique_id (highlighted) < 0)
        highlighted = -1;

    if (highlighted == id)
        return;

    int pages = gtk_notebook_get_n_pages ((GtkNotebook *) notebook);

    for (int i = 0; i < pages; i ++)
    {
        GtkWidget * page = gtk_notebook_get_nth_page ((GtkNotebook *) notebook, i);
        GtkWidget * tree = (GtkWidget *) g_object_get_data ((GObject *) page, "treeview");
        int tree_id = GPOINTER_TO_INT (g_object_get_data ((GObject *) tree, "playlist-id"));

        if (tree_id == highlighted || tree_id == id)
            set_tab_label (i, get_tab_label (i));
    }

    highlighted = id;
}

static void destroy_cb ()
{
    notebook = nullptr;
    switch_handler = 0;
    reorder_handler = 0;
}

GtkWidget * ui_playlist_notebook_new ()
{
    notebook = gtk_notebook_new ();
    gtk_notebook_set_scrollable ((GtkNotebook *) notebook, true);
    make_add_button (notebook);

    show_hide_playlist_tabs ();

    gtk_widget_add_events (notebook, GDK_SCROLL_MASK);
    g_signal_connect (notebook, "scroll-event", (GCallback) scroll_cb, nullptr);
    g_signal_connect (notebook, "destroy", (GCallback) destroy_cb, nullptr);

    return notebook;
}

void show_hide_playlist_tabs ()
{
    gtk_notebook_set_show_tabs ((GtkNotebook *) notebook, aud_get_bool ("gtkui",
     "playlist_tabs_visible") || aud_playlist_count () > 1);
}<|MERGE_RESOLUTION|>--- conflicted
+++ resolved
@@ -300,11 +300,7 @@
     GtkWidget * ebox = gtk_event_box_new ();
     gtk_event_box_set_visible_window ((GtkEventBox *) ebox, false);
 
-<<<<<<< HEAD
-    hbox = gtk_box_new (GTK_ORIENTATION_HORIZONTAL, 2);
-=======
-    GtkWidget * hbox = gtk_hbox_new (false, 2);
->>>>>>> aae905e1
+    GtkWidget * hbox = gtk_box_new (GTK_ORIENTATION_HORIZONTAL, 2);
 
     GtkWidget * label = gtk_label_new ("");
     set_tab_label (playlist, (GtkLabel *) label);
