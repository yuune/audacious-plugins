/*
 * ui_statusbar.c
 * Copyright 2010-2011 William Pitcock, Michał Lipski, and John Lindgren
 *
 * Redistribution and use in source and binary forms, with or without
 * modification, are permitted provided that the following conditions are met:
 *
 * 1. Redistributions of source code must retain the above copyright notice,
 *    this list of conditions, and the following disclaimer.
 *
 * 2. Redistributions in binary form must reproduce the above copyright notice,
 *    this list of conditions, and the following disclaimer in the documentation
 *    provided with the distribution.
 *
 * This software is provided "as is" and without any warranty, express or
 * implied. In no event shall the authors be liable for any damages arising from
 * the use of this software.
 */

#include <libaudcore/audstrings.h>
#include <libaudcore/drct.h>
#include <libaudcore/hook.h>
#include <libaudcore/i18n.h>
#include <libaudcore/mainloop.h>
#include <libaudcore/playlist.h>
#include <libaudcore/runtime.h>

#include "ui_statusbar.h"

static QueuedFunc clear_timeout;

static void ui_statusbar_update_playlist_length (void *, void * label)
{
    int playlist = aud_playlist_get_active ();
    StringBuf s1 = str_format_time (aud_playlist_get_selected_length (playlist));
    StringBuf s2 = str_format_time (aud_playlist_get_total_length (playlist));
    gtk_label_set_text ((GtkLabel *) label, str_concat ({s1, " / ", s2}));
}

static void ui_statusbar_info_change (void *, void * label)
{
    if (clear_timeout.running ())
        return;

    Tuple tuple = aud_drct_get_tuple ();
    String codec = tuple.get_str (Tuple::Codec);

    int bitrate, samplerate, channels;
    aud_drct_get_info (bitrate, samplerate, channels);

    StringBuf buf;

    if (codec)
    {
        buf.insert (-1, codec);
        if (channels > 0 || samplerate > 0 || bitrate > 0)
            buf.insert (-1, ", ");
    }

    if (channels > 0)
    {
        if (channels == 1)
            buf.insert (-1, _("mono"));
        else if (channels == 2)
            buf.insert (-1, _("stereo"));
        else
            buf.combine (str_printf (ngettext ("%d channel", "%d channels", channels), channels));

        if (samplerate > 0 || bitrate > 0)
            buf.insert (-1, ", ");
    }

    if (samplerate > 0)
    {
        buf.combine (str_printf ("%d kHz", samplerate / 1000));
        if (bitrate > 0)
            buf.insert (-1, ", ");
    }

    if (bitrate > 0)
        buf.combine (str_printf (_("%d kbps"), bitrate / 1000));

    gtk_label_set_text ((GtkLabel *) label, buf);
}

static void ui_statusbar_playback_stop (void *, void * label)
{
    if (clear_timeout.running ())
        return;

    gtk_label_set_text ((GtkLabel *) label, nullptr);
}

static void clear_message (void * label)
{
    clear_timeout.stop ();

    if (aud_drct_get_ready ())
        ui_statusbar_info_change (nullptr, label);
    else
        gtk_label_set_text ((GtkLabel *) label, nullptr);
}

static void no_advance_toggled (void *, void * label)
{
    if (aud_get_bool (nullptr, "no_playlist_advance"))
        gtk_label_set_text ((GtkLabel *) label, _("Single mode."));
    else
        gtk_label_set_text ((GtkLabel *) label, _("Playlist mode."));

    clear_timeout.start (1000, clear_message, label);
}

static void stop_after_song_toggled (void *, void * label)
{
    if (aud_get_bool (nullptr, "stop_after_current_song"))
        gtk_label_set_text ((GtkLabel *) label, _("Stopping after song."));

    clear_timeout.start (1000, clear_message, label);
}

static void ui_statusbar_destroy_cb ()
{
    clear_timeout.stop ();

    hook_dissociate ("playback ready", ui_statusbar_info_change);
    hook_dissociate ("info change", ui_statusbar_info_change);
    hook_dissociate ("tuple change", ui_statusbar_info_change);
    hook_dissociate ("playback stop", ui_statusbar_playback_stop);
    hook_dissociate ("set no_playlist_advance", no_advance_toggled);
    hook_dissociate ("set stop_after_current_song", stop_after_song_toggled);
    hook_dissociate ("playlist activate", ui_statusbar_update_playlist_length);
    hook_dissociate ("playlist update", ui_statusbar_update_playlist_length);
}

GtkWidget * ui_statusbar_new ()
{
<<<<<<< HEAD
    GtkWidget * hbox = gtk_box_new (GTK_ORIENTATION_HORIZONTAL, 3);
=======
    GtkWidget * hbox = gtk_hbox_new (false, 3);
>>>>>>> aae905e1
    GtkWidget * status = gtk_widget_new (GTK_TYPE_LABEL, "xalign", 0.0, nullptr);
    GtkWidget * length = gtk_widget_new (GTK_TYPE_LABEL, "xalign", 1.0, nullptr);

    gtk_label_set_ellipsize ((GtkLabel *) status, PANGO_ELLIPSIZE_END);
    gtk_box_pack_start ((GtkBox *) hbox, status, true, true, 5);
    gtk_box_pack_start ((GtkBox *) hbox, length, false, false, 5);

    ui_statusbar_update_playlist_length (nullptr, length);

    hook_associate ("playback ready", ui_statusbar_info_change, status);
    hook_associate ("info change", ui_statusbar_info_change, status);
    hook_associate ("tuple change", ui_statusbar_info_change, status);
    hook_associate ("playback stop", ui_statusbar_playback_stop, status);
    hook_associate ("set no_playlist_advance", no_advance_toggled, status);
    hook_associate ("set stop_after_current_song", stop_after_song_toggled, status);
    hook_associate ("playlist activate", ui_statusbar_update_playlist_length, length);
    hook_associate ("playlist update", ui_statusbar_update_playlist_length, length);

    g_signal_connect (hbox, "destroy", (GCallback) ui_statusbar_destroy_cb, nullptr);

    if (aud_drct_get_ready ())
        ui_statusbar_info_change (nullptr, status);

    return hbox;
}<|MERGE_RESOLUTION|>--- conflicted
+++ resolved
@@ -135,11 +135,7 @@
 
 GtkWidget * ui_statusbar_new ()
 {
-<<<<<<< HEAD
     GtkWidget * hbox = gtk_box_new (GTK_ORIENTATION_HORIZONTAL, 3);
-=======
-    GtkWidget * hbox = gtk_hbox_new (false, 3);
->>>>>>> aae905e1
     GtkWidget * status = gtk_widget_new (GTK_TYPE_LABEL, "xalign", 0.0, nullptr);
     GtkWidget * length = gtk_widget_new (GTK_TYPE_LABEL, "xalign", 1.0, nullptr);
 
