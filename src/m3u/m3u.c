--- conflicted
+++ resolved
@@ -89,11 +89,7 @@
     
     uri = g_filename_to_uri(filename, NULL, NULL);
 
-<<<<<<< HEAD
-    if ((file = vfs_fopen(filename, "rb")) == NULL)
-=======
     if ((file = vfs_fopen(uri ? uri : filename, "rb")) == NULL)
->>>>>>> bc6d1b22
         return;
 
     if (uri)
