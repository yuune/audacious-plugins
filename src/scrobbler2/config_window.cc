--- conflicted
+++ resolved
@@ -167,19 +167,11 @@
     GtkWidget *details_box;
     GtkWidget *additional_details_box;
 
-<<<<<<< HEAD
     config_box              = gtk_box_new(GTK_ORIENTATION_VERTICAL,  15);
     permission_box          = gtk_box_new(GTK_ORIENTATION_HORIZONTAL, 0);
     buttons_box             = gtk_button_box_new(GTK_ORIENTATION_VERTICAL);
     details_box             = gtk_box_new(GTK_ORIENTATION_VERTICAL,   0);
     additional_details_box  = gtk_box_new(GTK_ORIENTATION_HORIZONTAL, 7);
-=======
-    config_box              = gtk_vbox_new (false, 15);
-    permission_box          = gtk_hbox_new (false, 0);
-    buttons_box             = gtk_vbutton_box_new ();
-    details_box             = gtk_vbox_new (false, 0);
-    additional_details_box  = gtk_hbox_new (false, 7);
->>>>>>> 956d766a
 
     button                  = gtk_button_new_with_mnemonic(_("C_heck Permission"));
     revoke_button           = gtk_button_new_with_mnemonic(_("_Revoke Permission"));
