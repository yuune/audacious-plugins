﻿//audacious includes
#include <libaudcore/audstrings.h>
#include <libaudcore/hook.h>

//plugin includes
#include "scrobbler.h"


//shared variables
gboolean          permission_check_requested   = false;
gboolean          invalidate_session_requested = false;
enum permission perm_result                  = PERMISSION_UNKNOWN;
String          username;


static gboolean permission_checker_thread (void *) {
    if (permission_check_requested == true) {
        //the answer hasn't arrived yet
        hook_call("ui show progress", (void *)N_("Checking Last.fm access ..."));
        return true;

    } else {
        //the answer has arrived
        hook_call("ui hide progress", nullptr);
        g_assert(perm_result != PERMISSION_UNKNOWN);

        auto msg2 = _("Your scrobbles are being saved on your computer "
         "temporarily.  They will be submitted as soon as Audacious is "
         "allowed access.");

        if (perm_result == PERMISSION_ALLOWED) {
            hook_call("ui show info", (void *)(const char *)str_printf
             (_("Permission granted.  Scrobbling for user %s."),
             (const char *)username));

        } else if (perm_result == PERMISSION_DENIED) {
            auto msg1 = _("Permission denied.  Open the following "
             "URL in a browser, allow Audacious access to your account, and "
             "then click 'Check Permission' again:");
            auto url = str_printf("http://www.last.fm/api/auth/?api_key=%s"
             "&token=%s", SCROBBLER_API_KEY, (const char *)request_token);

            hook_call("ui show error", (void *)(const char *)str_concat
             ({msg1, "\n\n", url, "\n\n", msg2}));

        } else if (perm_result == PERMISSION_NONET) {
            auto msg1 = _("There was a problem contacting Last.fm.");

            hook_call("ui show error", (void *)(const char *)str_concat
             ({msg1, "\n\n", msg2}));
        }

        perm_result = PERMISSION_UNKNOWN;
        return false;
    }
}

static void permission_checker () {
    //This will make the communication thread check the permission
    //and set the current status on the perm_result enum
    permission_check_requested = true;

    //This is only to accelerate the check.
    //If scrobbles are being made, they are stopped for the request to be done sooner.
    scrobbling_enabled = false;

    //Wake up the communication thread in case it's waiting for track plays
    pthread_mutex_lock(&communication_mutex);
    pthread_cond_signal(&communication_signal);
    pthread_mutex_unlock(&communication_mutex);

    //The button is clicked. Wait for the permission check to be done.
    g_timeout_add(250, permission_checker_thread, nullptr);
}

static void revoke_permissions () {
    pthread_mutex_lock(&communication_mutex);
    invalidate_session_requested = true;

    scrobbling_enabled = false;
    pthread_cond_signal(&communication_signal);
    pthread_mutex_unlock(&communication_mutex);
<<<<<<< HEAD

    gtk_widget_set_sensitive(button, true);
}

/*
  ,---config_box---------------------.
  |                                  |
  |,-permission_box----------------. |
  || ,-buttons_box--.              | |
  || |button        | perm_status  | |
  || |revoke_button |              | |
  || `--------------'              | |
  |`-------------------------------' |
  |                                  |
  |,-details_box------------------.  |
  ||details_label_first           |  |
  ||url_button                    |  |
  ||details_label_second          |  |
  |`------------------------------'  |
  |                                  |
  |,-additional_details_box--------. |
  ||_______________________________| |
  |__________________________________|

 */
static void *config_status_checker () {
    GtkWidget *config_box;
    GtkWidget *permission_box;
    GtkWidget *buttons_box;
    GtkWidget *details_box;
    GtkWidget *additional_details_box;

    config_box              = gtk_box_new(GTK_ORIENTATION_VERTICAL,  15);
    permission_box          = gtk_box_new(GTK_ORIENTATION_HORIZONTAL, 0);
    buttons_box             = gtk_button_box_new(GTK_ORIENTATION_VERTICAL);
    details_box             = gtk_box_new(GTK_ORIENTATION_VERTICAL,   0);
    additional_details_box  = gtk_box_new(GTK_ORIENTATION_HORIZONTAL, 7);

    button                  = gtk_button_new_with_mnemonic(_("C_heck Permission"));
    revoke_button           = gtk_button_new_with_mnemonic(_("_Revoke Permission"));
    gtk_widget_set_sensitive(revoke_button, false);

    permission_status_icon  = gtk_image_new();
    permission_status_label = gtk_label_new("");

    details_label_first  = gtk_label_new ("");
    url_button           = gtk_link_button_new("");
    details_label_second = gtk_label_new("");
    gtk_widget_set_halign(details_label_first,  GTK_ALIGN_CENTER);
    gtk_widget_set_halign(url_button,           GTK_ALIGN_CENTER);
    gtk_widget_set_halign(details_label_second, GTK_ALIGN_CENTER);

    gtk_widget_hide(url_button);
    gtk_widget_set_no_show_all(url_button, true);

    additional_details_icon  = gtk_image_new();
    additional_details_label = gtk_label_new("");


    g_signal_connect (button,        "clicked", G_CALLBACK (permission_checker), nullptr);
    g_signal_connect (revoke_button, "clicked", G_CALLBACK (revoke_permissions), nullptr);

    gtk_box_pack_start(GTK_BOX(permission_box), buttons_box,             false, false, 20);
    gtk_box_pack_start(GTK_BOX(permission_box), permission_status_icon,  false, false, 0);
    gtk_box_pack_start(GTK_BOX(permission_box), permission_status_label, false, false, 5);

    gtk_box_pack_start(GTK_BOX(buttons_box), button,        false, false, 0);
    gtk_box_pack_start(GTK_BOX(buttons_box), revoke_button, false, false, 0);

    gtk_box_pack_start(GTK_BOX(details_box), details_label_first,  false, false, 0);
    gtk_box_pack_start(GTK_BOX(details_box), url_button,           false, false, 0);
    gtk_box_pack_start(GTK_BOX(details_box), details_label_second, false, false, 0);

    gtk_box_pack_start(GTK_BOX(additional_details_box), additional_details_icon,  false, false, 0);
    gtk_box_pack_start(GTK_BOX(additional_details_box), additional_details_label, false, false, 0);

    gtk_box_pack_start(GTK_BOX(config_box), permission_box,         false, false, 0);
    gtk_box_pack_start(GTK_BOX(config_box), details_box,            false, false, 0);
    gtk_box_pack_start(GTK_BOX(config_box), additional_details_box, false, false, 0);

    return config_box;
=======
>>>>>>> ec728d32
}

static const PreferencesWidget buttons[] = {
    WidgetButton (N_("Check Permission"), {permission_checker}),
    WidgetButton (N_("Revoke Permission"), {revoke_permissions})
};

static const PreferencesWidget config_contents[] = {
    WidgetLabel (N_("You need to allow Audacious to scrobble tracks to your Last.fm account.")),
    WidgetBox ({{buttons}, true})
};

const PluginPreferences configuration = {{config_contents}};<|MERGE_RESOLUTION|>--- conflicted
+++ resolved
@@ -80,90 +80,6 @@
     scrobbling_enabled = false;
     pthread_cond_signal(&communication_signal);
     pthread_mutex_unlock(&communication_mutex);
-<<<<<<< HEAD
-
-    gtk_widget_set_sensitive(button, true);
-}
-
-/*
-  ,---config_box---------------------.
-  |                                  |
-  |,-permission_box----------------. |
-  || ,-buttons_box--.              | |
-  || |button        | perm_status  | |
-  || |revoke_button |              | |
-  || `--------------'              | |
-  |`-------------------------------' |
-  |                                  |
-  |,-details_box------------------.  |
-  ||details_label_first           |  |
-  ||url_button                    |  |
-  ||details_label_second          |  |
-  |`------------------------------'  |
-  |                                  |
-  |,-additional_details_box--------. |
-  ||_______________________________| |
-  |__________________________________|
-
- */
-static void *config_status_checker () {
-    GtkWidget *config_box;
-    GtkWidget *permission_box;
-    GtkWidget *buttons_box;
-    GtkWidget *details_box;
-    GtkWidget *additional_details_box;
-
-    config_box              = gtk_box_new(GTK_ORIENTATION_VERTICAL,  15);
-    permission_box          = gtk_box_new(GTK_ORIENTATION_HORIZONTAL, 0);
-    buttons_box             = gtk_button_box_new(GTK_ORIENTATION_VERTICAL);
-    details_box             = gtk_box_new(GTK_ORIENTATION_VERTICAL,   0);
-    additional_details_box  = gtk_box_new(GTK_ORIENTATION_HORIZONTAL, 7);
-
-    button                  = gtk_button_new_with_mnemonic(_("C_heck Permission"));
-    revoke_button           = gtk_button_new_with_mnemonic(_("_Revoke Permission"));
-    gtk_widget_set_sensitive(revoke_button, false);
-
-    permission_status_icon  = gtk_image_new();
-    permission_status_label = gtk_label_new("");
-
-    details_label_first  = gtk_label_new ("");
-    url_button           = gtk_link_button_new("");
-    details_label_second = gtk_label_new("");
-    gtk_widget_set_halign(details_label_first,  GTK_ALIGN_CENTER);
-    gtk_widget_set_halign(url_button,           GTK_ALIGN_CENTER);
-    gtk_widget_set_halign(details_label_second, GTK_ALIGN_CENTER);
-
-    gtk_widget_hide(url_button);
-    gtk_widget_set_no_show_all(url_button, true);
-
-    additional_details_icon  = gtk_image_new();
-    additional_details_label = gtk_label_new("");
-
-
-    g_signal_connect (button,        "clicked", G_CALLBACK (permission_checker), nullptr);
-    g_signal_connect (revoke_button, "clicked", G_CALLBACK (revoke_permissions), nullptr);
-
-    gtk_box_pack_start(GTK_BOX(permission_box), buttons_box,             false, false, 20);
-    gtk_box_pack_start(GTK_BOX(permission_box), permission_status_icon,  false, false, 0);
-    gtk_box_pack_start(GTK_BOX(permission_box), permission_status_label, false, false, 5);
-
-    gtk_box_pack_start(GTK_BOX(buttons_box), button,        false, false, 0);
-    gtk_box_pack_start(GTK_BOX(buttons_box), revoke_button, false, false, 0);
-
-    gtk_box_pack_start(GTK_BOX(details_box), details_label_first,  false, false, 0);
-    gtk_box_pack_start(GTK_BOX(details_box), url_button,           false, false, 0);
-    gtk_box_pack_start(GTK_BOX(details_box), details_label_second, false, false, 0);
-
-    gtk_box_pack_start(GTK_BOX(additional_details_box), additional_details_icon,  false, false, 0);
-    gtk_box_pack_start(GTK_BOX(additional_details_box), additional_details_label, false, false, 0);
-
-    gtk_box_pack_start(GTK_BOX(config_box), permission_box,         false, false, 0);
-    gtk_box_pack_start(GTK_BOX(config_box), details_box,            false, false, 0);
-    gtk_box_pack_start(GTK_BOX(config_box), additional_details_box, false, false, 0);
-
-    return config_box;
-=======
->>>>>>> ec728d32
 }
 
 static const PreferencesWidget buttons[] = {
