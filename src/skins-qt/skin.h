/*  Audacious
 *  Copyright (C) 2005-2011  Audacious development team.
 *
 *  BMP - Cross-platform multimedia player
 *  Copyright (C) 2003-2004  BMP development team.
 *
 *  Based on XMMS:
 *  Copyright (C) 1998-2003  XMMS development team.
 *
 *  This program is free software; you can redistribute it and/or modify
 *  it under the terms of the GNU General Public License as published by
 *  the Free Software Foundation; under version 3 of the License.
 *
 *  This program is distributed in the hope that it will be useful,
 *  but WITHOUT ANY WARRANTY; without even the implied warranty of
 *  MERCHANTABILITY or FITNESS FOR A PARTICULAR PURPOSE.  See the
 *  GNU General Public License for more details.
 *
 *  You should have received a copy of the GNU General Public License
 *  along with this program.  If not, see <http://www.gnu.org/licenses>.
 *
 *  The Audacious team does not consider modular code linking to
 *  Audacious or using our public API to be a derived work.
 */

#ifndef SKIN_H
#define SKIN_H

#include <stdint.h>
#include <QImage>

#include <libaudcore/index.h>
#include <libaudcore/objects.h>

typedef enum {
    SKIN_MAIN = 0,
    SKIN_CBUTTONS,
    SKIN_TITLEBAR,
    SKIN_SHUFREP,
    SKIN_TEXT,
    SKIN_VOLUME,
    SKIN_BALANCE,
    SKIN_MONOSTEREO,
    SKIN_PLAYPAUSE,
    SKIN_NUMBERS,
    SKIN_POSBAR,
    SKIN_PLEDIT,
    SKIN_EQMAIN,
    SKIN_EQ_EX,
    SKIN_PIXMAP_COUNT
} SkinPixmapId;

typedef enum {
    SKIN_MASK_MAIN = 0,
    SKIN_MASK_MAIN_SHADE,
    SKIN_MASK_EQ,
    SKIN_MASK_EQ_SHADE,
    SKIN_MASK_COUNT
} SkinMaskId;

typedef enum {
    SKIN_PLEDIT_NORMAL = 0,
    SKIN_PLEDIT_CURRENT,
    SKIN_PLEDIT_NORMALBG,
    SKIN_PLEDIT_SELECTEDBG,
    SKIN_TEXTBG,
    SKIN_TEXTFG,
    SKIN_COLOR_COUNT
} SkinColorId;

struct SkinHints {
    /* Vis properties */
    int mainwin_vis_x = 24;
    int mainwin_vis_y = 43;
    int mainwin_vis_visible = true;

    /* Text properties */
    int mainwin_text_x = 112;
    int mainwin_text_y = 27;
    int mainwin_text_width = 153;
    int mainwin_text_visible = true;

    /* Infobar properties */
    int mainwin_infobar_x = 112;
    int mainwin_infobar_y = 43;
    int mainwin_othertext_visible = false;

    int mainwin_number_0_x = 36;
    int mainwin_number_0_y = 26;

    int mainwin_number_1_x = 48;
    int mainwin_number_1_y = 26;

    int mainwin_number_2_x = 60;
    int mainwin_number_2_y = 26;

    int mainwin_number_3_x = 78;
    int mainwin_number_3_y = 26;

    int mainwin_number_4_x = 90;
    int mainwin_number_4_y = 26;

    int mainwin_playstatus_x = 24;
    int mainwin_playstatus_y = 28;

    int mainwin_volume_x = 107;
    int mainwin_volume_y = 57;

    int mainwin_balance_x = 177;
    int mainwin_balance_y = 57;

    int mainwin_position_x = 16;
    int mainwin_position_y = 72;

    int mainwin_previous_x = 16;
    int mainwin_previous_y = 88;

    int mainwin_play_x = 39;
    int mainwin_play_y = 88;

    int mainwin_pause_x = 62;
    int mainwin_pause_y = 88;

    int mainwin_stop_x = 85;
    int mainwin_stop_y = 88;

    int mainwin_next_x = 108;
    int mainwin_next_y = 88;

    int mainwin_eject_x = 136;
    int mainwin_eject_y = 89;

    int mainwin_eqbutton_x = 219;
    int mainwin_eqbutton_y = 58;

    int mainwin_plbutton_x = 242;
    int mainwin_plbutton_y = 58;

    int mainwin_shuffle_x = 164;
    int mainwin_shuffle_y = 89;

    int mainwin_repeat_x = 210;
    int mainwin_repeat_y = 89;

    int mainwin_about_x = 247;
    int mainwin_about_y = 83;

    int mainwin_minimize_x = 244;
    int mainwin_minimize_y = 3;

    int mainwin_shade_x = 254;
    int mainwin_shade_y = 3;

    int mainwin_close_x = 264;
    int mainwin_close_y = 3;

    int mainwin_width = 275;
    int mainwin_height = 116;

    int mainwin_menurow_visible = true;
    int mainwin_streaminfo_visible = true;
    int mainwin_othertext_is_status = false;

    int textbox_bitmap_font_width = 5;
    int textbox_bitmap_font_height = 6;
};

struct Skin
{
    SkinHints hints;
    uint32_t colors[SKIN_COLOR_COUNT] {};
    uint32_t eq_spline_colors[19] {};
    uint32_t vis_colors[24] {};

    QImage pixmaps[SKIN_PIXMAP_COUNT];
<<<<<<< HEAD
//    Index<GdkRectangle> masks[SKIN_MASK_COUNT];
=======
    Index<QRect> masks[SKIN_MASK_COUNT];
>>>>>>> f901b007

    Skin () = default;
    Skin (Skin && b) = default;

    /* GCC 5.1 generates the default move assignment incorrectly;
     * see https://gcc.gnu.org/bugzilla/show_bug.cgi?id=66501 */
    Skin & operator= (Skin && b)
    {
        if (this != & b)
        {
            this->~Skin ();
            new (this) Skin (std::move (b));
        }
        return * this;
    }
};

extern Skin skin;

bool skin_load (const char * path);

void skin_draw_pixbuf (QPainter & p, SkinPixmapId id, int xsrc, int ysrc,
 int xdest, int ydest, int width, int height);

void skin_install_skin (const char * path);

void skin_draw_playlistwin_shaded (QPainter & cr, int width, bool focus);
void skin_draw_playlistwin_frame (QPainter & cr, int width, int height, bool focus);
void skin_draw_mainwin_titlebar (QPainter & cr, bool shaded, bool focus);

QFont * qfont_from_string (const char * name);

/* ui_skin_load_ini.c */
void skin_load_hints (const char * path);
void skin_load_pl_colors (const char * path);
void skin_load_masks (const char * path);

#endif<|MERGE_RESOLUTION|>--- conflicted
+++ resolved
@@ -173,11 +173,7 @@
     uint32_t vis_colors[24] {};
 
     QImage pixmaps[SKIN_PIXMAP_COUNT];
-<<<<<<< HEAD
-//    Index<GdkRectangle> masks[SKIN_MASK_COUNT];
-=======
     Index<QRect> masks[SKIN_MASK_COUNT];
->>>>>>> f901b007
 
     Skin () = default;
     Skin (Skin && b) = default;
