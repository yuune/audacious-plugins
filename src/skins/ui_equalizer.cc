/*  Audacious - Cross-platform multimedia player
 *  Copyright (C) 2005-2014  Audacious development team.
 *
 *  Based on BMP:
 *  Copyright (C) 2003-2004  BMP development team.
 *
 *  Based on XMMS:
 *  Copyright (C) 1998-2003  XMMS development team.
 *
 *  This program is free software; you can redistribute it and/or modify
 *  it under the terms of the GNU General Public License as published by
 *  the Free Software Foundation; under version 3 of the License.
 *
 *  This program is distributed in the hope that it will be useful,
 *  but WITHOUT ANY WARRANTY; without even the implied warranty of
 *  MERCHANTABILITY or FITNESS FOR A PARTICULAR PURPOSE.  See the
 *  GNU General Public License for more details.
 *
 *  You should have received a copy of the GNU General Public License
 *  along with this program.  If not, see <http://www.gnu.org/licenses>.
 *
 *  The Audacious team does not consider modular code linking to
 *  Audacious or using our public API to be a derived work.
 */

#include <string.h>
#include <gtk/gtk.h>

#include <libaudcore/audstrings.h>
#include <libaudcore/drct.h>
#include <libaudcore/hook.h>
#include <libaudcore/i18n.h>
#include <libaudcore/runtime.h>
#include <libaudgui/libaudgui-gtk.h>

#include "menus.h"
#include "plugin.h"
#include "preset-list.h"
#include "skins_cfg.h"
#include "ui_equalizer.h"
#include "ui_main.h"
#include "ui_skinned_button.h"
#include "ui_skinned_equalizer_graph.h"
#include "ui_skinned_equalizer_slider.h"
#include "ui_skinned_horizontal_slider.h"
#include "ui_skinned_window.h"
#include "util.h"
#include "view.h"

static float equalizerwin_get_preamp (void);
static float equalizerwin_get_band (int band);
static void equalizerwin_set_preamp (float preamp);
static void equalizerwin_set_band (int band, float value);

static void playback_begin_cb (void *, void *);

GtkWidget *equalizerwin;
GtkWidget *equalizerwin_graph;

static GtkWidget *equalizerwin_on, *equalizerwin_auto;

static GtkWidget *equalizerwin_close, *equalizerwin_shade;
static GtkWidget *equalizerwin_shaded_close, *equalizerwin_shaded_shade;
static GtkWidget *equalizerwin_presets;
static GtkWidget *equalizerwin_preamp,*equalizerwin_bands[10];
static GtkWidget *equalizerwin_volume, *equalizerwin_balance;

Index<EqualizerPreset> equalizer_presets, equalizer_auto_presets;

<<<<<<< HEAD
void equalizerwin_set_shape (void)
{
    int id = aud_get_bool ("skins", "equalizer_shaded") ? SKIN_MASK_EQ_SHADE : SKIN_MASK_EQ;
    gtk_widget_shape_combine_region (equalizerwin, active_skin->masks[id]);
}

=======
>>>>>>> aae905e1
static void
equalizerwin_shade_toggle(void)
{
    view_set_equalizer_shaded (! aud_get_bool ("skins", "equalizer_shaded"));
}

void
equalizerwin_eq_changed(void)
{
    aud_set_double (nullptr, "equalizer_preamp", equalizerwin_get_preamp ());

    double bands[AUD_EQ_NBANDS];
    for (int i = 0; i < AUD_EQ_NBANDS; i ++)
        bands[i] = equalizerwin_get_band (i);

    aud_eq_set_bands (bands);
}

void equalizerwin_apply_preset (const EqualizerPreset & preset)
{
    equalizerwin_set_preamp (preset.preamp);
    for (int i = 0; i < AUD_EQ_NBANDS; i ++)
        equalizerwin_set_band (i, preset.bands[i]);
}

void equalizerwin_update_preset (EqualizerPreset & preset)
{
    preset.preamp = equalizerwin_get_preamp ();
    for (int i = 0; i < AUD_EQ_NBANDS; i ++)
        preset.bands[i] = equalizerwin_get_band (i);
}

void equalizerwin_import_presets (Index<EqualizerPreset> && presets)
{
    equalizer_presets.move_from (presets, 0, -1, -1, true, true);
    aud_eq_write_presets (equalizer_presets, "eq.preset");
}

static void eq_on_cb (GtkWidget * button, GdkEventButton * event)
 {aud_set_bool (nullptr, "equalizer_active", button_get_active (button)); }
static void eq_auto_cb (GtkWidget * button, GdkEventButton * event)
 {aud_set_bool (nullptr, "equalizer_autoload", button_get_active (equalizerwin_auto)); }

static void update_from_config (void * unused1, void * unused2)
{
    button_set_active (equalizerwin_on, aud_get_bool (nullptr, "equalizer_active"));
    eq_slider_set_val (equalizerwin_preamp, aud_get_double (nullptr, "equalizer_preamp"));

    double bands[AUD_EQ_NBANDS];
    aud_eq_get_bands (bands);

    for (int i = 0; i < AUD_EQ_NBANDS; i ++)
        eq_slider_set_val (equalizerwin_bands[i], bands[i]);

    eq_graph_update (equalizerwin_graph);
}

static void eq_presets_cb (GtkWidget * button, GdkEventButton * event)
{
    menu_popup (UI_MENU_EQUALIZER_PRESET, event->x_root, event->y_root, FALSE,
     FALSE, event->button, event->time);
}

static gboolean
equalizerwin_press(GtkWidget * widget, GdkEventButton * event,
                   void * callback_data)
{
    if (event->button == 1 && event->type == GDK_2BUTTON_PRESS &&
     event->window == gtk_widget_get_window (widget) &&
     event->y < 14 * config.scale)
    {
        equalizerwin_shade_toggle ();
        return TRUE;
    }

    if (event->button == 3)
    {
        menu_popup (UI_MENU_MAIN, event->x_root, event->y_root, FALSE, FALSE,
         event->button, event->time);
        return TRUE;
    }

    return FALSE;
}

static void
equalizerwin_close_cb(void)
{
    view_set_show_equalizer (FALSE);
}

static void eqwin_volume_set_knob (void)
{
    int pos = hslider_get_pos (equalizerwin_volume);

    int x;
    if (pos < 32)
        x = 1;
    else if (pos < 63)
        x = 4;
    else
        x = 7;

    hslider_set_knob (equalizerwin_volume, x, 30, x, 30);
}

void equalizerwin_set_volume_slider (int percent)
{
    hslider_set_pos (equalizerwin_volume, (percent * 94 + 50) / 100);
    eqwin_volume_set_knob ();
}

static void eqwin_volume_motion_cb (void)
{
    eqwin_volume_set_knob ();
    int pos = hslider_get_pos (equalizerwin_volume);
    int v = (pos * 100 + 47) / 94;

    mainwin_adjust_volume_motion(v);
    mainwin_set_volume_slider(v);
}

static void eqwin_volume_release_cb (void)
{
    eqwin_volume_set_knob ();
    mainwin_adjust_volume_release();
}

static void eqwin_balance_set_knob (void)
{
    int pos = hslider_get_pos (equalizerwin_balance);

    int x;
    if (pos < 13)
        x = 11;
    else if (pos < 26)
        x = 14;
    else
        x = 17;

    hslider_set_knob (equalizerwin_balance, x, 30, x, 30);
}

void equalizerwin_set_balance_slider (int percent)
{
    if (percent > 0)
        hslider_set_pos (equalizerwin_balance, 19 + (percent * 19 + 50) / 100);
    else
        hslider_set_pos (equalizerwin_balance, 19 + (percent * 19 - 50) / 100);

    eqwin_balance_set_knob ();
}

static void eqwin_balance_motion_cb (void)
{
    eqwin_balance_set_knob ();
    int pos = hslider_get_pos (equalizerwin_balance);
    pos = aud::min(pos, 38);         /* The skin uses a even number of pixels
                                   for the balance-slider *sigh* */
    int b;
    if (pos > 19)
        b = ((pos - 19) * 100 + 9) / 19;
    else
        b = ((pos - 19) * 100 - 9) / 19;

    mainwin_adjust_balance_motion(b);
    mainwin_set_balance_slider(b);
}

static void eqwin_balance_release_cb (void)
{
    eqwin_balance_set_knob ();
    mainwin_adjust_balance_release();
}

static void
equalizerwin_create_widgets(void)
{
    equalizerwin_on = button_new_toggle (25, 12, 10, 119, 128, 119, 69, 119, 187, 119, SKIN_EQMAIN, SKIN_EQMAIN);
    window_put_widget (equalizerwin, FALSE, equalizerwin_on, 14, 18);
    button_set_active (equalizerwin_on, aud_get_bool (nullptr, "equalizer_active"));
    button_on_release (equalizerwin_on, eq_on_cb);

    equalizerwin_auto = button_new_toggle (33, 12, 35, 119, 153, 119, 94, 119, 212, 119, SKIN_EQMAIN, SKIN_EQMAIN);
    window_put_widget (equalizerwin, FALSE, equalizerwin_auto, 39, 18);
    button_set_active (equalizerwin_auto, aud_get_bool (nullptr, "equalizer_autoload"));
    button_on_release (equalizerwin_auto, eq_auto_cb);

    equalizerwin_presets = button_new (44, 12, 224, 164, 224, 176, SKIN_EQMAIN, SKIN_EQMAIN);
    window_put_widget (equalizerwin, FALSE, equalizerwin_presets, 217, 18);
    button_on_release (equalizerwin_presets, eq_presets_cb);

    equalizerwin_close = button_new (9, 9, 0, 116, 0, 125, SKIN_EQMAIN, SKIN_EQMAIN);
    window_put_widget (equalizerwin, FALSE, equalizerwin_close, 264, 3);
    button_on_release (equalizerwin_close, (ButtonCB) equalizerwin_close_cb);

    equalizerwin_shade = button_new (9, 9, 254, 137, 1, 38, SKIN_EQMAIN, SKIN_EQ_EX);
    window_put_widget (equalizerwin, FALSE, equalizerwin_shade, 254, 3);
    button_on_release (equalizerwin_shade, (ButtonCB) equalizerwin_shade_toggle);

    equalizerwin_shaded_close = button_new (9, 9, 11, 38, 11, 47, SKIN_EQ_EX, SKIN_EQ_EX);
    window_put_widget (equalizerwin, TRUE, equalizerwin_shaded_close, 264, 3);
    button_on_release (equalizerwin_shaded_close, (ButtonCB) equalizerwin_close_cb);

    equalizerwin_shaded_shade = button_new (9, 9, 254, 3, 1, 47, SKIN_EQ_EX, SKIN_EQ_EX);
    window_put_widget (equalizerwin, TRUE, equalizerwin_shaded_shade, 254, 3);
    button_on_release (equalizerwin_shaded_shade, (ButtonCB) equalizerwin_shade_toggle);

    equalizerwin_graph = eq_graph_new ();
    gtk_widget_set_no_show_all (equalizerwin_graph, TRUE);  // shown or hidden in skin_load()
    window_put_widget (equalizerwin, FALSE, equalizerwin_graph, 86, 17);

    equalizerwin_preamp = eq_slider_new (_("Preamp"));
    window_put_widget (equalizerwin, FALSE, equalizerwin_preamp, 21, 38);
    eq_slider_set_val (equalizerwin_preamp, aud_get_double (nullptr, "equalizer_preamp"));

    const char * const bandnames[AUD_EQ_NBANDS] = {N_("31 Hz"),
     N_("63 Hz"), N_("125 Hz"), N_("250 Hz"), N_("500 Hz"), N_("1 kHz"),
     N_("2 kHz"), N_("4 kHz"), N_("8 kHz"), N_("16 kHz")};
    double bands[AUD_EQ_NBANDS];
    aud_eq_get_bands (bands);

    for (int i = 0; i < AUD_EQ_NBANDS; i ++)
    {
        equalizerwin_bands[i] = eq_slider_new (_(bandnames[i]));
        window_put_widget (equalizerwin, FALSE, equalizerwin_bands[i], 78 + 18 * i, 38);
        eq_slider_set_val (equalizerwin_bands[i], bands[i]);
    }

    equalizerwin_volume = hslider_new (0, 94, SKIN_EQ_EX, 97, 8, 61, 4, 3, 7, 1, 30, 1, 30);
    window_put_widget (equalizerwin, TRUE, equalizerwin_volume, 61, 4);
    hslider_on_motion (equalizerwin_volume, eqwin_volume_motion_cb);
    hslider_on_release (equalizerwin_volume, eqwin_volume_release_cb);

    equalizerwin_balance = hslider_new (0, 39, SKIN_EQ_EX, 42, 8, 164, 4, 3, 7, 11, 30, 11, 30);
    window_put_widget (equalizerwin, TRUE, equalizerwin_balance, 164, 4);
    hslider_on_motion (equalizerwin_balance, eqwin_balance_motion_cb);
    hslider_on_release (equalizerwin_balance, eqwin_balance_release_cb);
}

static void eq_win_draw (GtkWidget * window, cairo_t * cr)
{
    gboolean shaded = aud_get_bool ("skins", "equalizer_shaded");

    skin_draw_pixbuf (cr, SKIN_EQMAIN, 0, 0, 0, 0, 275, shaded ? 14 : 116);

    if (shaded)
        skin_draw_pixbuf (cr, SKIN_EQ_EX, 0, 0, 0, 0, 275, 14);
    else
        skin_draw_pixbuf (cr, SKIN_EQMAIN, 0, 134, 0, 0, 275, 14);
}

static void
equalizerwin_create_window(void)
{
    gboolean shaded = aud_get_bool ("skins", "equalizer_shaded");

    equalizerwin = window_new (& config.equalizer_x, & config.equalizer_y, 275,
     shaded ? 14 : 116, FALSE, shaded, eq_win_draw);

    gtk_window_set_title(GTK_WINDOW(equalizerwin), _("Audacious Equalizer"));

    /* this will hide only mainwin. it's annoying! yaz */
    gtk_window_set_transient_for(GTK_WINDOW(equalizerwin),
                                 GTK_WINDOW(mainwin));
    gtk_window_set_skip_pager_hint(GTK_WINDOW(equalizerwin), TRUE);
    gtk_window_set_skip_taskbar_hint(GTK_WINDOW(equalizerwin), TRUE);

    gtk_widget_set_app_paintable(equalizerwin, TRUE);

    g_signal_connect (equalizerwin, "delete-event", (GCallback) handle_window_close, nullptr);
    g_signal_connect (equalizerwin, "button-press-event", (GCallback) equalizerwin_press, nullptr);
    g_signal_connect (equalizerwin, "key-press-event", (GCallback) mainwin_keypress, nullptr);
}

static void equalizerwin_destroyed (void)
{
    hook_dissociate ("set equalizer_active", (HookFunction) update_from_config);
    hook_dissociate ("set equalizer_bands", (HookFunction) update_from_config);
    hook_dissociate ("set equalizer_preamp", (HookFunction) update_from_config);

    hook_dissociate ("playback begin", playback_begin_cb);

    equalizer_presets.clear ();
    equalizer_auto_presets.clear ();
}

void
equalizerwin_create(void)
{
    equalizer_presets = aud_eq_read_presets("eq.preset");
    equalizer_auto_presets = aud_eq_read_presets("eq.auto_preset");

    equalizerwin_create_window();

    gtk_window_add_accel_group ((GtkWindow *) equalizerwin, menu_get_accel_group ());

    equalizerwin_create_widgets();
    window_show_all (equalizerwin);

    g_signal_connect (equalizerwin, "destroy", (GCallback) equalizerwin_destroyed, nullptr);

    hook_associate ("set equalizer_active", (HookFunction) update_from_config, nullptr);
    hook_associate ("set equalizer_bands", (HookFunction) update_from_config, nullptr);
    hook_associate ("set equalizer_preamp", (HookFunction) update_from_config, nullptr);

    /* Load preset for the first song. FIXME: Doing this at interface load is
     really too late as the song may already be started. Really, this stuff
     shouldn't be in the interface plugin at all but in core. -jlindgren */
    if (aud_drct_get_playing ())
        playback_begin_cb (nullptr, nullptr);

    hook_associate ("playback begin", playback_begin_cb, nullptr);
}

static int equalizerwin_find_preset (Index<EqualizerPreset> & list, const char * name)
{
    for (int p = 0; p < list.len (); p ++)
    {
        if (! g_ascii_strcasecmp (list[p].name, name))
            return p;
    }

    return -1;
}

gboolean equalizerwin_load_preset (Index<EqualizerPreset> & list, const char * name)
{
    int p = equalizerwin_find_preset (list, name);
    if (p < 0)
        return FALSE;

    equalizerwin_apply_preset (list[p]);
    return TRUE;
}

void equalizerwin_save_preset (Index<EqualizerPreset> & list, const char * name, const char * filename)
{
    int p = equalizerwin_find_preset (list, name);

    if (p < 0)
    {
        list.append (String (name));
        p = list.len () - 1;
    }

    equalizerwin_update_preset (list[p]);

    aud_eq_write_presets (list, filename);
}

void equalizerwin_delete_preset (Index<EqualizerPreset> & list, const char * name, const char * filename)
{
    int p = equalizerwin_find_preset (list, name);
    if (p < 0)
        return;

    list.remove (p, 1);
    aud_eq_write_presets (list, filename);
}

static gboolean equalizerwin_read_aud_preset (const char * filename)
{
    EqualizerPreset preset;

    VFSFile file (filename, "r");
    if (! file || ! aud_load_preset_file (preset, file))
        return FALSE;

    equalizerwin_apply_preset (preset);
    return TRUE;
}

static void equalizerwin_set_preamp (float preamp)
{
    eq_slider_set_val (equalizerwin_preamp, preamp);
    equalizerwin_eq_changed();
}

static void equalizerwin_set_band (int band, float value)
{
    g_return_if_fail(band >= 0 && band < AUD_EQ_NBANDS);
    eq_slider_set_val (equalizerwin_bands[band], value);
    equalizerwin_eq_changed();
}

static float equalizerwin_get_preamp (void)
{
    return eq_slider_get_val (equalizerwin_preamp);
}

static float equalizerwin_get_band (int band)
{
    g_return_val_if_fail(band >= 0 && band < AUD_EQ_NBANDS, 0.0);
    return eq_slider_get_val (equalizerwin_bands[band]);
}

static void load_auto_preset (const char * filename)
{
    char * eq_file = g_strconcat (filename, ".", EQUALIZER_DEFAULT_PRESET_EXT, nullptr);
    gboolean success = equalizerwin_read_aud_preset (eq_file);
    g_free (eq_file);

    if (success)
        return;

    char * folder = g_path_get_dirname (filename);
    eq_file = g_build_filename (folder, EQUALIZER_DEFAULT_DIR_PRESET, nullptr);
    success = equalizerwin_read_aud_preset (eq_file);

    g_free (folder);
    g_free (eq_file);

    if (success)
        return;

    char * base = g_path_get_basename (filename);

    if (! equalizerwin_load_preset (equalizer_auto_presets, base))
        eq_preset_load_default ();

    g_free (base);
}

static void playback_begin_cb (void *, void *)
{
    if (aud_get_bool (nullptr, "equalizer_autoload"))
        load_auto_preset (aud_drct_get_filename ());
}<|MERGE_RESOLUTION|>--- conflicted
+++ resolved
@@ -67,15 +67,6 @@
 
 Index<EqualizerPreset> equalizer_presets, equalizer_auto_presets;
 
-<<<<<<< HEAD
-void equalizerwin_set_shape (void)
-{
-    int id = aud_get_bool ("skins", "equalizer_shaded") ? SKIN_MASK_EQ_SHADE : SKIN_MASK_EQ;
-    gtk_widget_shape_combine_region (equalizerwin, active_skin->masks[id]);
-}
-
-=======
->>>>>>> aae905e1
 static void
 equalizerwin_shade_toggle(void)
 {
