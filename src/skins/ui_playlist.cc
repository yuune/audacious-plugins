--- conflicted
+++ resolved
@@ -256,12 +256,7 @@
       G_CALLBACK(playlistwin_select_search_kp_cb) , searchdlg_win );
 
     /* file name */
-<<<<<<< HEAD
-    searchdlg_label_file_name = gtk_label_new( _("Filename:") );
-=======
     searchdlg_label_file_name = gtk_label_new( _("File Name:") );
-    gtk_misc_set_alignment ((GtkMisc *) searchdlg_label_file_name, 1, 0.5);
->>>>>>> 80146c21
     searchdlg_entry_file_name = gtk_entry_new();
     gtk_widget_set_hexpand( searchdlg_entry_file_name , TRUE );
     gtk_widget_set_halign( searchdlg_label_file_name , GTK_ALIGN_START );
