--- conflicted
+++ resolved
@@ -162,15 +162,6 @@
         }
     }
 
-<<<<<<< HEAD
-    for (i = 0; i < SKIN_MASK_COUNT; i++) {
-        if (skin->masks[i])
-            cairo_region_destroy (skin->masks[i]);
-        skin->masks[i] = nullptr;
-    }
-
-=======
->>>>>>> aae905e1
     g_free(skin->path);
     skin->path = nullptr;
 }
@@ -526,7 +517,7 @@
         return FALSE;
     }
 
-    GdkRegion * masks[SKIN_MASK_COUNT];
+    cairo_region_t * masks[SKIN_MASK_COUNT];
     skin_load_masks (skin, skin_path, masks);
     window_set_shapes (mainwin, masks[SKIN_MASK_MAIN], masks[SKIN_MASK_MAIN_SHADE]);
     window_set_shapes (equalizerwin, masks[SKIN_MASK_EQ], masks[SKIN_MASK_EQ_SHADE]);
