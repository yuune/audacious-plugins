/*  Audacious
 *  Copyright (C) 2005-2015  Audacious development team.
 *
 *  BMP - Cross-platform multimedia player
 *  Copyright (C) 2003-2004  BMP development team.
 *
 *  Based on XMMS:
 *  Copyright (C) 1998-2003  XMMS development team.
 *
 *  This program is free software; you can redistribute it and/or modify
 *  it under the terms of the GNU General Public License as published by
 *  the Free Software Foundation; under version 3 of the License.
 *
 *  This program is distributed in the hope that it will be useful,
 *  but WITHOUT ANY WARRANTY; without even the implied warranty of
 *  MERCHANTABILITY or FITNESS FOR A PARTICULAR PURPOSE.  See the
 *  GNU General Public License for more details.
 *
 *  You should have received a copy of the GNU General Public License
 *  along with this program.  If not, see <http://www.gnu.org/licenses>.
 *
 *  The Audacious team does not consider modular code linking to
 *  Audacious or using our public API to be a derived work.
 */

#include <errno.h>
#include <stdlib.h>
#include <string.h>
#include <sys/stat.h>

#include <gtk/gtk.h>

#include <libaudcore/audstrings.h>
#include <libaudcore/runtime.h>

#include "plugin.h"
#include "skins_cfg.h"
#include "surface.h"
#include "ui_skin.h"
#include "util.h"

struct SkinPixmapIdMapping {
    const char *name;
    const char *alt_name;
};

static const SkinPixmapIdMapping skin_pixmap_id_map[] = {
    {"main"},
    {"cbuttons"},
    {"titlebar"},
    {"shufrep"},
    {"text"},
    {"volume"},
    {"balance", "volume"},
    {"monoster"},
    {"playpaus"},
    {"nums_ex", "numbers"},
    {"posbar"},
    {"pledit"},
    {"eqmain"},
    {"eq_ex"}
};

static_assert (aud::n_elems (skin_pixmap_id_map) == SKIN_PIXMAP_COUNT,
 "update skin_pixmap_id_map!");

static const uint32_t default_vis_colors[24] = {
    COLOR (9, 34, 53),
    COLOR (10, 18, 26),
    COLOR (0, 54, 108),
    COLOR (0, 58, 116),
    COLOR (0, 62, 124),
    COLOR (0, 66, 132),
    COLOR (0, 70, 140),
    COLOR (0, 74, 148),
    COLOR (0, 78, 156),
    COLOR (0, 82, 164),
    COLOR (0, 86, 172),
    COLOR (0, 92, 184),
    COLOR (0, 98, 196),
    COLOR (0, 104, 208),
    COLOR (0, 110, 220),
    COLOR (0, 116, 232),
    COLOR (0, 122, 244),
    COLOR (0, 128, 255),
    COLOR (0, 128, 255),
    COLOR (0, 104, 208),
    COLOR (0, 80, 160),
    COLOR (0, 56, 112),
    COLOR (0, 32, 64),
    COLOR (200, 200, 200)
};

Skin skin;

static bool skin_load_pixmap_id (SkinPixmapId id, const char * path)
{
    StringBuf filename = skin_pixmap_locate (path, skin_pixmap_id_map[id].name,
     skin_pixmap_id_map[id].alt_name);

    if (! filename)
    {
        AUDERR ("Skin does not contain a \"%s\" pixmap.\n", skin_pixmap_id_map[id].name);
        return false;
    }

    skin.pixmaps[id].capture (surface_new_from_file (filename));
    return skin.pixmaps[id] ? true : false;
}

static int color_diff (uint32_t a, uint32_t b)
{
    return abs (COLOR_R (a) - COLOR_R (b)) + abs (COLOR_G (a) - COLOR_G (b)) +
     abs (COLOR_B (a) - COLOR_B (b));
}

static void skin_get_textcolors (cairo_surface_t * s)
{
    /*
     * Try to extract reasonable background and foreground colors
     * from the font pixmap
     */

    /* Get a pixel from the middle of the space character */
    skin.colors[SKIN_TEXTBG] = surface_get_pixel (s, 152, 3);

    int max_d = -1;
    for (int y = 0; y < 6; y ++)
    {
        for (int x = 1; x < 150; x ++)
        {
            int c = surface_get_pixel (s, x, y);
            int d = color_diff (skin.colors[SKIN_TEXTBG], c);
            if (d > max_d)
            {
                skin.colors[SKIN_TEXTFG] = c;
                max_d = d;
            }
        }
    }
}

static void skin_load_viscolor (const char * path)
{
    memcpy (skin.vis_colors, default_vis_colors, sizeof skin.vis_colors);

    VFSFile file = open_local_file_nocase (path, "viscolor.txt");
    if (! file)
        return;

    Index<char> buffer = file.read_all ();
    buffer.append (0);  /* null-terminated */

    char * string = buffer.begin ();

    for (int line = 0; string && line < 24; line ++)
    {
        char * next = text_parse_line (string);
        Index<int> array = string_to_int_array (string);

        if (array.len () >= 3)
            skin.vis_colors[line] = COLOR (array[0], array[1], array[2]);

        string = next;
    }
}

static void
skin_numbers_generate_dash ()
{
    cairo_surface_t * old = skin.pixmaps[SKIN_NUMBERS].get ();
    if (! old || cairo_image_surface_get_width (old) < 99)
        return;

    int h = cairo_image_surface_get_height (old);
    cairo_surface_t * surface = surface_new (108, h);

    surface_copy_rect (old, 0, 0, 99, h, surface, 0, 0);
    surface_copy_rect (old, 90, 0, 9, h, surface, 99, 0);
    surface_copy_rect (old, 20, 6, 5, 1, surface, 101, 6);

    skin.pixmaps[SKIN_NUMBERS].capture (surface);
}

static bool
skin_load_pixmaps(const char * path)
{
    AUDDBG("Loading pixmaps in %s\n", path);

    for (int i = 0; i < SKIN_PIXMAP_COUNT; i++)
        if (! skin_load_pixmap_id ((SkinPixmapId) i, path))
            return false;

    if (skin.pixmaps[SKIN_TEXT])
        skin_get_textcolors (skin.pixmaps[SKIN_TEXT].get ());

    if (skin.pixmaps[SKIN_NUMBERS] && cairo_image_surface_get_width
     (skin.pixmaps[SKIN_NUMBERS].get ()) < 108)
        skin_numbers_generate_dash ();

    return true;
}

static bool skin_load_data (const char * path)
{
    AUDDBG ("Attempt to load skin \"%s\"\n", path);

    if (! g_file_test (path, G_FILE_TEST_EXISTS))
        return false;

    StringBuf archive_path;
    if (file_is_archive (path))
    {
        AUDDBG ("Attempt to load archive\n");
        archive_path.steal (archive_decompress (path));

        if (! archive_path)
        {
            AUDDBG ("Unable to extract skin archive (%s)\n", path);
            return false;
        }

        path = archive_path;
    }

    bool success = skin_load_pixmaps (path);

    if (success)
    {
        skin_load_hints (path);
        skin_load_pl_colors (path);
        skin_load_viscolor (path);
        skin_load_masks (path);
    }
    else
        AUDDBG ("Skin loading failed\n");

    if (archive_path)
        del_directory (archive_path);

    return success;
}

bool skin_load (const char * path)
{
    /* save current skin data */
    Skin old_skin (std::move (skin));

<<<<<<< HEAD
    cairo_region_t * masks[SKIN_MASK_COUNT];
    skin_load_masks (skin, skin_path, masks);
    window_set_shapes (mainwin, masks[SKIN_MASK_MAIN], masks[SKIN_MASK_MAIN_SHADE]);
    window_set_shapes (equalizerwin, masks[SKIN_MASK_EQ], masks[SKIN_MASK_EQ_SHADE]);
=======
    /* reset to defaults */
    skin = Skin ();
>>>>>>> bd5fa1d3

    if (skin_load_data (path))
    {
        aud_set_str ("skins", "skin", path);
        return true;
    }

    AUDWARN ("Unable to load skin (%s).\n", (const char *) path);

    /* restore old skin data */
    skin = std::move (old_skin);
    return false;
}

void skin_install_skin (const char * path)
{
    GError * err = 0;
    char * data;
    size_t len;

    if (! g_file_get_contents (path, & data, & len, & err))
    {
        AUDERR ("Failed to read %s: %s\n", path, err->message);
        g_error_free (err);
        return;
    }

    const char * user_skin_dir = skins_get_user_skin_dir ();
    make_directory (user_skin_dir);

    StringBuf base = filename_get_base (path);
    StringBuf target = filename_build ({user_skin_dir, base});

    if (! g_file_set_contents (target, data, len, & err))
    {
        AUDERR ("Failed to write %s: %s\n", path, err->message);
        g_error_free (err);
    }

    g_free (data);
}

void skin_draw_pixbuf (cairo_t * cr, SkinPixmapId id, int xsrc, int ysrc, int
 xdest, int ydest, int width, int height)
{
    if (! skin.pixmaps[id])
        return;

    cairo_save (cr);
    cairo_scale (cr, config.scale, config.scale);
    cairo_set_source_surface (cr, skin.pixmaps[id].get (), xdest - xsrc, ydest - ysrc);
    cairo_pattern_set_filter (cairo_get_source (cr), CAIRO_FILTER_NEAREST);
    cairo_rectangle (cr, xdest, ydest, width, height);
    cairo_fill (cr);
    cairo_restore (cr);
}

void skin_get_eq_spline_colors (uint32_t colors[19])
{
    if (! skin.pixmaps[SKIN_EQMAIN])
    {
        memset (colors, 0, sizeof (uint32_t) * 19);
        return;
    }

    for (int i = 0; i < 19; i ++)
        colors[i] = surface_get_pixel (skin.pixmaps[SKIN_EQMAIN].get (), 115, i + 294);
}

static void skin_draw_playlistwin_frame_top (cairo_t * cr, int width, bool focus)
{
    /* The title bar skin consists of 2 sets of 4 images, 1 set
     * for focused state and the other for unfocused. The 4 images
     * are:
     *
     * a. right corner (25,20)
     * b. left corner  (25,20)
     * c. tiler        (25,20)
     * d. title        (100,20)
     *
     * min allowed width = 100+25+25 = 150
     */

    /* get y offset of the pixmap set to use */
    int y = focus ? 0 : 21;

    /* left corner */
    skin_draw_pixbuf (cr, SKIN_PLEDIT, 0, y, 0, 0, 25, 20);

    /* titlebar title */
    skin_draw_pixbuf (cr, SKIN_PLEDIT, 26, y, (width - 100) / 2, 0, 100, 20);

    /* titlebar right corner  */
    skin_draw_pixbuf (cr, SKIN_PLEDIT, 153, y, width - 25, 0, 25, 20);

    /* tile draw the remaining frame */

    /* compute tile count */
    int c = (width - (100 + 25 + 25)) / 25;

    for (int i = 0; i < c / 2; i++) {
        /* left of title */
        skin_draw_pixbuf (cr, SKIN_PLEDIT, 127, y, 25 + i * 25, 0, 25, 20);

        /* right of title */
        skin_draw_pixbuf (cr, SKIN_PLEDIT, 127, y, (width + 100) / 2 + i * 25, 0, 25, 20);
    }

    if (c & 1) {
        /* Odd tile count, so one remaining to draw. Here we split
         * it into two and draw half on either side of the title */
        skin_draw_pixbuf (cr, SKIN_PLEDIT, 127, y, ((c / 2) * 25) + 25, 0, 12, 20);
        skin_draw_pixbuf (cr, SKIN_PLEDIT, 127, y, (width / 2) + ((c / 2) * 25) + 50, 0, 13, 20);
    }
}

static void skin_draw_playlistwin_frame_bottom (cairo_t * cr, int width, int height)
{
    /* The bottom frame skin consists of 1 set of 4 images. The 4
     * images are:
     *
     * a. left corner with menu buttons (125,38)
     * b. visualization window (75,38)
     * c. right corner with play buttons (150,38)
     * d. frame tile (25,38)
     *
     * (min allowed width = 125+150+25=300
     */

    /* bottom left corner (menu buttons) */
    skin_draw_pixbuf (cr, SKIN_PLEDIT, 0, 72, 0, height - 38, 125, 38);

    int c = (width - 275) / 25;

    /* draw visualization window, if width allows */
    if (c >= 3) {
        c -= 3;
        skin_draw_pixbuf (cr, SKIN_PLEDIT, 205, 0, width - (150 + 75), height - 38, 75, 38);
    }

    /* Bottom right corner (playbuttons etc) */
    skin_draw_pixbuf (cr, SKIN_PLEDIT, 126, 72, width - 150, height - 38, 150, 38);

    /* Tile draw the remaining undrawn portions */
    for (int i = 0; i < c; i++)
        skin_draw_pixbuf (cr, SKIN_PLEDIT, 179, 0, 125 + i * 25, height - 38, 25, 38);
}

static void skin_draw_playlistwin_frame_sides (cairo_t * cr, int width, int height)
{
    /* The side frames consist of 2 tile images. 1 for the left, 1 for
     * the right.
     * a. left  (12,29)
     * b. right (19,29)
     */

    /* frame sides */
    for (int i = 0; i < (height - (20 + 38)) / 29; i++) {
        /* left */
        skin_draw_pixbuf (cr, SKIN_PLEDIT, 0, 42, 0, 20 + i * 29, 12, 29);

        /* right */
        skin_draw_pixbuf (cr, SKIN_PLEDIT, 32, 42, width - 19, 20 + i * 29, 19, 29);
    }
}

void skin_draw_playlistwin_frame (cairo_t * cr, int width, int height, bool focus)
{
    skin_draw_playlistwin_frame_top (cr, width, focus);
    skin_draw_playlistwin_frame_bottom (cr, width, height);
    skin_draw_playlistwin_frame_sides (cr, width, height);
}

void skin_draw_playlistwin_shaded (cairo_t * cr, int width, bool focus)
{
    /* The shade mode titlebar skin consists of 4 images:
     * a) left corner               offset (72,42) size (25,14)
     * b) right corner, focused     offset (99,57) size (50,14)
     * c) right corner, unfocused   offset (99,42) size (50,14)
     * d) bar tile                  offset (72,57) size (25,14)
     */

    /* left corner */
    skin_draw_pixbuf (cr, SKIN_PLEDIT, 72, 42, 0, 0, 25, 14);

    /* bar tile */
    for (int i = 0; i < (width - 75) / 25; i++)
        skin_draw_pixbuf (cr, SKIN_PLEDIT, 72, 57, (i * 25) + 25, 0, 25, 14);

    /* right corner */
    skin_draw_pixbuf (cr, SKIN_PLEDIT, 99, focus ? 42 : 57, width - 50, 0, 50, 14);
}

void skin_draw_mainwin_titlebar (cairo_t * cr, bool shaded, bool focus)
{
    /* The titlebar skin consists of 2 sets of 2 images, one for for
     * shaded and the other for unshaded mode, giving a total of 4.
     * The images are exactly 275x14 pixels, aligned and arranged
     * vertically on each other in the pixmap in the following order:
     *
     * a) unshaded, focused      offset (27, 0)
     * b) unshaded, unfocused    offset (27, 15)
     * c) shaded, focused        offset (27, 29)
     * d) shaded, unfocused      offset (27, 42)
     */

    int y_offset = shaded ? (focus ? 29 : 42) : (focus ? 0 : 15);

    skin_draw_pixbuf (cr, SKIN_TITLEBAR, 27, y_offset, 0, 0,
     skin.hints.mainwin_width, 14);
}<|MERGE_RESOLUTION|>--- conflicted
+++ resolved
@@ -246,15 +246,8 @@
     /* save current skin data */
     Skin old_skin (std::move (skin));
 
-<<<<<<< HEAD
-    cairo_region_t * masks[SKIN_MASK_COUNT];
-    skin_load_masks (skin, skin_path, masks);
-    window_set_shapes (mainwin, masks[SKIN_MASK_MAIN], masks[SKIN_MASK_MAIN_SHADE]);
-    window_set_shapes (equalizerwin, masks[SKIN_MASK_EQ], masks[SKIN_MASK_EQ_SHADE]);
-=======
     /* reset to defaults */
     skin = Skin ();
->>>>>>> bd5fa1d3
 
     if (skin_load_data (path))
     {
