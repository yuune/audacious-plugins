--- conflicted
+++ resolved
@@ -172,15 +172,9 @@
 typedef struct {
     char *path;
     cairo_surface_t * pixmaps[SKIN_PIXMAP_COUNT];
-<<<<<<< HEAD
-    guint32 colors[SKIN_COLOR_COUNT];
-    guint32 vis_colors[24];
-    cairo_region_t * masks[SKIN_MASK_COUNT];
-=======
     uint32_t colors[SKIN_COLOR_COUNT];
     uint32_t vis_colors[24];
-    GdkBitmap * masks[SKIN_MASK_COUNT];
->>>>>>> 79fc38f8
+    cairo_region_t * masks[SKIN_MASK_COUNT];
     SkinProperties properties;
 } Skin;
 
