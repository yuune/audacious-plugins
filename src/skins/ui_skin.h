/*  Audacious
 *  Copyright (C) 2005-2011  Audacious development team.
 *
 *  BMP - Cross-platform multimedia player
 *  Copyright (C) 2003-2004  BMP development team.
 *
 *  Based on XMMS:
 *  Copyright (C) 1998-2003  XMMS development team.
 *
 *  This program is free software; you can redistribute it and/or modify
 *  it under the terms of the GNU General Public License as published by
 *  the Free Software Foundation; under version 3 of the License.
 *
 *  This program is distributed in the hope that it will be useful,
 *  but WITHOUT ANY WARRANTY; without even the implied warranty of
 *  MERCHANTABILITY or FITNESS FOR A PARTICULAR PURPOSE.  See the
 *  GNU General Public License for more details.
 *
 *  You should have received a copy of the GNU General Public License
 *  along with this program.  If not, see <http://www.gnu.org/licenses>.
 *
 *  The Audacious team does not consider modular code linking to
 *  Audacious or using our public API to be a derived work.
 */

#ifndef SKIN_H
#define SKIN_H

#include <stdint.h>
#include <gtk/gtk.h>

#include <libaudcore/index.h>
#include <libaudcore/objects.h>

typedef SmartPtr<cairo_surface_t, cairo_surface_destroy> CairoSurfacePtr;
typedef SmartPtr<PangoFontDescription, pango_font_description_free> PangoFontDescPtr;

#define COLOR(r,g,b) (((uint32_t) (r) << 16) | ((uint32_t) (g) << 8) | (uint32_t) (b))
#define COLOR_R(c) ((int) (((c) & 0xff0000) >> 16))
#define COLOR_G(c) ((int) (((c) & 0xff00) >> 8))
#define COLOR_B(c) ((int) ((c) & 0xff))

typedef enum {
    SKIN_MAIN = 0,
    SKIN_CBUTTONS,
    SKIN_TITLEBAR,
    SKIN_SHUFREP,
    SKIN_TEXT,
    SKIN_VOLUME,
    SKIN_BALANCE,
    SKIN_MONOSTEREO,
    SKIN_PLAYPAUSE,
    SKIN_NUMBERS,
    SKIN_POSBAR,
    SKIN_PLEDIT,
    SKIN_EQMAIN,
    SKIN_EQ_EX,
    SKIN_PIXMAP_COUNT
} SkinPixmapId;

typedef enum {
    SKIN_MASK_MAIN = 0,
    SKIN_MASK_MAIN_SHADE,
    SKIN_MASK_EQ,
    SKIN_MASK_EQ_SHADE,
    SKIN_MASK_COUNT
} SkinMaskId;

typedef enum {
    SKIN_PLEDIT_NORMAL = 0,
    SKIN_PLEDIT_CURRENT,
    SKIN_PLEDIT_NORMALBG,
    SKIN_PLEDIT_SELECTEDBG,
    SKIN_TEXTBG,
    SKIN_TEXTFG,
    SKIN_COLOR_COUNT
} SkinColorId;

struct SkinHints {
    /* Vis properties */
    int mainwin_vis_x = 24;
    int mainwin_vis_y = 43;
    int mainwin_vis_visible = true;

    /* Text properties */
    int mainwin_text_x = 112;
    int mainwin_text_y = 27;
    int mainwin_text_width = 153;
    int mainwin_text_visible = true;

    /* Infobar properties */
    int mainwin_infobar_x = 112;
    int mainwin_infobar_y = 43;
    int mainwin_othertext_visible = false;

    int mainwin_number_0_x = 36;
    int mainwin_number_0_y = 26;

    int mainwin_number_1_x = 48;
    int mainwin_number_1_y = 26;

    int mainwin_number_2_x = 60;
    int mainwin_number_2_y = 26;

    int mainwin_number_3_x = 78;
    int mainwin_number_3_y = 26;

    int mainwin_number_4_x = 90;
    int mainwin_number_4_y = 26;

    int mainwin_playstatus_x = 24;
    int mainwin_playstatus_y = 28;

    int mainwin_volume_x = 107;
    int mainwin_volume_y = 57;

    int mainwin_balance_x = 177;
    int mainwin_balance_y = 57;

    int mainwin_position_x = 16;
    int mainwin_position_y = 72;

    int mainwin_previous_x = 16;
    int mainwin_previous_y = 88;

    int mainwin_play_x = 39;
    int mainwin_play_y = 88;

    int mainwin_pause_x = 62;
    int mainwin_pause_y = 88;

    int mainwin_stop_x = 85;
    int mainwin_stop_y = 88;

    int mainwin_next_x = 108;
    int mainwin_next_y = 88;

    int mainwin_eject_x = 136;
    int mainwin_eject_y = 89;

    int mainwin_eqbutton_x = 219;
    int mainwin_eqbutton_y = 58;

    int mainwin_plbutton_x = 242;
    int mainwin_plbutton_y = 58;

    int mainwin_shuffle_x = 164;
    int mainwin_shuffle_y = 89;

    int mainwin_repeat_x = 210;
    int mainwin_repeat_y = 89;

    int mainwin_about_x = 247;
    int mainwin_about_y = 83;

    int mainwin_minimize_x = 244;
    int mainwin_minimize_y = 3;

    int mainwin_shade_x = 254;
    int mainwin_shade_y = 3;

    int mainwin_close_x = 264;
    int mainwin_close_y = 3;

    int mainwin_width = 275;
    int mainwin_height = 116;

    int mainwin_menurow_visible = true;
    int mainwin_streaminfo_visible = true;
    int mainwin_othertext_is_status = false;

    int textbox_bitmap_font_width = 5;
    int textbox_bitmap_font_height = 6;
};

struct Skin
{
    SkinHints hints;
    uint32_t colors[SKIN_COLOR_COUNT] {};
    uint32_t vis_colors[24] {};

    CairoSurfacePtr pixmaps[SKIN_PIXMAP_COUNT];
    Index<GdkRectangle> masks[SKIN_MASK_COUNT];

    Skin () = default;
    Skin (Skin && b) = default;

    /* GCC 5.1 generates the default move assignment incorrectly;
     * see https://gcc.gnu.org/bugzilla/show_bug.cgi?id=66501 */
    Skin & operator= (Skin && b)
    {
        if (this != & b)
        {
            this->~Skin ();
            new (this) Skin (std::move (b));
        }
        return * this;
    }
};

extern Skin skin;

bool skin_load (const char * path);

void skin_draw_pixbuf (cairo_t * cr, SkinPixmapId id, int xsrc, int ysrc,
 int xdest, int ydest, int width, int height);

void skin_get_eq_spline_colors (uint32_t colors[19]);
void skin_install_skin (const char * path);

void skin_draw_playlistwin_shaded (cairo_t * cr, int width, bool focus);
void skin_draw_playlistwin_frame (cairo_t * cr, int width, int height, bool focus);
void skin_draw_mainwin_titlebar (cairo_t * cr, bool shaded, bool focus);

/* ui_skin_load_ini.c */
<<<<<<< HEAD
void skin_load_hints (Skin * skin, const char * path);
void skin_load_pl_colors (Skin * skin, const char * path);
void skin_load_masks (Skin * skin, const char * path, cairo_region_t * masks[SKIN_MASK_COUNT]);
=======
void skin_load_hints (const char * path);
void skin_load_pl_colors (const char * path);
void skin_load_masks (const char * path);
>>>>>>> bd5fa1d3

static inline void set_cairo_color (cairo_t * cr, uint32_t c)
{
    cairo_set_source_rgb (cr, COLOR_R(c) / 255.0, COLOR_G(c) / 255.0, COLOR_B(c)
     / 255.0);
}

#endif<|MERGE_RESOLUTION|>--- conflicted
+++ resolved
@@ -213,15 +213,9 @@
 void skin_draw_mainwin_titlebar (cairo_t * cr, bool shaded, bool focus);
 
 /* ui_skin_load_ini.c */
-<<<<<<< HEAD
-void skin_load_hints (Skin * skin, const char * path);
-void skin_load_pl_colors (Skin * skin, const char * path);
-void skin_load_masks (Skin * skin, const char * path, cairo_region_t * masks[SKIN_MASK_COUNT]);
-=======
 void skin_load_hints (const char * path);
 void skin_load_pl_colors (const char * path);
 void skin_load_masks (const char * path);
->>>>>>> bd5fa1d3
 
 static inline void set_cairo_color (cairo_t * cr, uint32_t c)
 {
