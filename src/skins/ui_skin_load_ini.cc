/*
 * Audacious
 * Copyright 2011-2013 Audacious development team
 *
 * This program is free software; you can redistribute it and/or modify
 * it under the terms of the GNU General Public License as published by
 * the Free Software Foundation; under version 3 of the License.
 *
 * This program is distributed in the hope that it will be useful,
 * but WITHOUT ANY WARRANTY; without even the implied warranty of
 * MERCHANTABILITY or FITNESS FOR A PARTICULAR PURPOSE.  See the
 * GNU General Public License for more details.
 *
 * You should have received a copy of the GNU General Public License
 * along with this program.  If not, see <http://www.gnu.org/licenses>.
 *
 * The Audacious team does not consider modular code linking to
 * Audacious or using our public API to be a derived work.
 */

#include <stdlib.h>

#include <libaudcore/inifile.h>

#include "skins_cfg.h"
#include "ui_skin.h"
#include "util.h"

/*
 * skin.hints parsing
 */

typedef struct {
    const char * name;
    int * value_ptr;
} HintPair;

/* in alphabetical order to allow binary search */
static const HintPair hint_pairs[] = {
    {"mainwinaboutx", & skin.hints.mainwin_about_x},
    {"mainwinabouty", & skin.hints.mainwin_about_y},
    {"mainwinbalancex", & skin.hints.mainwin_balance_x},
    {"mainwinbalancey", & skin.hints.mainwin_balance_y},
    {"mainwinclosex", & skin.hints.mainwin_close_x},
    {"mainwinclosey", & skin.hints.mainwin_close_y},
    {"mainwinejectx", & skin.hints.mainwin_eject_x},
    {"mainwinejecty", & skin.hints.mainwin_eject_y},
    {"mainwineqbuttonx", & skin.hints.mainwin_eqbutton_x},
    {"mainwineqbuttony", & skin.hints.mainwin_eqbutton_y},
    {"mainwinheight", & skin.hints.mainwin_height},
    {"mainwininfobarx", & skin.hints.mainwin_infobar_x},
    {"mainwininfobary", & skin.hints.mainwin_infobar_y},
    {"mainwinmenurowvisible", & skin.hints.mainwin_menurow_visible},
    {"mainwinminimizex", & skin.hints.mainwin_minimize_x},
    {"mainwinminimizey", & skin.hints.mainwin_minimize_y},
    {"mainwinnextx", & skin.hints.mainwin_next_x},
    {"mainwinnexty", & skin.hints.mainwin_next_y},
    {"mainwinnumber0x", & skin.hints.mainwin_number_0_x},
    {"mainwinnumber0y", & skin.hints.mainwin_number_0_y},
    {"mainwinnumber1x", & skin.hints.mainwin_number_1_x},
    {"mainwinnumber1y", & skin.hints.mainwin_number_1_y},
    {"mainwinnumber2x", & skin.hints.mainwin_number_2_x},
    {"mainwinnumber2y", & skin.hints.mainwin_number_2_y},
    {"mainwinnumber3x", & skin.hints.mainwin_number_3_x},
    {"mainwinnumber3y", & skin.hints.mainwin_number_3_y},
    {"mainwinnumber4x", & skin.hints.mainwin_number_4_x},
    {"mainwinnumber4y", & skin.hints.mainwin_number_4_y},
    {"mainwinothertextisstatus", & skin.hints.mainwin_othertext_is_status},
    {"mainwinothertextvisible", & skin.hints.mainwin_othertext_visible},
    {"mainwinpausex", & skin.hints.mainwin_pause_x},
    {"mainwinpausey", & skin.hints.mainwin_pause_y},
    {"mainwinplaystatusx", & skin.hints.mainwin_playstatus_x},
    {"mainwinplaystatusy", & skin.hints.mainwin_playstatus_y},
    {"mainwinplayx", & skin.hints.mainwin_play_x},
    {"mainwinplayy", & skin.hints.mainwin_play_y},
    {"mainwinplbuttonx", & skin.hints.mainwin_plbutton_x},
    {"mainwinplbuttony", & skin.hints.mainwin_plbutton_y},
    {"mainwinpositionx", & skin.hints.mainwin_position_x},
    {"mainwinpositiony", & skin.hints.mainwin_position_y},
    {"mainwinpreviousx", & skin.hints.mainwin_previous_x},
    {"mainwinpreviousy", & skin.hints.mainwin_previous_y},
    {"mainwinrepeatx", & skin.hints.mainwin_repeat_x},
    {"mainwinrepeaty", & skin.hints.mainwin_repeat_y},
    {"mainwinshadex", & skin.hints.mainwin_shade_x},
    {"mainwinshadey", & skin.hints.mainwin_shade_y},
    {"mainwinshufflex", & skin.hints.mainwin_shuffle_x},
    {"mainwinshuffley", & skin.hints.mainwin_shuffle_y},
    {"mainwinstopx", & skin.hints.mainwin_stop_x},
    {"mainwinstopy", & skin.hints.mainwin_stop_y},
    {"mainwinstreaminfovisible", & skin.hints.mainwin_streaminfo_visible},
    {"mainwintextvisible", & skin.hints.mainwin_text_visible},
    {"mainwintextwidth", & skin.hints.mainwin_text_width},
    {"mainwintextx", & skin.hints.mainwin_text_x},
    {"mainwintexty", & skin.hints.mainwin_text_y},
    {"mainwinvisvisible", & skin.hints.mainwin_vis_visible},
    {"mainwinvisx", & skin.hints.mainwin_vis_x},
    {"mainwinvisy", & skin.hints.mainwin_vis_y},
    {"mainwinvolumex", & skin.hints.mainwin_volume_x},
    {"mainwinvolumey", & skin.hints.mainwin_volume_y},
    {"mainwinwidth", & skin.hints.mainwin_width},
    {"textboxbitmapfontheight", & skin.hints.textbox_bitmap_font_height},
    {"textboxbitmapfontwidth", & skin.hints.textbox_bitmap_font_width},
};

static int hint_pair_compare (const void * key, const void * pair)
{
    return g_ascii_strcasecmp ((const char *) key, ((const HintPair *) pair)->name);
}

class HintsParser : public IniParser
{
private:
    bool valid_heading = false;

    void handle_heading (const char * heading)
        { valid_heading = ! g_ascii_strcasecmp (heading, "skin"); }

    void handle_entry (const char * key, const char * value)
    {
        if (! valid_heading)
            return;

        HintPair * pair = (HintPair *) bsearch (key, hint_pairs,
         aud::n_elems (hint_pairs), sizeof (HintPair), hint_pair_compare);

        if (pair)
            * pair->value_ptr = atoi (value);
    }
};

void skin_load_hints (const char * path)
{
    VFSFile file = open_local_file_nocase (path, "skin.hints");
    if (file)
        HintsParser ().parse (file);
}

/*
 * pledit.txt parsing
 */

class PLColorsParser : public IniParser
{
public:
    PLColorsParser () :
        valid_heading (false) {}

private:
    bool valid_heading;

    void handle_heading (const char * heading)
        { valid_heading = ! g_ascii_strcasecmp (heading, "text"); }

    void handle_entry (const char * key, const char * value)
    {
        if (! valid_heading)
            return;

        if (value[0] == '#')
            value ++;

        uint32_t color = strtol (value, nullptr, 16);

        if (! g_ascii_strcasecmp (key, "normal"))
            skin.colors[SKIN_PLEDIT_NORMAL] = color;
        else if (! g_ascii_strcasecmp (key, "current"))
            skin.colors[SKIN_PLEDIT_CURRENT] = color;
        else if (! g_ascii_strcasecmp (key, "normalbg"))
            skin.colors[SKIN_PLEDIT_NORMALBG] = color;
        else if (! g_ascii_strcasecmp (key, "selectedbg"))
            skin.colors[SKIN_PLEDIT_SELECTEDBG] = color;
    }
};

void skin_load_pl_colors (const char * path)
{
    skin.colors[SKIN_PLEDIT_NORMAL] = 0x2499ff;
    skin.colors[SKIN_PLEDIT_CURRENT] = 0xffeeff;
    skin.colors[SKIN_PLEDIT_NORMALBG] = 0x0a120a;
    skin.colors[SKIN_PLEDIT_SELECTEDBG] = 0x0a124a;

    VFSFile file = open_local_file_nocase (path, "pledit.txt");
    if (file)
        PLColorsParser ().parse (file);
}

/*
 * region.txt parsing
 */

class MaskParser : public IniParser
{
public:
    Index<int> numpoints[SKIN_MASK_COUNT];
    Index<int> pointlist[SKIN_MASK_COUNT];

private:
    SkinMaskId current_id = SkinMaskId (-1);

    void handle_heading (const char * heading)
    {
        if (! g_ascii_strcasecmp (heading, "normal"))
            current_id = SKIN_MASK_MAIN;
        else if (! g_ascii_strcasecmp (heading, "windowshade"))
            current_id = SKIN_MASK_MAIN_SHADE;
        else if (! g_ascii_strcasecmp (heading, "equalizer"))
            current_id = SKIN_MASK_EQ;
        else if (! g_ascii_strcasecmp (heading, "equalizerws"))
            current_id = SKIN_MASK_EQ_SHADE;
        else
            current_id = (SkinMaskId) -1;
    }

    void handle_entry (const char * key, const char * value)
    {
        if (current_id == (SkinMaskId) -1)
            return;

        if (! g_ascii_strcasecmp (key, "numpoints"))
            numpoints[current_id] = string_to_int_array (value);
        else if (! g_ascii_strcasecmp (key, "pointlist"))
            pointlist[current_id] = string_to_int_array (value);
    }
};

<<<<<<< HEAD
static cairo_region_t * skin_create_mask (const GArray * num,
 const GArray * point, int width, int height)
=======
static Index<GdkRectangle> skin_create_mask (const Index<int> & num,
 const Index<int> & point, int width, int height)
>>>>>>> bd5fa1d3
{
    Index<GdkRectangle> mask;

<<<<<<< HEAD
    cairo_region_t * mask = nullptr;

    unsigned j = 0;
    for (unsigned i = 0; i < num->len; i ++)
=======
    int j = 0;
    for (int i = 0; i < num.len (); i ++)
>>>>>>> bd5fa1d3
    {
        int n_points = num[i];
        if (n_points <= 0 || j + 2 * n_points > point.len ())
            break;

        int xmin = width, ymin = height, xmax = 0, ymax = 0;

        for (int k = 0; k < n_points; k ++)
        {
            int x = point[j + k * 2];
            int y = point[j + k * 2 + 1];

            xmin = aud::min (xmin, x);
            ymin = aud::min (ymin, y);
            xmax = aud::max (xmax, x);
            ymax = aud::max (ymax, y);
        }

        if (xmax > xmin && ymax > ymin)
<<<<<<< HEAD
        {
            cairo_rectangle_int_t rect = {xmin, ymin, xmax - xmin, ymax - ymin};

            if (mask)
                cairo_region_union_rectangle (mask, & rect);
            else
                mask = cairo_region_create_rectangle (& rect);
        }
=======
            mask.append (xmin, ymin, xmax - xmin, ymax - ymin);
>>>>>>> bd5fa1d3

        j += n_points * 2;
    }

    return mask;
}

<<<<<<< HEAD
void skin_load_masks (Skin * skin, const char * path, cairo_region_t * masks[SKIN_MASK_COUNT])
=======
void skin_load_masks (const char * path)
>>>>>>> bd5fa1d3
{
    int sizes[SKIN_MASK_COUNT][2] = {
        {skin.hints.mainwin_width, skin.hints.mainwin_height},
        {275, 16},
        {275, 116},
        {275, 16}
    };

    MaskParser parser;
    VFSFile file = open_local_file_nocase (path, "region.txt");
    if (file)
        parser.parse (file);

    for (int id = 0; id < SKIN_MASK_COUNT; id ++)
        skin.masks[id] = skin_create_mask (parser.numpoints[id],
         parser.pointlist[id], sizes[id][0], sizes[id][1]);
}<|MERGE_RESOLUTION|>--- conflicted
+++ resolved
@@ -223,25 +223,13 @@
     }
 };
 
-<<<<<<< HEAD
-static cairo_region_t * skin_create_mask (const GArray * num,
- const GArray * point, int width, int height)
-=======
 static Index<GdkRectangle> skin_create_mask (const Index<int> & num,
  const Index<int> & point, int width, int height)
->>>>>>> bd5fa1d3
 {
     Index<GdkRectangle> mask;
 
-<<<<<<< HEAD
-    cairo_region_t * mask = nullptr;
-
-    unsigned j = 0;
-    for (unsigned i = 0; i < num->len; i ++)
-=======
     int j = 0;
     for (int i = 0; i < num.len (); i ++)
->>>>>>> bd5fa1d3
     {
         int n_points = num[i];
         if (n_points <= 0 || j + 2 * n_points > point.len ())
@@ -261,18 +249,7 @@
         }
 
         if (xmax > xmin && ymax > ymin)
-<<<<<<< HEAD
-        {
-            cairo_rectangle_int_t rect = {xmin, ymin, xmax - xmin, ymax - ymin};
-
-            if (mask)
-                cairo_region_union_rectangle (mask, & rect);
-            else
-                mask = cairo_region_create_rectangle (& rect);
-        }
-=======
             mask.append (xmin, ymin, xmax - xmin, ymax - ymin);
->>>>>>> bd5fa1d3
 
         j += n_points * 2;
     }
@@ -280,11 +257,7 @@
     return mask;
 }
 
-<<<<<<< HEAD
-void skin_load_masks (Skin * skin, const char * path, cairo_region_t * masks[SKIN_MASK_COUNT])
-=======
 void skin_load_masks (const char * path)
->>>>>>> bd5fa1d3
 {
     int sizes[SKIN_MASK_COUNT][2] = {
         {skin.hints.mainwin_width, skin.hints.mainwin_height},
