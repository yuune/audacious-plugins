/*
 * Audacious
 * Copyright 2011-2013 Audacious development team
 *
 * This program is free software; you can redistribute it and/or modify
 * it under the terms of the GNU General Public License as published by
 * the Free Software Foundation; under version 3 of the License.
 *
 * This program is distributed in the hope that it will be useful,
 * but WITHOUT ANY WARRANTY; without even the implied warranty of
 * MERCHANTABILITY or FITNESS FOR A PARTICULAR PURPOSE.  See the
 * GNU General Public License for more details.
 *
 * You should have received a copy of the GNU General Public License
 * along with this program.  If not, see <http://www.gnu.org/licenses>.
 *
 * The Audacious team does not consider modular code linking to
 * Audacious or using our public API to be a derived work.
 */

#include <stdlib.h>

#include <libaudcore/inifile.h>

#include "skins_cfg.h"
#include "ui_skin.h"
#include "util.h"

/*
 * skin.hints parsing
 */

typedef struct {
    const char * name;
    int * value_ptr;
} HintPair;

typedef struct {
    gboolean valid_heading;
} HintsLoadState;

const SkinProperties skin_default_hints = SkinProperties ();

/* so we can use static addresses in the table below */
static SkinProperties static_hints;

/* in alphabetical order to allow binary search */
static const HintPair hint_pairs[] = {
    {"mainwinaboutx", & static_hints.mainwin_about_x},
    {"mainwinabouty", & static_hints.mainwin_about_y},
    {"mainwinbalancex", & static_hints.mainwin_balance_x},
    {"mainwinbalancey", & static_hints.mainwin_balance_y},
    {"mainwinclosex", & static_hints.mainwin_close_x},
    {"mainwinclosey", & static_hints.mainwin_close_y},
    {"mainwinejectx", & static_hints.mainwin_eject_x},
    {"mainwinejecty", & static_hints.mainwin_eject_y},
    {"mainwineqbuttonx", & static_hints.mainwin_eqbutton_x},
    {"mainwineqbuttony", & static_hints.mainwin_eqbutton_y},
    {"mainwinheight", & static_hints.mainwin_height},
    {"mainwininfobarx", & static_hints.mainwin_infobar_x},
    {"mainwininfobary", & static_hints.mainwin_infobar_y},
    {"mainwinmenurowvisible", & static_hints.mainwin_menurow_visible},
    {"mainwinminimizex", & static_hints.mainwin_minimize_x},
    {"mainwinminimizey", & static_hints.mainwin_minimize_y},
    {"mainwinnextx", & static_hints.mainwin_next_x},
    {"mainwinnexty", & static_hints.mainwin_next_y},
    {"mainwinnumber0x", & static_hints.mainwin_number_0_x},
    {"mainwinnumber0y", & static_hints.mainwin_number_0_y},
    {"mainwinnumber1x", & static_hints.mainwin_number_1_x},
    {"mainwinnumber1y", & static_hints.mainwin_number_1_y},
    {"mainwinnumber2x", & static_hints.mainwin_number_2_x},
    {"mainwinnumber2y", & static_hints.mainwin_number_2_y},
    {"mainwinnumber3x", & static_hints.mainwin_number_3_x},
    {"mainwinnumber3y", & static_hints.mainwin_number_3_y},
    {"mainwinnumber4x", & static_hints.mainwin_number_4_x},
    {"mainwinnumber4y", & static_hints.mainwin_number_4_y},
    {"mainwinothertextisstatus", & static_hints.mainwin_othertext_is_status},
    {"mainwinothertextvisible", & static_hints.mainwin_othertext_visible},
    {"mainwinpausex", & static_hints.mainwin_pause_x},
    {"mainwinpausey", & static_hints.mainwin_pause_y},
    {"mainwinplaystatusx", & static_hints.mainwin_playstatus_x},
    {"mainwinplaystatusy", & static_hints.mainwin_playstatus_y},
    {"mainwinplayx", & static_hints.mainwin_play_x},
    {"mainwinplayy", & static_hints.mainwin_play_y},
    {"mainwinplbuttonx", & static_hints.mainwin_plbutton_x},
    {"mainwinplbuttony", & static_hints.mainwin_plbutton_y},
    {"mainwinpositionx", & static_hints.mainwin_position_x},
    {"mainwinpositiony", & static_hints.mainwin_position_y},
    {"mainwinpreviousx", & static_hints.mainwin_previous_x},
    {"mainwinpreviousy", & static_hints.mainwin_previous_y},
    {"mainwinrepeatx", & static_hints.mainwin_repeat_x},
    {"mainwinrepeaty", & static_hints.mainwin_repeat_y},
    {"mainwinshadex", & static_hints.mainwin_shade_x},
    {"mainwinshadey", & static_hints.mainwin_shade_y},
    {"mainwinshufflex", & static_hints.mainwin_shuffle_x},
    {"mainwinshuffley", & static_hints.mainwin_shuffle_y},
    {"mainwinstopx", & static_hints.mainwin_stop_x},
    {"mainwinstopy", & static_hints.mainwin_stop_y},
    {"mainwinstreaminfovisible", & static_hints.mainwin_streaminfo_visible},
    {"mainwintextvisible", & static_hints.mainwin_text_visible},
    {"mainwintextwidth", & static_hints.mainwin_text_width},
    {"mainwintextx", & static_hints.mainwin_text_x},
    {"mainwintexty", & static_hints.mainwin_text_y},
    {"mainwinvisvisible", & static_hints.mainwin_vis_visible},
    {"mainwinvisx", & static_hints.mainwin_vis_x},
    {"mainwinvisy", & static_hints.mainwin_vis_y},
    {"mainwinvolumex", & static_hints.mainwin_volume_x},
    {"mainwinvolumey", & static_hints.mainwin_volume_y},
    {"mainwinwidth", & static_hints.mainwin_width},
    {"textboxbitmapfontheight", & static_hints.textbox_bitmap_font_height},
    {"textboxbitmapfontwidth", & static_hints.textbox_bitmap_font_width},
};

static int hint_pair_compare (const void * key, const void * pair)
{
    return g_ascii_strcasecmp ((const char *) key, ((const HintPair *) pair)->name);
}

static void hints_handle_heading (const char * heading, void * data)
{
    HintsLoadState * state = (HintsLoadState *) data;

    state->valid_heading = ! g_ascii_strcasecmp (heading, "skin");
}

static void hints_handle_entry (const char * key, const char * value, void * data)
{
    HintsLoadState * state = (HintsLoadState *) data;

    if (! state->valid_heading)
        return;

    HintPair * pair = (HintPair *) bsearch (key, hint_pairs,
     aud::n_elems (hint_pairs), sizeof (HintPair), hint_pair_compare);

    if (pair)
        * pair->value_ptr = atoi (value);
}

void skin_load_hints (Skin * skin, const char * path)
{
    static_hints = skin_default_hints;

    HintsLoadState state = {false};

    VFSFile * file = open_local_file_nocase (path, "skin.hints");

    if (file)
    {
        inifile_parse (file, hints_handle_heading, hints_handle_entry, & state);
        vfs_fclose (file);
    }

    skin->properties = static_hints;
}

/*
 * pledit.txt parsing
 */

typedef struct {
    gboolean valid_heading;
    Skin * skin;
} PLColorsLoadState;

static void pl_colors_handle_heading (const char * heading, void * data)
{
    PLColorsLoadState * state = (PLColorsLoadState *) data;

    state->valid_heading = ! g_ascii_strcasecmp (heading, "text");
}

static uint32_t convert_color_string (const char * str)
{
    if (* str == '#')
        str ++;

    return strtol (str, nullptr, 16);
}

static void pl_colors_handle_entry (const char * key, const char * value, void * data)
{
    PLColorsLoadState * state = (PLColorsLoadState *) data;

    if (! state->valid_heading)
        return;

    if (! g_ascii_strcasecmp (key, "normal"))
        state->skin->colors[SKIN_PLEDIT_NORMAL] = convert_color_string (value);
    else if (! g_ascii_strcasecmp (key, "current"))
        state->skin->colors[SKIN_PLEDIT_CURRENT] = convert_color_string (value);
    else if (! g_ascii_strcasecmp (key, "normalbg"))
        state->skin->colors[SKIN_PLEDIT_NORMALBG] = convert_color_string (value);
    else if (! g_ascii_strcasecmp (key, "selectedbg"))
        state->skin->colors[SKIN_PLEDIT_SELECTEDBG] = convert_color_string (value);
}

void skin_load_pl_colors (Skin * skin, const char * path)
{
    skin->colors[SKIN_PLEDIT_NORMAL] = 0x2499ff;
    skin->colors[SKIN_PLEDIT_CURRENT] = 0xffeeff;
    skin->colors[SKIN_PLEDIT_NORMALBG] = 0x0a120a;
    skin->colors[SKIN_PLEDIT_SELECTEDBG] = 0x0a124a;

    VFSFile * file = open_local_file_nocase (path, "pledit.txt");

    if (file)
    {
        PLColorsLoadState state = {false, skin};
        inifile_parse (file, pl_colors_handle_heading, pl_colors_handle_entry, & state);
        vfs_fclose (file);
    }
}

/*
 * region.txt parsing
 */

typedef struct {
    SkinMaskId current_id;
    GArray * numpoints[SKIN_MASK_COUNT];
    GArray * pointlist[SKIN_MASK_COUNT];
} MaskLoadState;

static void mask_handle_heading (const char * heading, void * data)
{
    MaskLoadState * state = (MaskLoadState *) data;

    if (! g_ascii_strcasecmp (heading, "normal"))
        state->current_id = SKIN_MASK_MAIN;
    else if (! g_ascii_strcasecmp (heading, "windowshade"))
        state->current_id = SKIN_MASK_MAIN_SHADE;
    else if (! g_ascii_strcasecmp (heading, "equalizer"))
        state->current_id = SKIN_MASK_EQ;
    else if (! g_ascii_strcasecmp (heading, "equalizerws"))
        state->current_id = SKIN_MASK_EQ_SHADE;
    else
        state->current_id = (SkinMaskId) -1;
}

static void mask_handle_entry (const char * key, const char * value, void * data)
{
    MaskLoadState * state = (MaskLoadState *) data;
    SkinMaskId id = state->current_id;

    if (id == (SkinMaskId) -1)
        return;

    if (! g_ascii_strcasecmp (key, "numpoints"))
    {
        if (! state->numpoints[id])
            state->numpoints[id] = string_to_garray (value);
    }
    else if (! g_ascii_strcasecmp (key, "pointlist"))
    {
        if (! state->pointlist[id])
            state->pointlist[id] = string_to_garray (value);
    }
}

static cairo_region_t * skin_create_mask (const GArray * num,
 const GArray * point, int width, int height)
{
<<<<<<< HEAD
    if (! num || ! point)
    {
        cairo_rectangle_int_t rect = {0, 0, width, height};
        return cairo_region_create_rectangle (& rect);
    }
=======
    width *= config.scale;
    height *= config.scale;

    GdkBitmap * bitmap = gdk_pixmap_new (nullptr, width, height, 1);
    cairo_t * cr = gdk_cairo_create (bitmap);
    cairo_set_operator (cr, CAIRO_OPERATOR_SOURCE);

    cairo_set_source_rgba (cr, 0, 0, 0, 0);
    cairo_rectangle (cr, 0, 0, width, height);
    cairo_fill (cr);

    cairo_set_source_rgba (cr, 0, 0, 0, 1);
>>>>>>> 4a5a444f

    cairo_region_t * mask = cairo_region_create ();
    gboolean created_mask = FALSE;

    unsigned j = 0;
    for (unsigned i = 0; i < num->len; i ++)
    {
        int n_points = g_array_index (num, int, i);
        if (n_points <= 0 || j + 2 * n_points > point->len)
            break;

<<<<<<< HEAD
        int xmin = width, ymin = height, xmax = 0, ymax = 0;
=======
            for (int k = 0; k < n_points; k ++)
            {
                int x = g_array_index (point, int, j + k * 2) * config.scale;
                int y = g_array_index (point, int, j + k * 2 + 1) * config.scale;
>>>>>>> 4a5a444f

        for (int k = 0; k < n_points; k ++)
        {
            int x = g_array_index (point, int, j + k * 2);
            int y = g_array_index (point, int, j + k * 2 + 1);

            xmin = aud::min (xmin, x);
            ymin = aud::min (ymin, y);
            xmax = aud::max (xmax, x);
            ymax = aud::max (ymax, y);
        }

        if (xmax > xmin && ymax > ymin)
        {
            cairo_rectangle_int_t rect = {xmin, ymin, xmax - xmin, ymax - ymin};
            cairo_region_union_rectangle (mask, & rect);
        }

        created_mask = TRUE;
        j += n_points * 2;
    }

    if (! created_mask)
    {
        cairo_rectangle_int_t rect = {0, 0, width, height};
        cairo_region_union_rectangle (mask, & rect);
    }

    return mask;
}

void skin_load_masks (Skin * skin, const char * path)
{
    int sizes[SKIN_MASK_COUNT][2] = {
        {skin->properties.mainwin_width, skin->properties.mainwin_height},
        {275, 16},
        {275, 116},
        {275, 16}
    };

    MaskLoadState state = {(SkinMaskId) -1, {0}, {0}};

    VFSFile * file = open_local_file_nocase (path, "region.txt");

    if (file)
    {
        inifile_parse (file, mask_handle_heading, mask_handle_entry, & state);
        vfs_fclose (file);
    }

    for (int id = 0; id < SKIN_MASK_COUNT; id ++)
    {
        skin->masks[id] = skin_create_mask (state.numpoints[id],
         state.pointlist[id], sizes[id][0], sizes[id][1]);

        if (state.numpoints[id])
            g_array_free (state.numpoints[id], TRUE);
        if (state.pointlist[id])
            g_array_free (state.pointlist[id], TRUE);
    }
}<|MERGE_RESOLUTION|>--- conflicted
+++ resolved
@@ -261,26 +261,14 @@
 static cairo_region_t * skin_create_mask (const GArray * num,
  const GArray * point, int width, int height)
 {
-<<<<<<< HEAD
+    width *= config.scale;
+    height *= config.scale;
+
     if (! num || ! point)
     {
         cairo_rectangle_int_t rect = {0, 0, width, height};
         return cairo_region_create_rectangle (& rect);
     }
-=======
-    width *= config.scale;
-    height *= config.scale;
-
-    GdkBitmap * bitmap = gdk_pixmap_new (nullptr, width, height, 1);
-    cairo_t * cr = gdk_cairo_create (bitmap);
-    cairo_set_operator (cr, CAIRO_OPERATOR_SOURCE);
-
-    cairo_set_source_rgba (cr, 0, 0, 0, 0);
-    cairo_rectangle (cr, 0, 0, width, height);
-    cairo_fill (cr);
-
-    cairo_set_source_rgba (cr, 0, 0, 0, 1);
->>>>>>> 4a5a444f
 
     cairo_region_t * mask = cairo_region_create ();
     gboolean created_mask = FALSE;
@@ -292,19 +280,12 @@
         if (n_points <= 0 || j + 2 * n_points > point->len)
             break;
 
-<<<<<<< HEAD
         int xmin = width, ymin = height, xmax = 0, ymax = 0;
-=======
-            for (int k = 0; k < n_points; k ++)
-            {
-                int x = g_array_index (point, int, j + k * 2) * config.scale;
-                int y = g_array_index (point, int, j + k * 2 + 1) * config.scale;
->>>>>>> 4a5a444f
 
         for (int k = 0; k < n_points; k ++)
         {
-            int x = g_array_index (point, int, j + k * 2);
-            int y = g_array_index (point, int, j + k * 2 + 1);
+            int x = g_array_index (point, int, j + k * 2) * config.scale;
+            int y = g_array_index (point, int, j + k * 2 + 1) * config.scale;
 
             xmin = aud::min (xmin, x);
             ymin = aud::min (ymin, y);
