/*
 * Audacious - a cross-platform multimedia player
 * Copyright (c) 2007 Tomasz Moń
 * Copyright (c) 2008 William Pitcock
 *
 * Based on:
 * BMP - Cross-platform multimedia player
 * Copyright (C) 2003-2004  BMP development team.
 *
 * XMMS:
 * Copyright (C) 1998-2003  XMMS development team.
 *
 * This program is free software; you can redistribute it and/or modify
 * it under the terms of the GNU General Public License as published by
 * the Free Software Foundation; under version 3 of the License.
 *
 * This program is distributed in the hope that it will be useful,
 * but WITHOUT ANY WARRANTY; without even the implied warranty of
 * MERCHANTABILITY or FITNESS FOR A PARTICULAR PURPOSE.  See the
 * GNU General Public License for more details.
 *
 * You should have received a copy of the GNU General Public License
 * along with this program.  If not, see <http://www.gnu.org/licenses>.
 *
 * The Audacious team does not consider modular code linking to
 * Audacious or using our public API to be a derived work.
 */

/*
 *  A note about Pango and some funky spacey fonts: Weirdly baselined
 *  fonts, or fonts with weird ascents or descents _will_ display a
 *  little bit weird in the playlist widget, but the display engine
 *  won't make it look too bad, just a little deranged.  I honestly
 *  don't think it's worth fixing (around...), it doesn't have to be
 *  perfectly fitting, just the general look has to be ok, which it
 *  IMHO is.
 *
 *  A second note: The numbers aren't perfectly aligned, but in the
 *  end it looks better when using a single Pango layout for each
 *  number.
 */

#include <gdk/gdkkeysyms.h>

#include "ui_skinned_playlist.h"

#include "debug.h"
#include "ui_playlist.h"
#include "ui_manager.h"
#include "ui_skin.h"
#include "util.h"
#include "skins_cfg.h"
#include <audacious/plugin.h>

static PangoFontDescription *playlist_list_font = NULL;
static gint ascent, descent, width_delta_digit_one;
static gboolean has_slant;
static guint padding;

/* FIXME: the following globals should not be needed. */
static gint width_approx_letters;
static gint width_colon, width_colon_third;
static gint width_approx_digits, width_approx_digits_half;

#define UI_SKINNED_PLAYLIST_GET_PRIVATE(o) (G_TYPE_INSTANCE_GET_PRIVATE ((o), ui_skinned_playlist_get_type(), UiSkinnedPlaylistPrivate))
typedef struct _UiSkinnedPlaylistPrivate UiSkinnedPlaylistPrivate;

enum {DRAG_SELECT = 1, DRAG_MOVE};

struct _UiSkinnedPlaylistPrivate {
    SkinPixmapId     skin_index;
    gint             width, height;
    gint             resize_width, resize_height;
    int row_height, rows, first, focused;
    char no_update, drag;
    int scroll, scroll_source;
};

static void ui_skinned_playlist_class_init         (UiSkinnedPlaylistClass *klass);
static void ui_skinned_playlist_init               (UiSkinnedPlaylist *playlist);
static void ui_skinned_playlist_destroy            (GtkObject *object);
static void ui_skinned_playlist_realize            (GtkWidget *widget);
static void ui_skinned_playlist_size_request       (GtkWidget *widget, GtkRequisition *requisition);
static void ui_skinned_playlist_size_allocate      (GtkWidget *widget, GtkAllocation *allocation);
static gboolean ui_skinned_playlist_expose         (GtkWidget *widget, GdkEventExpose *event);
static gboolean ui_skinned_playlist_button_press   (GtkWidget *widget, GdkEventButton *event);
static gboolean ui_skinned_playlist_button_release (GtkWidget *widget, GdkEventButton *event);
static gboolean ui_skinned_playlist_motion_notify  (GtkWidget *widget, GdkEventMotion *event);
static gboolean ui_skinned_playlist_leave_notify   (GtkWidget *widget, GdkEventCrossing *event);
static gboolean ui_skinned_playlist_popup_show     (gpointer data);
static void ui_skinned_playlist_popup_hide         (GtkWidget *widget);
static void ui_skinned_playlist_popup_timer_start  (GtkWidget *widget);
static void ui_skinned_playlist_popup_timer_stop   (GtkWidget *widget);

static GtkWidgetClass *parent_class = NULL;

GType ui_skinned_playlist_get_type() {
    static GType playlist_type = 0;
    if (!playlist_type) {
        static const GTypeInfo playlist_info = {
            sizeof (UiSkinnedPlaylistClass),
            NULL,
            NULL,
            (GClassInitFunc) ui_skinned_playlist_class_init,
            NULL,
            NULL,
            sizeof (UiSkinnedPlaylist),
            0,
            (GInstanceInitFunc) ui_skinned_playlist_init,
        };
        playlist_type = g_type_register_static (GTK_TYPE_WIDGET, "UiSkinnedPlaylist", &playlist_info, 0);
    }

    return playlist_type;
}

static void ui_skinned_playlist_class_init(UiSkinnedPlaylistClass *klass) {
    GObjectClass *gobject_class;
    GtkObjectClass *object_class;
    GtkWidgetClass *widget_class;

    gobject_class = G_OBJECT_CLASS(klass);
    object_class = (GtkObjectClass*) klass;
    widget_class = (GtkWidgetClass*) klass;
    parent_class = g_type_class_peek_parent(klass);

    object_class->destroy = ui_skinned_playlist_destroy;

    widget_class->realize = ui_skinned_playlist_realize;
    widget_class->expose_event = ui_skinned_playlist_expose;
    widget_class->size_request = ui_skinned_playlist_size_request;
    widget_class->size_allocate = ui_skinned_playlist_size_allocate;
    widget_class->button_press_event = ui_skinned_playlist_button_press;
    widget_class->button_release_event = ui_skinned_playlist_button_release;
    widget_class->motion_notify_event = ui_skinned_playlist_motion_notify;
    widget_class->leave_notify_event = ui_skinned_playlist_leave_notify;

    g_type_class_add_private (gobject_class, sizeof (UiSkinnedPlaylistPrivate));
}

static void ui_skinned_playlist_init(UiSkinnedPlaylist *playlist) {
    UiSkinnedPlaylistPrivate *priv = UI_SKINNED_PLAYLIST_GET_PRIVATE(playlist);
    playlist->pressed = FALSE;
    priv->resize_width = 0;
    priv->resize_height = 0;
    priv->first = 0;
    priv->focused = -1;
    priv->no_update = 0;
    priv->drag = 0;
    priv->scroll = 0;

    g_object_set_data(G_OBJECT(playlist), "timer_id", GINT_TO_POINTER(0));
    g_object_set_data(G_OBJECT(playlist), "timer_active", GINT_TO_POINTER(0));

    GtkWidget *popup = audacious_fileinfopopup_create();
    g_object_set_data(G_OBJECT(playlist), "popup", popup);
    g_object_set_data(G_OBJECT(playlist), "popup_active", GINT_TO_POINTER(0));
    g_object_set_data(G_OBJECT(playlist), "popup_position", GINT_TO_POINTER(-1));
}

GtkWidget* ui_skinned_playlist_new(GtkWidget *fixed, gint x, gint y, gint w, gint h) {

    UiSkinnedPlaylist *hs = g_object_new (ui_skinned_playlist_get_type (), NULL);
    UiSkinnedPlaylistPrivate *priv = UI_SKINNED_PLAYLIST_GET_PRIVATE(hs);

    hs->x = x;
    hs->y = y;
    priv->width = w;
    priv->height = h;
    priv->skin_index = SKIN_PLEDIT;

    gtk_fixed_put(GTK_FIXED(fixed), GTK_WIDGET(hs), hs->x, hs->y);
    gtk_widget_set_double_buffered(GTK_WIDGET(hs), TRUE);

    return GTK_WIDGET(hs);
}

void cancel_all (GtkWidget * widget, UiSkinnedPlaylistPrivate * private)
{
    private->drag = 0;

    if (private->scroll)
    {
        private->scroll = 0;
        g_source_remove (private->scroll_source);
    }

    ui_skinned_playlist_popup_hide (widget);
    ui_skinned_playlist_popup_timer_stop (widget);
}

static void ui_skinned_playlist_destroy(GtkObject *object) {
    g_return_if_fail (object != NULL);
    g_return_if_fail (UI_SKINNED_IS_PLAYLIST (object));

    cancel_all ((GtkWidget *) object, UI_SKINNED_PLAYLIST_GET_PRIVATE
     ((UiSkinnedPlaylist *) object));

    if (GTK_OBJECT_CLASS (parent_class)->destroy)
        (* GTK_OBJECT_CLASS (parent_class)->destroy) (object);
}

static void ui_skinned_playlist_realize(GtkWidget *widget) {
    UiSkinnedPlaylist *playlist;
    GdkWindowAttr attributes;
    gint attributes_mask;

    g_return_if_fail (widget != NULL);
    g_return_if_fail (UI_SKINNED_IS_PLAYLIST(widget));

    GTK_WIDGET_SET_FLAGS(widget, GTK_REALIZED);
    playlist = UI_SKINNED_PLAYLIST(widget);

    attributes.x = widget->allocation.x;
    attributes.y = widget->allocation.y;
    attributes.width = widget->allocation.width;
    attributes.height = widget->allocation.height;
    attributes.wclass = GDK_INPUT_OUTPUT;
    attributes.window_type = GDK_WINDOW_CHILD;
    attributes.event_mask = gtk_widget_get_events(widget);
    attributes.event_mask |= GDK_EXPOSURE_MASK | GDK_BUTTON_PRESS_MASK |
                             GDK_LEAVE_NOTIFY_MASK | GDK_BUTTON_RELEASE_MASK | GDK_POINTER_MOTION_MASK;
    attributes.visual = gtk_widget_get_visual(widget);
    attributes.colormap = gtk_widget_get_colormap(widget);

    attributes_mask = GDK_WA_X | GDK_WA_Y | GDK_WA_VISUAL | GDK_WA_COLORMAP;
    widget->window = gdk_window_new(widget->parent->window, &attributes, attributes_mask);

    widget->style = gtk_style_attach(widget->style, widget->window);
    gdk_window_set_user_data(widget->window, widget);
}

static void ui_skinned_playlist_size_request(GtkWidget *widget, GtkRequisition *requisition) {
    UiSkinnedPlaylistPrivate *priv = UI_SKINNED_PLAYLIST_GET_PRIVATE(widget);

    requisition->width = priv->width;
    requisition->height = priv->height;
}

static void ui_skinned_playlist_size_allocate(GtkWidget *widget, GtkAllocation *allocation) {
    UiSkinnedPlaylist *playlist = UI_SKINNED_PLAYLIST (widget);
    UiSkinnedPlaylistPrivate *priv = UI_SKINNED_PLAYLIST_GET_PRIVATE(playlist);
    int length;

    widget->allocation = *allocation;
    if (GTK_WIDGET_REALIZED (widget))
        gdk_window_move_resize(widget->window, widget->allocation.x, widget->allocation.y, allocation->width, allocation->height);

    playlist->x = widget->allocation.x;
    playlist->y = widget->allocation.y;

    if (priv->height != widget->allocation.height || priv->width != widget->allocation.width) {
        priv->width = priv->width + priv->resize_width;
        priv->height = priv->height + priv->resize_height;
        priv->resize_width = 0;
        priv->resize_height = 0;
        gtk_widget_queue_draw(widget);
    }

    if (! playlist_list_font)
    {
        printf ("ERROR: Cannot open playlist font.\n");
        abort ();
    }

    priv->row_height = ascent - descent;
    priv->rows = priv->height / priv->row_height;

    length = aud_playlist_get_length (aud_playlist_get_active ());

    if (priv->first + priv->rows > length)
        priv->first = length - priv->rows;
    if (priv->first < 0)
        priv->first = 0;
}

static void
playlist_list_draw_string(cairo_t *cr, UiSkinnedPlaylist *pl,
                          PangoFontDescription * font,
                          gint line,
                          gint width,
                          const gchar * text,
                          guint ppos)
{
    UiSkinnedPlaylistPrivate * private;
    guint plist_length_int;
    Playlist *playlist = aud_playlist_get_active();
    PangoLayout *layout;

    private = UI_SKINNED_PLAYLIST_GET_PRIVATE (pl);

    REQUIRE_LOCK(playlist->mutex);

    cairo_new_path(cr);

    if (config.show_numbers_in_pl) {
        gchar *pos_string = g_strdup_printf(config.show_separator_in_pl == TRUE ? "%d" : "%d.", ppos);
        plist_length_int =
            gint_count_digits(aud_playlist_get_length(playlist)) + !config.show_separator_in_pl + 1; /* cf.show_separator_in_pl will be 0 if false */

        padding = plist_length_int;
        padding = ((padding + 1) * width_approx_digits);

        layout = gtk_widget_create_pango_layout(playlistwin, pos_string);
        pango_layout_set_font_description(layout, playlist_list_font);
        pango_layout_set_width(layout, plist_length_int * 100);

        pango_layout_set_alignment(layout, PANGO_ALIGN_LEFT);

        cairo_move_to(cr, (width_approx_digits *
                         (-1 + plist_length_int - strlen(pos_string))) +
         width_approx_digits / 4, (line - 1) * private->row_height +
                        ascent + abs(descent));
        pango_cairo_show_layout(cr, layout);

        g_free(pos_string);
        g_object_unref(layout);

        if (!config.show_separator_in_pl)
            padding -= (width_approx_digits * 1.5);
    } else {
        padding = 3;
    }

    width -= padding;

    layout = gtk_widget_create_pango_layout(playlistwin, text);

    pango_layout_set_font_description(layout, playlist_list_font);
    pango_layout_set_width(layout, width * PANGO_SCALE);
    pango_layout_set_single_paragraph_mode(layout, TRUE);
    pango_layout_set_ellipsize(layout, PANGO_ELLIPSIZE_END);

    cairo_move_to(cr, padding + (width_approx_letters / 4),
     (line - 1) * private->row_height +
                    ascent + abs(descent));
    pango_cairo_show_layout(cr, layout);

    g_object_unref(layout);
}

static gboolean ui_skinned_playlist_expose(GtkWidget *widget, GdkEventExpose *event) {
    UiSkinnedPlaylist *pl = UI_SKINNED_PLAYLIST (widget);
    UiSkinnedPlaylistPrivate *priv = UI_SKINNED_PLAYLIST_GET_PRIVATE(pl);
    g_return_val_if_fail (priv->width > 0 && priv->height > 0, FALSE);

    Playlist *playlist = aud_playlist_get_active();
    PlaylistEntry *entry;
    GList *list;
    PangoLayout *layout;
    gchar *title;
    gint width, height;
    gint i;
    guint padding, padding_dwidth, padding_plength;
    guint max_time_len = 0;
    gfloat queue_tailpadding = 0;
    gint tpadding;
    gsize tpadding_dwidth = 0;
    gint x, y;
    guint tail_width;
    guint tail_len;
    gboolean in_selection = FALSE;

    gchar tail[100];
    gchar queuepos[255];
    gchar length[40];

    gchar **frags;
    gchar *frag0;

    gint plw_w, plw_h;

    cairo_t *cr;
    gint yc;
    gint pos;
    gdouble rounding_offset;

    g_return_val_if_fail (widget != NULL, FALSE);
    g_return_val_if_fail (UI_SKINNED_IS_PLAYLIST (widget), FALSE);
    g_return_val_if_fail (event != NULL, FALSE);

    cr = gdk_cairo_create(widget->window);

    width = priv->width;
    height = priv->height;

    plw_w = playlistwin_get_width();
    plw_h = playlistwin_get_height();

    gdk_cairo_set_source_color(cr, skin_get_color(aud_active_skin, SKIN_PLEDIT_NORMALBG));

    cairo_rectangle(cr, 0, 0, width, height);
    cairo_paint(cr);

    rounding_offset = priv->row_height / 3;

    PLAYLIST_LOCK(playlist);
    list = playlist->entries;
    list = g_list_nth(list, priv->first);

    /* It sucks having to run the iteration twice but this is the only
       way you can reliably get the maximum width so we can get our
       playlist nice and aligned... -- plasmaroo */

    for (i = priv->first;
         list && i < priv->first + priv->rows;
         list = g_list_next(list), i++) {
        entry = list->data;

        if (entry->length != -1)
        {
            g_snprintf(length, sizeof(length), "%d:%-2.2d",
                       entry->length / 60000, (entry->length / 1000) % 60);
            tpadding_dwidth = MAX(tpadding_dwidth, strlen(length));
        }
    }

    /* Reset */
    list = playlist->entries;
    list = g_list_nth(list, priv->first);

    for (i = priv->first;
         list && i < priv->first + priv->rows;
         list = g_list_next(list), i++) {
        entry = list->data;

        if (entry->selected && !in_selection) {
            yc = ((i - priv->first) * priv->row_height);

            cairo_new_path(cr);

            cairo_move_to(cr, 0, yc + (rounding_offset * 2));
            cairo_curve_to(cr, 0, yc + rounding_offset, 0, yc + 0.5, 0 + rounding_offset, yc + 0.5);

            cairo_line_to(cr, 0 + width - (rounding_offset * 2), yc + 0.5);
            cairo_curve_to(cr, 0 + width - rounding_offset, yc + 0.5,
                        0 + width, yc + 0.5, 0 + width, yc + rounding_offset);

            in_selection = TRUE;
        }

        if ((!entry->selected ||
            (i == priv->first + priv->rows - 1) || !g_list_next(list))
            && in_selection) {

            if (!entry->selected)
                yc = (((i - 1) - priv->first) * priv->row_height);
            else /* last visible item */
                yc = ((i - priv->first) * priv->row_height);

            cairo_line_to(cr, 0 + width, yc + priv->row_height - (rounding_offset * 2));
            cairo_curve_to (cr, 0 + width, yc + priv->row_height - rounding_offset,
                        0 + width, yc + priv->row_height - 0.5,
                        0 + width-rounding_offset, yc + priv->row_height - 0.5);

            cairo_line_to (cr, 0 + (rounding_offset * 2), yc + priv->row_height - 0.5);
            cairo_curve_to (cr, 0 + rounding_offset, yc + priv->row_height - 0.5,
                        0, yc + priv->row_height - 0.5,
                        0, yc + priv->row_height - rounding_offset);

            cairo_close_path (cr);

            gdk_cairo_set_source_color(cr, skin_get_color(aud_active_skin, SKIN_PLEDIT_SELECTEDBG));

            cairo_fill(cr);

            in_selection = FALSE;
        }
    }

    list = playlist->entries;
    list = g_list_nth(list, priv->first);

    /* now draw the text */
    for (i = priv->first;
         list && i < priv->first + priv->rows;
         list = g_list_next(list), i++) {
        entry = list->data;

        /* FIXME: entry->title should NEVER be NULL, and there should
           NEVER be a need to do a UTF-8 conversion. Playlist title
           strings should be kept properly. */

        if (!entry->title) {
            gchar *realfn = g_filename_from_uri(entry->filename, NULL, NULL);
            gchar *basename = g_path_get_basename(realfn ? realfn : entry->filename);
            title = aud_filename_to_utf8(basename);
            g_free(basename); g_free(realfn);
        }
        else
            title = aud_str_to_utf8(entry->title);

        title = aud_convert_title_text(title);

        pos = aud_playlist_get_queue_position(playlist, entry);

        tail[0] = 0;
        queuepos[0] = 0;
        length[0] = 0;

        if (pos != -1)
            g_snprintf(queuepos, sizeof(queuepos), "%d", pos + 1);

        if (entry->length != -1)
        {
            g_snprintf(length, sizeof(length), "%d:%-2.2d",
                       entry->length / 60000, (entry->length / 1000) % 60);
        }

        strncat(tail, length, sizeof(tail) - 1);
        tail_len = strlen(tail);

        max_time_len = MAX(max_time_len, tail_len);

        if (pos != -1 && tpadding_dwidth <= 0)
            tail_width = width - (width_approx_digits * (strlen(queuepos) + 2.25));
        else if (pos != -1)
            tail_width = width - (width_approx_digits * (tpadding_dwidth + strlen(queuepos) + 4));
        else if (tpadding_dwidth > 0)
            tail_width = width - (width_approx_digits * (tpadding_dwidth + 2.5));
        else
            tail_width = width;

        if (i == aud_playlist_get_position_nolock(playlist))
            gdk_cairo_set_source_color(cr, skin_get_color(aud_active_skin, SKIN_PLEDIT_CURRENT));
        else
            gdk_cairo_set_source_color(cr, skin_get_color(aud_active_skin, SKIN_PLEDIT_NORMAL));

        playlist_list_draw_string(cr, pl, playlist_list_font,
                                  i - priv->first, tail_width, title,
                                  i + 1);

        x = width - width_approx_digits * 2;
        y = ((i - priv->first) - 1) * priv->row_height + ascent;

        frags = NULL;
        frag0 = NULL;

        if ((strlen(tail) > 0) && (tail != NULL)) {
            frags = g_strsplit(tail, ":", 0);
            frag0 = g_strconcat(frags[0], ":", NULL);

            layout = gtk_widget_create_pango_layout(playlistwin, frags[1]);
            pango_layout_set_font_description(layout, playlist_list_font);
            pango_layout_set_width(layout, tail_len * 100);
            pango_layout_set_alignment(layout, PANGO_ALIGN_LEFT);

            cairo_new_path(cr);
            cairo_move_to(cr, x - (0.5 * width_approx_digits), y + abs(descent));
            pango_cairo_show_layout(cr, layout);
            g_object_unref(layout);

            layout = gtk_widget_create_pango_layout(playlistwin, frag0);
            pango_layout_set_font_description(layout, playlist_list_font);
            pango_layout_set_width(layout, tail_len * 100);
            pango_layout_set_alignment(layout, PANGO_ALIGN_RIGHT);

            cairo_move_to(cr, x - (0.75 * width_approx_digits), y + abs(descent));
            pango_cairo_show_layout(cr, layout);
            g_object_unref(layout);

            g_free(frag0);
            g_strfreev(frags);
        }

        if (pos != -1) {
            if (tpadding_dwidth > 0)
                queue_tailpadding = tpadding_dwidth + 1;
            else
                queue_tailpadding = -0.75;

            cairo_rectangle(cr,
                            x -
                            (((queue_tailpadding +
                               strlen(queuepos)) *
                              width_approx_digits) +
                             (width_approx_digits / 4)),
                            y + abs(descent),
                            (strlen(queuepos)) *
                            width_approx_digits +
                            (width_approx_digits / 2),
                            priv->row_height - 2);

            layout =
                gtk_widget_create_pango_layout(playlistwin, queuepos);
            pango_layout_set_font_description(layout, playlist_list_font);
            pango_layout_set_alignment(layout, PANGO_ALIGN_CENTER);

            cairo_move_to(cr,
                            x -
                            ((queue_tailpadding +
                              strlen(queuepos)) * width_approx_digits) +
                            (width_approx_digits / 4),
                            y + abs(descent));
            pango_cairo_show_layout(cr, layout);

            g_object_unref(layout);
        }

        cairo_stroke(cr);

        g_free(title);
    }

    if (priv->focused >= priv->first && priv->focused <= priv->first +
     priv->rows - 1)
    {
        double left, top, right, bottom;

        cairo_set_line_width (cr, 1);
        gdk_cairo_set_source_color (cr, skin_get_color (aud_active_skin,
         SKIN_PLEDIT_NORMAL));

        left = 0.5;
        top = priv->row_height * (priv->focused - priv->first) + 0.5;
        right = width - 0.5;
        bottom = top + priv->row_height - 1;

        cairo_new_path (cr);
        cairo_move_to (cr, left, top + rounding_offset * 2);
        cairo_curve_to (cr, left, top + rounding_offset, left, top, left
         + rounding_offset, top);
        cairo_line_to (cr, right - rounding_offset * 2, top);
        cairo_curve_to (cr, right - rounding_offset, top, right, top, right, top
         + rounding_offset);
        cairo_line_to (cr, right, bottom - rounding_offset * 2);
        cairo_curve_to (cr, right, bottom - rounding_offset, right, bottom,
         right - rounding_offset, bottom);
        cairo_line_to (cr, left + rounding_offset * 2, bottom);
        cairo_curve_to (cr, left + rounding_offset, bottom, left, bottom, left,
         bottom - rounding_offset);
        cairo_close_path (cr);

        cairo_stroke (cr);
    }

    gdk_cairo_set_source_color(cr, skin_get_color(aud_active_skin, SKIN_PLEDIT_NORMAL));
    cairo_set_line_width(cr, 1);
    cairo_set_antialias(cr, CAIRO_ANTIALIAS_NONE);

    if (config.show_numbers_in_pl)
    {
        padding_plength = aud_playlist_get_length(playlist);

        if (padding_plength == 0) {
            padding_dwidth = 0;
        }
        else {
            padding_dwidth = gint_count_digits(aud_playlist_get_length(playlist));
        }

        padding =
            (padding_dwidth *
             width_approx_digits) + width_approx_digits;


        /* For italic or oblique fonts we add another half of the
         * approximate width */
        if (has_slant)
            padding += width_approx_digits_half;

        if (config.show_separator_in_pl) {
            cairo_new_path(cr);

            cairo_move_to(cr, padding, 0);
            cairo_rel_line_to(cr, 0, priv->height - 1);

            cairo_stroke(cr);
        }
    }

    if (tpadding_dwidth != 0)
    {
        tpadding = (tpadding_dwidth * width_approx_digits) + (width_approx_digits * 1.5);

        if (has_slant)
            tpadding += width_approx_digits_half;

        if (config.show_separator_in_pl) {
            cairo_new_path(cr);

            cairo_move_to(cr, priv->width - tpadding, 0);
            cairo_rel_line_to(cr, 0, priv->height - 1);

            cairo_stroke(cr);
        }
    }

    PLAYLIST_UNLOCK(playlist);

    cairo_destroy(cr);

    return FALSE;
}

static int calc_position (UiSkinnedPlaylistPrivate * private, int length, int y)
{
    int position;

    if (y < 0)
        return -1;

    position = private->first + y / private->row_height;

    if (position > private->first + private->rows - 1 || position >
     length - 1)
        return length;

    return position;
}

static int adjust_position (UiSkinnedPlaylistPrivate * private, int length, char
 relative, int position)
{
    if (length == 0)
        return -1;

    if (relative)
    {
        if (private->focused == -1)
            return 0;

        position += private->focused;
    }

    if (position < 0)
        return 0;
    if (position > length - 1)
        return length - 1;

    return position;
}

static void scroll_to (UiSkinnedPlaylistPrivate * private, int length, int
 position)
{
    if (position < private->first)
    {
        private->first = position - private->rows / 2;

        if (private->first < 0)
            private->first = 0;
    }
    else if (position > private->first + private->rows - 1)
    {
        private->first = position - private->rows / 2;

        if (private->first + private->rows > length)
            private->first = length - private->rows;
    }
}

/* This is very inefficient. Don't use it in any loops. */
static char is_selected (Playlist * playlist, int position)
{
    GList * selected;
    char is;

    selected = aud_playlist_get_selected (playlist);
    is = g_list_find (selected, GINT_TO_POINTER (position)) ? 1 : 0;
    g_list_free (selected);
    return is;
}

static char shift_up_one (Playlist * playlist)
{
    GList * list;

    PLAYLIST_LOCK (playlist);
    list = playlist->entries;

    if (! list || ((PlaylistEntry *) list->data)->selected)
    {
        PLAYLIST_UNLOCK (playlist);
        return 0;
    }

    while (list)
    {
        if (((PlaylistEntry *) list->data)->selected)
            glist_moveup (list);

        list = list->next;
    }

    PLAYLIST_UNLOCK (playlist);
    return 1;
}

static char shift_down_one (Playlist * playlist)
{
    GList * list;

    PLAYLIST_LOCK (playlist);
    list = g_list_last (playlist->entries);

    if (! list || ((PlaylistEntry *) list->data)->selected)
    {
        PLAYLIST_UNLOCK (playlist);
        return 0;
    }

    while (list)
    {
        if (((PlaylistEntry *) list->data)->selected)
            glist_movedown (list);

        list = list->prev;
    }

    PLAYLIST_UNLOCK (playlist);
    return 1;
}

static void select_single (UiSkinnedPlaylistPrivate * private, Playlist *
 playlist, int length, char relative, int position)
{
    position = adjust_position (private, length, relative, position);

    if (position == -1)
        return;

    aud_playlist_select_all (playlist, 0);
    aud_playlist_select_range (playlist, position, position, 1);

    private->focused = position;
    scroll_to (private, length, position);
}

static void select_extend (UiSkinnedPlaylistPrivate * private, Playlist *
 playlist, int length, char relative, int position)
{
    int sign;

    position = adjust_position (private, length, relative, position);

    if (position == -1 || position == private->focused)
        return;

    sign = position > private->focused ? 1 : -1;

    if (is_selected (playlist, private->focused + sign) != is_selected (playlist,
     private->focused))
        aud_playlist_select_range (playlist, private->focused + sign, position,
         is_selected (playlist, private->focused));
    else if (is_selected (playlist, private->focused - sign) != is_selected
     (playlist, private->focused))
        aud_playlist_select_range (playlist, private->focused, position - sign,
         ! is_selected (playlist, private->focused));
    else
        aud_playlist_select_range (playlist, private->focused, position, 1);

    private->focused = position;
    scroll_to (private, length, position);
}

static void select_slide (UiSkinnedPlaylistPrivate * private, int length, char
 relative, int position)
{
    position = adjust_position (private, length, relative, position);

    if (position == -1)
        return;

    private->focused = position;
    scroll_to (private, length, position);
}

static void select_toggle (UiSkinnedPlaylistPrivate * private, Playlist *
 playlist, int length, char relative, int position)
{
    GList * selected;

    position = adjust_position (private, length, relative, position);

    if (position == -1)
        return;

    selected = aud_playlist_get_selected (playlist);
    aud_playlist_select_range (playlist, position, position, ! g_list_find
     (selected, GINT_TO_POINTER (position)));
    g_list_free (selected);

    private->focused = position;
    scroll_to (private, length, position);
}

static void select_move (UiSkinnedPlaylistPrivate * private, Playlist * playlist,
 int length, char relative, int position)
{
    position = adjust_position (private, length, relative, position);

    if (position == -1)
        return;

    for (; private->focused > position; private->focused --)
    {
        if (! shift_up_one (playlist))
            break;
    }

    for (; private->focused < position; private->focused ++)
    {
        if (! shift_down_one (playlist))
            break;
    }

    scroll_to (private, length, private->focused);
}

static void delete_selected (UiSkinnedPlaylistPrivate * private, Playlist *
 playlist, int length)
{
    GList * selected, * list;
    int position, shift;

    position = adjust_position (private, length, 1, 0);

    if (position == -1)
        return;

    shift = 0;
    selected = aud_playlist_get_selected (playlist);

    for (list = selected; list; list = list->next)
    {
        length --;

        if (GPOINTER_TO_INT (list->data) < position)
            shift --;
    }

    g_list_free (selected);

    private->no_update = 1;
    aud_playlist_delete (playlist, 0);
    private->no_update = 0;

    if (private->first + private->rows > length)
        private->first = length - private->rows;
    if (private->first < 0)
        private->first = 0;

    if (length == 0)
        private->focused = -1;
    else
        select_single (private, playlist, length, 0, position + shift);
}

void ui_skinned_playlist_update (GtkWidget * widget)
{
    UiSkinnedPlaylistPrivate * private;
    Playlist * playlist;
    int length;

    private = UI_SKINNED_PLAYLIST_GET_PRIVATE ((UiSkinnedPlaylist *) widget);

    if (private->no_update)
        return;

    playlist = aud_playlist_get_active ();
    length = aud_playlist_get_length (playlist);

    cancel_all (widget, private);

    if (private->first + private->rows > length)
        private->first = length - private->rows;
    if (private->first < 0)
        private->first = 0;

    if (length == 0)
        private->focused = -1;
    else
        select_single (private, playlist, length, 0, aud_playlist_get_position
         (playlist));
}

char ui_skinned_playlist_key (GtkWidget * widget, GdkEventKey * event)
{
    UiSkinnedPlaylistPrivate * private;
    Playlist * playlist;
    int length;

    private = UI_SKINNED_PLAYLIST_GET_PRIVATE ((UiSkinnedPlaylist *) widget);
    playlist = aud_playlist_get_active ();
    length = aud_playlist_get_length (playlist);

    cancel_all (widget, private);

    switch (event->state)
    {
      case 0:
        switch (event->keyval)
        {
          case GDK_space:
            select_single (private, playlist, length, 1, 0);
            break;
          case GDK_Up:
            select_single (private, playlist, length, 1, -1);
            break;
          case GDK_Down:
            select_single (private, playlist, length, 1, 1);
            break;
          case GDK_Page_Up:
            select_single (private, playlist, length, 1, -private->rows);
            break;
          case GDK_Page_Down:
            select_single (private, playlist, length, 1, private->rows);
            break;
          case GDK_Home:
            select_single (private, playlist, length, 0, 0);
            break;
          case GDK_End:
            select_single (private, playlist, length, 0, length - 1);
            break;
          case GDK_Return:
            select_single (private, playlist, length, 1, 0);
            aud_playlist_set_position (playlist, private->focused);
            audacious_drct_initiate ();
            break;
          case GDK_Escape:
            select_single (private, playlist, length, 0,
            aud_playlist_get_position (playlist));
            break;
          case GDK_Delete:
            delete_selected (private, playlist, length);
            break;
          default:
            return 0;
        }
        break;
      case GDK_SHIFT_MASK:
        switch (event->keyval)
        {
          case GDK_Up:
            select_extend (private, playlist, length, 1, -1);
            break;
          case GDK_Down:
            select_extend (private, playlist, length, 1, 1);
            break;
          case GDK_Page_Up:
            select_extend (private, playlist, length, 1, -private->rows);
            break;
          case GDK_Page_Down:
            select_extend (private, playlist, length, 1, private->rows);
            break;
          case GDK_Home:
            select_extend (private, playlist, length, 0, 0);
            break;
          case GDK_End:
            select_extend (private, playlist, length, 0, length - 1);
            break;
          default:
            return 0;
        }
        break;
      case GDK_CONTROL_MASK:
        switch (event->keyval)
        {
          case GDK_space:
            select_toggle (private, playlist, length, 1, 0);
            break;
          case GDK_Up:
            select_slide (private, length, 1, -1);
            break;
          case GDK_Down:
            select_slide (private, length, 1, 1);
            break;
          case GDK_Page_Up:
            select_slide (private, length, 1, -private->rows);
            break;
          case GDK_Page_Down:
            select_slide (private, length, 1, private->rows);
            break;
          case GDK_Home:
            select_slide (private, length, 0, 0);
            break;
          case GDK_End:
            select_slide (private, length, 0, length - 1);
            break;
          default:
            return 0;
        }
        break;
      case GDK_MOD1_MASK:
        switch (event->keyval)
        {
          case GDK_Up:
            select_move (private, playlist, length, 1, -1);
            break;
          case GDK_Down:
            select_move (private, playlist, length, 1, 1);
            break;
          case GDK_Page_Up:
            select_move (private, playlist, length, 1, -private->rows);
            break;
          case GDK_Page_Down:
            select_move (private, playlist, length, 1, private->rows);
            break;
          case GDK_Home:
            select_move (private, playlist, length, 0, 0);
            break;
          case GDK_End:
            select_move (private, playlist, length, 0, length - 1);
            break;
          default:
            return 0;
        }
        break;
      default:
        return 0;
    }

    playlistwin_update_list (playlist);
    return 1;
}

void ui_skinned_playlist_row_info (GtkWidget * widget, int * rows, int * first)
{
    UiSkinnedPlaylistPrivate * private;
    private = UI_SKINNED_PLAYLIST_GET_PRIVATE ((UiSkinnedPlaylist *) widget);

    * rows = private->rows;
    * first = private->first;
}

void ui_skinned_playlist_scroll_to (GtkWidget * widget, int row)
{
    UiSkinnedPlaylistPrivate * private;
    Playlist * playlist;
    int length;

    private = UI_SKINNED_PLAYLIST_GET_PRIVATE ((UiSkinnedPlaylist *) widget);
    playlist = aud_playlist_get_active ();
    length = aud_playlist_get_length (playlist);

    cancel_all (widget, private);

    private->first = row;

    if (private->first + private->rows > length)
        private->first = length - private->rows;
    if (private->first < 0)
        private->first = 0;

    playlistwin_update_list (playlist);
}

static gboolean ui_skinned_playlist_button_press (GtkWidget * widget, GdkEventButton * event)
{
    UiSkinnedPlaylistPrivate * private;
    Playlist * playlist;
    int length, position;

    private = UI_SKINNED_PLAYLIST_GET_PRIVATE ((UiSkinnedPlaylist *) widget);
    playlist = aud_playlist_get_active ();
    length = aud_playlist_get_length (playlist);

    cancel_all (widget, private);

    position = calc_position (private, length, event->y);

    switch (event->type)
    {
      case GDK_BUTTON_PRESS:
        switch (event->button)
        {
          case 1:
            if (position == -1 || position == length)
                return 1;

            if (event->state & GDK_SHIFT_MASK)
            {
                select_extend (private, playlist, length, 0, position);
                private->drag = DRAG_SELECT;
            }
            else if (event->state & GDK_CONTROL_MASK)
            {
                select_toggle (private, playlist, length, 0, position);
            }
            else
            {
                if (is_selected (playlist, position))
                {
                    select_slide (private, length, 0, position);
                    private->drag = DRAG_MOVE;
                }
                else
                {
                    select_single (private, playlist, length, 0, position);
                    private->drag = DRAG_SELECT;
                }
<<<<<<< HEAD

                break;
              case GDK_SHIFT_MASK:
                select_extend (private, playlist, length, 0, position);
                private->drag = DRAG_SELECT;
                break;
              case GDK_CONTROL_MASK:
                select_toggle (private, playlist, length, 0, position);
                private->drag = DRAG_SELECT;
                break;
              default:
                return 1;
=======
>>>>>>> e12e0d55
            }

            break;
          case 3:
            if (event->state)
                return 1;

            if (position != -1 && position != length)
            {
                if (is_selected (playlist, position))
                    select_slide (private, length, 0, position);
                else
                    select_single (private, playlist, length, 0, position);
            }

            ui_manager_popup_menu_show ((GtkMenu *) playlistwin_popup_menu, event->x_root, event->y_root, 3, event->time);
            break;
          default:
            return 1;
        }

        break;
      case GDK_2BUTTON_PRESS:
        if (event->button != 1 || event->state || position == -1 || position == length)
            return 1;

        aud_playlist_set_position (playlist, position);
        audacious_drct_initiate ();
        break;
      default:
        return 1;
    }

    playlistwin_update_list (playlist);
    return 1;
}

static gboolean ui_skinned_playlist_button_release (GtkWidget * widget,
 GdkEventButton * event)
{
    cancel_all (widget, UI_SKINNED_PLAYLIST_GET_PRIVATE ((UiSkinnedPlaylist *)
     widget));
    return 1;
}

static gboolean scroll_cb (void * data)
{
    UiSkinnedPlaylistPrivate * private;
    Playlist * playlist;
    int length, position;

    private = (UiSkinnedPlaylistPrivate *) data;
    playlist = aud_playlist_get_active ();
    length = aud_playlist_get_length (playlist);

    position = adjust_position (private, length, 1, private->scroll);

    if (position == -1)
        return 1;

    switch (private->drag)
    {
      case DRAG_SELECT:
        select_extend (private, playlist, length, 0, position);
        break;
      case DRAG_MOVE:
        select_move (private, playlist, length, 0, position);
        break;
    }

    playlistwin_update_list (playlist);
    return 1;
}

static gboolean ui_skinned_playlist_motion_notify (GtkWidget * widget,
 GdkEventMotion * event)
{
    UiSkinnedPlaylistPrivate * private;
    Playlist * playlist;
    int length, position, new_scroll;

    private = UI_SKINNED_PLAYLIST_GET_PRIVATE ((UiSkinnedPlaylist *) widget);
    playlist = aud_playlist_get_active ();
    length = aud_playlist_get_length (playlist);

    position = calc_position (private, length, event->y);

    if (private->drag)
    {
        if (position == -1 || position == length)
        {
            new_scroll = (position == -1 ? -1 : 1);

            if (private->scroll != new_scroll)
            {
                if (private->scroll)
                    g_source_remove (private->scroll_source);

                private->scroll = new_scroll;
                private->scroll_source = g_timeout_add (100, scroll_cb, private);
            }
        }
        else
        {
            if (private->scroll)
            {
                private->scroll = 0;
                g_source_remove (private->scroll_source);
            }

            switch (private->drag)
            {
              case DRAG_SELECT:
                select_extend (private, playlist, length, 0, position);
                break;
              case DRAG_MOVE:
                select_move (private, playlist, length, 0, position);
                break;
            }

            playlistwin_update_list (playlist);
        }
    }
    else
    {
        if (position == -1 || position == length)
            cancel_all (widget, private);
        else if (aud_cfg->show_filepopup_for_tuple && (! GPOINTER_TO_INT
         (g_object_get_data ((GObject *) widget, "popup_active")) || position
         != GPOINTER_TO_INT (g_object_get_data ((GObject *) widget,
         "popup_position"))))
        {
            cancel_all (widget, private);
            g_object_set_data ((GObject *) widget, "popup_position",
             GINT_TO_POINTER (position));
            ui_skinned_playlist_popup_timer_start (widget);
        }
    }

    return 1;
}

static gboolean ui_skinned_playlist_leave_notify (GtkWidget * widget,
 GdkEventCrossing * event)
{
    UiSkinnedPlaylistPrivate * private;

    private = UI_SKINNED_PLAYLIST_GET_PRIVATE ((UiSkinnedPlaylist *) widget);

    if (! private->drag)
        cancel_all (widget, private);

    return 1;
}

void ui_skinned_playlist_set_font(const gchar * font) {
    /* Welcome to bad hack central 2k3 */
    gchar *font_lower;
    gint width_temp;
    gint width_temp_0;

    playlist_list_font = pango_font_description_from_string(font);

    text_get_extents(font,
                     "AaBbCcDdEeFfGgHhIiJjKkLlMmNnOoPpQqRrSsTtUuVvWwXxYyZz ",
                     &width_approx_letters, NULL, &ascent, &descent);

    width_approx_letters = (width_approx_letters / 53);

    /* Experimental: We don't weigh the 1 into total because it's width is almost always
     * very different from the rest
     */
    text_get_extents(font, "023456789", &width_approx_digits, NULL, NULL,
                     NULL);
    width_approx_digits = (width_approx_digits / 9);

    /* Precache some often used calculations */
    width_approx_digits_half = width_approx_digits / 2;

    /* FIXME: We assume that any other number is broader than the "1" */
    text_get_extents(font, "1", &width_temp, NULL, NULL, NULL);
    text_get_extents(font, "2", &width_temp_0, NULL, NULL, NULL);

    if (abs(width_temp_0 - width_temp) < 2) {
        width_delta_digit_one = 0;
    }
    else {
        width_delta_digit_one = ((width_temp_0 - width_temp) / 2) + 2;
    }

    text_get_extents(font, ":", &width_colon, NULL, NULL, NULL);
    width_colon_third = width_colon / 4;

    font_lower = g_utf8_strdown(font, strlen(font));
    /* This doesn't take any i18n into account, but i think there is none with TTF fonts
     * FIXME: This can probably be retrieved trough Pango too
     */
    has_slant = g_strstr_len(font_lower, strlen(font_lower), "oblique")
        || g_strstr_len(font_lower, strlen(font_lower), "italic");

    g_free(font_lower);
}

void ui_skinned_playlist_resize_relative(GtkWidget *widget, gint w, gint h) {
    UiSkinnedPlaylistPrivate *priv = UI_SKINNED_PLAYLIST_GET_PRIVATE(widget);
    priv->resize_width += w;
    priv->resize_height += h;
    gtk_widget_set_size_request(widget, priv->width+priv->resize_width, priv->height+priv->resize_height);
}

static gboolean ui_skinned_playlist_popup_show(gpointer data) {
    GtkWidget *widget = data;
    gint pos = GPOINTER_TO_INT(g_object_get_data(G_OBJECT(widget), "popup_position"));

    if (GPOINTER_TO_INT(g_object_get_data(G_OBJECT(widget), "timer_active")) == 1 && pos != -1) {
        Tuple *tuple;
        Playlist *pl_active = aud_playlist_get_active();
        GtkWidget *popup = g_object_get_data(G_OBJECT(widget), "popup");

        tuple = aud_playlist_get_tuple(pl_active, pos);
        if ((tuple == NULL) || (aud_tuple_get_int(tuple, FIELD_LENGTH, NULL) < 1)) {
           gchar *title = aud_playlist_get_songtitle(pl_active, pos);
           audacious_fileinfopopup_show_from_title(popup, title);
           g_free(title);
        } else {
           audacious_fileinfopopup_show_from_tuple(popup , tuple);
        }
        g_object_set_data(G_OBJECT(widget), "popup_active" , GINT_TO_POINTER(1));
    }

    ui_skinned_playlist_popup_timer_stop(widget);
    return FALSE;
}

static void ui_skinned_playlist_popup_hide(GtkWidget *widget) {
    if (GPOINTER_TO_INT(g_object_get_data(G_OBJECT(widget), "popup_active")) == 1) {
        GtkWidget *popup = g_object_get_data(G_OBJECT(widget), "popup");
        g_object_set_data(G_OBJECT(widget), "popup_active", GINT_TO_POINTER(0));
        audacious_fileinfopopup_hide(popup, NULL);
    }
}

static void ui_skinned_playlist_popup_timer_start(GtkWidget *widget) {
    int timer_id;

    timer_id = g_timeout_add (aud_cfg->filepopup_delay * 100,
     ui_skinned_playlist_popup_show, widget);
    g_object_set_data(G_OBJECT(widget), "timer_id", GINT_TO_POINTER(timer_id));
    g_object_set_data(G_OBJECT(widget), "timer_active", GINT_TO_POINTER(1));
}

static void ui_skinned_playlist_popup_timer_stop(GtkWidget *widget) {
    if (GPOINTER_TO_INT(g_object_get_data(G_OBJECT(widget), "timer_active")) == 1)
        g_source_remove(GPOINTER_TO_INT(g_object_get_data(G_OBJECT(widget), "timer_id")));

    g_object_set_data(G_OBJECT(widget), "timer_id", GINT_TO_POINTER(0));
    g_object_set_data(G_OBJECT(widget), "timer_active", GINT_TO_POINTER(0));
}<|MERGE_RESOLUTION|>--- conflicted
+++ resolved
@@ -1190,21 +1190,7 @@
                     select_single (private, playlist, length, 0, position);
                     private->drag = DRAG_SELECT;
                 }
-<<<<<<< HEAD
-
-                break;
-              case GDK_SHIFT_MASK:
-                select_extend (private, playlist, length, 0, position);
                 private->drag = DRAG_SELECT;
-                break;
-              case GDK_CONTROL_MASK:
-                select_toggle (private, playlist, length, 0, position);
-                private->drag = DRAG_SELECT;
-                break;
-              default:
-                return 1;
-=======
->>>>>>> e12e0d55
             }
 
             break;
