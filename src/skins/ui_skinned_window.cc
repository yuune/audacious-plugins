/*
 * ui_skinned_window.c
 * Copyright 2011 John Lindgren
 *
 * This file is part of Audacious.
 *
 * Audacious is free software: you can redistribute it and/or modify it under
 * the terms of the GNU General Public License as published by the Free Software
 * Foundation, version 2 or version 3 of the License.
 *
 * Audacious is distributed in the hope that it will be useful, but WITHOUT ANY
 * WARRANTY; without even the implied warranty of MERCHANTABILITY or FITNESS FOR
 * A PARTICULAR PURPOSE. See the GNU General Public License for more details.
 *
 * You should have received a copy of the GNU General Public License along with
 * Audacious. If not, see <http://www.gnu.org/licenses/>.
 *
 * The Audacious team does not consider modular code linking to Audacious or
 * using our public API to be a derived work.
 */

#include "drawing.h"
#include "skins_cfg.h"
#include "ui_skinned_window.h"

typedef struct {
    int id;
    bool is_shaded, is_moving;
    DrawFunc draw;
    GtkWidget * normal, * shaded;
<<<<<<< HEAD
    cairo_region_t * shape, * sshape;
    gboolean is_shaded, is_moving;
=======
    GdkRegion * shape, * sshape;
>>>>>>> bd5fa1d3
} WindowData;

DRAW_FUNC_BEGIN (window_draw, WindowData)
    if (data->draw)
        data->draw (wid, cr);
DRAW_FUNC_END

static void window_apply_shape (GtkWidget * window, WindowData * data)
{
    gdk_window_shape_combine_region (gtk_widget_get_window (window),
     data->is_shaded ? data->sshape : data->shape, 0, 0);
}

<<<<<<< HEAD
=======
static void window_realize (GtkWidget * window, WindowData * data)
{
    gdk_window_set_back_pixmap (gtk_widget_get_window (window), nullptr, false);
    window_apply_shape (window, data);
}

>>>>>>> bd5fa1d3
static gboolean window_button_press (GtkWidget * window, GdkEventButton * event, WindowData * data)
{
    /* pass double clicks through; they are handled elsewhere */
    if (event->button != 1 || event->type == GDK_2BUTTON_PRESS)
        return false;

    if (data->is_moving)
<<<<<<< HEAD
        return FALSE;

    dock_move_start (window, event->x_root, event->y_root);
    data->is_moving = TRUE;
    return FALSE;
=======
        return true;

    dock_move_start (data->id, event->x_root, event->y_root);
    data->is_moving = true;
    return true;
>>>>>>> bd5fa1d3
}

static gboolean window_button_release (GtkWidget * window,
 GdkEventButton * event, WindowData * data)
{
    if (event->button != 1)
        return false;

<<<<<<< HEAD
    data->is_moving = FALSE;
    return FALSE;
=======
    data->is_moving = false;
    return true;
>>>>>>> bd5fa1d3
}

static gboolean window_motion (GtkWidget * window, GdkEventMotion * event, WindowData * data)
{
    if (! data->is_moving)
<<<<<<< HEAD
        return FALSE;

    dock_move (event->x_root, event->y_root);
    return FALSE;
=======
        return true;

    dock_move (event->x_root, event->y_root);
    return true;
>>>>>>> bd5fa1d3
}

static void window_destroy (GtkWidget * window, WindowData * data)
{
    dock_remove_window (data->id);

    g_object_unref (data->normal);
    g_object_unref (data->shaded);

    if (data->shape)
        cairo_region_destroy (data->shape);
    if (data->sshape)
        cairo_region_destroy (data->sshape);

    g_free (data);
}

GtkWidget * window_new (int id, int * x, int * y, int w, int h, bool shaded, DrawFunc draw)
{
    w *= config.scale;
    h *= config.scale;

    GtkWidget * window = gtk_window_new (GTK_WINDOW_TOPLEVEL);
    gtk_window_set_decorated ((GtkWindow *) window, false);
    gtk_window_set_resizable ((GtkWindow *) window, false);
    gtk_window_move ((GtkWindow *) window, * x, * y);
    gtk_widget_set_size_request (window, w, h);
    gtk_window_resize ((GtkWindow *) window, w, h);

    gtk_widget_set_app_paintable (window, true);
    gtk_widget_add_events (window, GDK_BUTTON_PRESS_MASK |
     GDK_BUTTON_RELEASE_MASK | GDK_POINTER_MOTION_MASK | GDK_SCROLL_MASK);


    WindowData * data = g_new0 (WindowData, 1);
    g_object_set_data ((GObject *) window, "windowdata", data);

    data->id = id;
    data->is_shaded = shaded;
    data->draw = draw;

    data->normal = gtk_fixed_new ();
    g_object_ref_sink (data->normal);

    data->shaded = gtk_fixed_new ();
    g_object_ref_sink (data->shaded);

    if (shaded)
        gtk_container_add ((GtkContainer *) window, data->shaded);
    else
        gtk_container_add ((GtkContainer *) window, data->normal);

    DRAW_CONNECT (window, window_draw, data);
    g_signal_connect (window, "realize", (GCallback) window_apply_shape, data);
    g_signal_connect (window, "button-press-event", (GCallback) window_button_press, data);
    g_signal_connect (window, "button-release-event", (GCallback) window_button_release, data);
    g_signal_connect (window, "motion-notify-event", (GCallback) window_motion, data);
    g_signal_connect (window, "destroy", (GCallback) window_destroy, data);

    dock_add_window (id, window, x, y, w, h);
    return window;
}

void window_set_size (GtkWidget * window, int w, int h)
{
    w *= config.scale;
    h *= config.scale;

    WindowData * data = (WindowData *) g_object_get_data ((GObject *) window, "windowdata");
    g_return_if_fail (data);

    gtk_widget_set_size_request (window, w, h);
    gtk_window_resize ((GtkWindow *) window, w, h);
    dock_set_size (data->id, w, h);
}

void window_set_shapes (GtkWidget * window, cairo_region_t * shape, cairo_region_t * sshape)
{
    WindowData * data = (WindowData *) g_object_get_data ((GObject *) window, "windowdata");
    g_return_if_fail (data);

    if (data->shape)
        cairo_region_destroy (data->shape);
    if (data->sshape)
        cairo_region_destroy (data->sshape);

    data->shape = shape;
    data->sshape = sshape;

    if (gtk_widget_get_realized (window))
        window_apply_shape (window, data);
}

void window_set_shaded (GtkWidget * window, bool shaded)
{
    WindowData * data = (WindowData *) g_object_get_data ((GObject *) window, "windowdata");
    g_return_if_fail (data);

    if (data->is_shaded == shaded)
        return;

    if (shaded)
    {
        gtk_container_remove ((GtkContainer *) window, data->normal);
        gtk_container_add ((GtkContainer *) window, data->shaded);
    }
    else
    {
        gtk_container_remove ((GtkContainer *) window, data->shaded);
        gtk_container_add ((GtkContainer *) window, data->normal);
    }

    data->is_shaded = shaded;

    if (gtk_widget_get_realized (window))
        window_apply_shape (window, data);
}

void window_put_widget (GtkWidget * window, bool shaded, GtkWidget * widget, int x, int y)
{
    x *= config.scale;
    y *= config.scale;

    WindowData * data = (WindowData *) g_object_get_data ((GObject *) window, "windowdata");
    g_return_if_fail (data);

    GtkWidget * fixed = shaded ? data->shaded : data->normal;
    gtk_fixed_put ((GtkFixed *) fixed, widget, x, y);
}

void window_move_widget (GtkWidget * window, bool shaded, GtkWidget * widget, int x, int y)
{
    x *= config.scale;
    y *= config.scale;

    WindowData * data = (WindowData *) g_object_get_data ((GObject *) window, "windowdata");
    g_return_if_fail (data);

    GtkWidget * fixed = shaded ? data->shaded : data->normal;
    gtk_fixed_move ((GtkFixed *) fixed, widget, x, y);
}

void window_show_all (GtkWidget * window)
{
    WindowData * data = (WindowData *) g_object_get_data ((GObject *) window, "windowdata");
    g_return_if_fail (data);

    gtk_widget_show_all (data->normal);
    gtk_widget_show_all (data->shaded);
}<|MERGE_RESOLUTION|>--- conflicted
+++ resolved
@@ -28,12 +28,7 @@
     bool is_shaded, is_moving;
     DrawFunc draw;
     GtkWidget * normal, * shaded;
-<<<<<<< HEAD
     cairo_region_t * shape, * sshape;
-    gboolean is_shaded, is_moving;
-=======
-    GdkRegion * shape, * sshape;
->>>>>>> bd5fa1d3
 } WindowData;
 
 DRAW_FUNC_BEGIN (window_draw, WindowData)
@@ -47,15 +42,6 @@
      data->is_shaded ? data->sshape : data->shape, 0, 0);
 }
 
-<<<<<<< HEAD
-=======
-static void window_realize (GtkWidget * window, WindowData * data)
-{
-    gdk_window_set_back_pixmap (gtk_widget_get_window (window), nullptr, false);
-    window_apply_shape (window, data);
-}
-
->>>>>>> bd5fa1d3
 static gboolean window_button_press (GtkWidget * window, GdkEventButton * event, WindowData * data)
 {
     /* pass double clicks through; they are handled elsewhere */
@@ -63,19 +49,11 @@
         return false;
 
     if (data->is_moving)
-<<<<<<< HEAD
-        return FALSE;
-
-    dock_move_start (window, event->x_root, event->y_root);
-    data->is_moving = TRUE;
-    return FALSE;
-=======
-        return true;
+        return false;
 
     dock_move_start (data->id, event->x_root, event->y_root);
     data->is_moving = true;
-    return true;
->>>>>>> bd5fa1d3
+    return false;
 }
 
 static gboolean window_button_release (GtkWidget * window,
@@ -84,29 +62,17 @@
     if (event->button != 1)
         return false;
 
-<<<<<<< HEAD
-    data->is_moving = FALSE;
-    return FALSE;
-=======
     data->is_moving = false;
-    return true;
->>>>>>> bd5fa1d3
+    return false;
 }
 
 static gboolean window_motion (GtkWidget * window, GdkEventMotion * event, WindowData * data)
 {
     if (! data->is_moving)
-<<<<<<< HEAD
-        return FALSE;
+        return false;
 
     dock_move (event->x_root, event->y_root);
-    return FALSE;
-=======
-        return true;
-
-    dock_move (event->x_root, event->y_root);
-    return true;
->>>>>>> bd5fa1d3
+    return false;
 }
 
 static void window_destroy (GtkWidget * window, WindowData * data)
