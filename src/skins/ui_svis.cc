--- conflicted
+++ resolved
@@ -203,11 +203,6 @@
             m_data[i] = data[i];
     }
 
-<<<<<<< HEAD
-    svis.active = TRUE;
-    gtk_widget_queue_draw (widget);
-=======
     m_active = true;
     draw_now ();
->>>>>>> 791bd6d9
 }