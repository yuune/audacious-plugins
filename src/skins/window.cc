--- conflicted
+++ resolved
@@ -80,14 +80,6 @@
 
     g_object_unref (m_normal);
     g_object_unref (m_shaded);
-<<<<<<< HEAD
-
-    if (m_shape)
-        cairo_region_destroy (m_shape);
-    if (m_sshape)
-        cairo_region_destroy (m_sshape);
-=======
->>>>>>> f901b007
 }
 
 Window::Window (int id, int * x, int * y, int w, int h, bool shaded) :
@@ -146,22 +138,9 @@
 
 void Window::set_shapes (cairo_region_t * shape, cairo_region_t * sshape)
 {
-<<<<<<< HEAD
-    if (m_shape)
-        cairo_region_destroy (m_shape);
-    if (m_sshape)
-        cairo_region_destroy (m_sshape);
-
-    m_shape = shape;
-    m_sshape = sshape;
-
-    if (gtk_widget_get_realized (gtk ()))
-        apply_shape ();
-=======
     m_shape.capture (shape);
     m_sshape.capture (sshape);
     apply_shape ();
->>>>>>> f901b007
 }
 
 void Window::set_shaded (bool shaded)
