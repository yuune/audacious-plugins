/*
 * ui_skinned_window.h
 * Copyright 2011 John Lindgren
 *
 * This file is part of Audacious.
 *
 * Audacious is free software: you can redistribute it and/or modify it under
 * the terms of the GNU General Public License as published by the Free Software
 * Foundation, version 2 or version 3 of the License.
 *
 * Audacious is distributed in the hope that it will be useful, but WITHOUT ANY
 * WARRANTY; without even the implied warranty of MERCHANTABILITY or FITNESS FOR
 * A PARTICULAR PURPOSE. See the GNU General Public License for more details.
 *
 * You should have received a copy of the GNU General Public License along with
 * Audacious. If not, see <http://www.gnu.org/licenses/>.
 *
 * The Audacious team does not consider modular code linking to Audacious or
 * using our public API to be a derived work.
 */

#ifndef SKINS_UI_SKINNED_WINDOW_H
#define SKINS_UI_SKINNED_WINDOW_H

#include "widget.h"

enum {
    WINDOW_MAIN,
    WINDOW_EQ,
    WINDOW_PLAYLIST,
    N_WINDOWS
};

class Window : public Widget
{
public:
    Window (int id, int * x, int * y, int w, int h, bool shaded);
    ~Window ();

    void resize (int w, int h);
<<<<<<< HEAD
    void set_shapes (cairo_region_t * shape, cairo_region_t * sshape);
=======
    void set_shapes (GdkRegion * shape, GdkRegion * sshape);
    bool is_shaded () { return m_is_shaded; }
>>>>>>> 489aa90b
    void set_shaded (bool shaded);
    void put_widget (bool shaded, Widget * widget, int x, int y);
    void move_widget (bool shaded, Widget * widget, int x, int y);

    void setWindowTitle (const char * title)
        { gtk_window_set_title ((GtkWindow *) gtk (), title); }
    void getPosition (int * x, int * y)
        { gtk_window_get_position ((GtkWindow *) gtk (), x, y); }
    void move (int x, int y)
        { gtk_window_move ((GtkWindow *) gtk (), x, y); }

protected:
    void realize ();
    bool keypress (GdkEventKey * event);  // in main.cc
    bool button_press (GdkEventButton * event);
    bool button_release (GdkEventButton * event);
    bool motion (GdkEventMotion * event);
    bool close ();

private:
    void apply_shape ();

    const int m_id;
    bool m_is_shaded = false;
    bool m_is_moving = false;
    GtkWidget * m_normal = nullptr, * m_shaded = nullptr;
    cairo_region_t * m_shape = nullptr, * m_sshape = nullptr;
};

void dock_add_window (int id, Window * window, int * x, int * y, int w, int h);
void dock_remove_window (int id);
void dock_set_size (int id, int w, int h);
void dock_move_start (int id, int x, int y);
void dock_move (int x, int y);
void dock_change_scale (int old_scale, int new_scale);

#endif<|MERGE_RESOLUTION|>--- conflicted
+++ resolved
@@ -38,12 +38,8 @@
     ~Window ();
 
     void resize (int w, int h);
-<<<<<<< HEAD
     void set_shapes (cairo_region_t * shape, cairo_region_t * sshape);
-=======
-    void set_shapes (GdkRegion * shape, GdkRegion * sshape);
     bool is_shaded () { return m_is_shaded; }
->>>>>>> 489aa90b
     void set_shaded (bool shaded);
     void put_widget (bool shaded, Widget * widget, int x, int y);
     void move_widget (bool shaded, Widget * widget, int x, int y);
