/*
 * Audacious: A cross-platform multimedia player.
 * Copyright (c) 2005  Audacious Team
 */
#include <sys/types.h>
#include <sys/wait.h>

#include <signal.h>
#include <unistd.h>

#include <assert.h>
#include <string.h>

#include <libaudcore/runtime.h>
#include <libaudcore/drct.h>
#include <libaudcore/i18n.h>
#include <libaudcore/plugin.h>
#include <libaudcore/preferences.h>
#include <libaudcore/hook.h>
#include <libaudcore/audstrings.h>
#include <libaudcore/tuple.h>

#include "formatter.h"

class SongChange : public GeneralPlugin
{
public:
    static const PreferencesWidget widgets[];
    static const PluginPreferences prefs;

    static constexpr PluginInfo info = {
        N_("Song Change"),
        PACKAGE,
        nullptr,
        & prefs
    };

    constexpr SongChange () : GeneralPlugin (info, false) {}

    bool init ();
    void cleanup ();
};

EXPORT SongChange aud_plugin_instance;

static void songchange_playback_begin(void *, void *);
static void songchange_playback_end(void *, void *);
static void songchange_playlist_eof(void *, void *);
static void songchange_playback_ttc(void *, void *);

static String cmd_line;
static String cmd_line_after;
static String cmd_line_end;
static String cmd_line_ttc;

/**
 * Escapes characters that are special to the shell inside double quotes.
 *
 * @param string String to be escaped.
 * @return Given string with special characters escaped. Must be freed with g_free().
 */
static StringBuf escape_shell_chars (const char * string)
{
    const char *special = "$`\"\\";    /* Characters to escape */
    const char *in = string;
    char *out;
    int num = 0;

    while (*in != '\0')
        if (strchr(special, *in++))
            num++;

    StringBuf escaped (strlen (string) + num);

    in = string;
    out = escaped;

    while (*in != '\0') {
        if (strchr(special, *in))
            *out++ = '\\';
        *out++ = *in++;
    }

    // sanity check
    assert (out == escaped + escaped.len ());

    return escaped;
}

static void bury_child(int signal)
{
    waitpid(-1, nullptr, WNOHANG);
}

static void execute_command(char *cmd)
{
    const char *argv[4] = {"/bin/sh", "-c", nullptr, nullptr};
    int i;
    argv[2] = cmd;
    signal(SIGCHLD, bury_child);
    if (fork() == 0)
    {
        /* We don't want this process to hog the audio device etc */
        for (i = 3; i < 255; i++)
            close(i);
        execv("/bin/sh", (char **)argv);
    }
}

/* Format codes:
 *
 *   F - frequency (in hertz)
 *   c - number of channels
 *   f - filename (full path)
 *   l - length (in milliseconds)
 *   n - name
 *   r - rate (in bits per second)
 *   s - name (since everyone's used to it)
 *   t - playlist position (%02d)
 *   p - currently playing (1 or 0)
 *   a - artist
 *   b - album
 *   r - track title
 */
/* do_command(): do @cmd after replacing the format codes
   @cmd: command to run */
static void do_command (const char * cmd)
{
    if (cmd && strlen(cmd) > 0)
    {
        Formatter formatter;
        bool playing = aud_drct_get_ready ();

        Tuple tuple;
        if (playing)
            tuple = aud_drct_get_tuple ();

        String ctitle = tuple.get_str (Tuple::FormattedTitle);
        if (ctitle)
        {
            StringBuf temp = escape_shell_chars (ctitle);
            formatter.set ('s', temp);
            formatter.set ('n', temp);
        }
        else
        {
            formatter.set ('s', "");
            formatter.set ('n', "");
        }

        String filename = aud_drct_get_filename ();
        if (filename)
            formatter.set ('f', escape_shell_chars (filename));
        else
            formatter.set ('f', "");

        if (playing)
        {
            int pos = aud_drct_get_position ();
            formatter.set ('t', str_printf ("%02d", pos + 1));
        }
        else
            formatter.set ('t', "");

        int length = tuple.get_int (Tuple::Length);
        if (length > 0)
            formatter.set ('l', int_to_str (length));
        else
            formatter.set ('l', "0");

        formatter.set ('p', int_to_str (playing));

        if (playing)
        {
            int brate, srate, chans;
            aud_drct_get_info (brate, srate, chans);
            formatter.set ('r', int_to_str (brate));
            formatter.set ('F', int_to_str (srate));
            formatter.set ('c', int_to_str (chans));
        }

        String artist = tuple.get_str (Tuple::Artist);
        if (artist)
            formatter.set ('a', artist);
        else
            formatter.set ('a', "");

        String album = tuple.get_str (Tuple::Album);
        if (album)
            formatter.set ('b', album);
        else
            formatter.set ('b', "");

        String title = tuple.get_str (Tuple::Title);
        if (title)
            formatter.set ('T', title);
        else
            formatter.set ('T', "");

        StringBuf shstring = formatter.format (cmd);
        if (shstring)
            execute_command(shstring);
    }
}

static void read_config(void)
{
    cmd_line = aud_get_str("song_change", "cmd_line");
    cmd_line_after = aud_get_str("song_change", "cmd_line_after");
    cmd_line_end = aud_get_str("song_change", "cmd_line_end");
    cmd_line_ttc = aud_get_str("song_change", "cmd_line_ttc");
}

void SongChange::cleanup ()
{
    hook_dissociate("playback ready", songchange_playback_begin);
    hook_dissociate("playback end", songchange_playback_end);
    hook_dissociate("playlist end reached", songchange_playlist_eof);
    hook_dissociate("title change", songchange_playback_ttc);

    cmd_line = String ();
    cmd_line_after = String ();
    cmd_line_end = String ();
    cmd_line_ttc = String ();

    signal(SIGCHLD, SIG_DFL);
}

bool SongChange::init ()
{
    read_config();

    hook_associate("playback ready", songchange_playback_begin, nullptr);
    hook_associate("playback end", songchange_playback_end, nullptr);
    hook_associate("playlist end reached", songchange_playlist_eof, nullptr);
    hook_associate("title change", songchange_playback_ttc, nullptr);

    return true;
}

static void songchange_playback_begin(void *, void *)
{
    do_command (cmd_line);
}

static void songchange_playback_end(void *, void *)
{
    do_command (cmd_line_after);
}

static void songchange_playback_ttc(void *, void *)
{
    do_command (cmd_line_ttc);
}

static void songchange_playlist_eof(void *, void *)
{
    do_command (cmd_line_end);
}

typedef struct {
    String cmd;
    String cmd_after;
    String cmd_end;
    String cmd_ttc;
} SongChangeConfig;

static SongChangeConfig config;

static void configure_ok_cb()
{
    aud_set_str("song_change", "cmd_line", config.cmd);
    aud_set_str("song_change", "cmd_line_after", config.cmd_after);
    aud_set_str("song_change", "cmd_line_end", config.cmd_end);
    aud_set_str("song_change", "cmd_line_ttc", config.cmd_ttc);

    cmd_line = config.cmd;
    cmd_line_after = config.cmd_after;
    cmd_line_end = config.cmd_end;
    cmd_line_ttc = config.cmd_ttc;
}

<<<<<<< HEAD
/* static GtkWidget * custom_warning (void) */
static void * custom_warning (void)
{
    GtkWidget *bbox_hbox;
    char * temp;

    bbox_hbox = gtk_box_new(GTK_ORIENTATION_HORIZONTAL, 6);

    cmd_warn_img = gtk_image_new_from_icon_name("dialog-warning", GTK_ICON_SIZE_MENU);
    gtk_box_pack_start(GTK_BOX(bbox_hbox), cmd_warn_img, FALSE, FALSE, 0);

    temp = g_strdup_printf(_("<span size='small'>Parameters passed to the shell should be encapsulated in quotes. Doing otherwise is a security risk.</span>"));
    cmd_warn_label = gtk_label_new(temp);
    gtk_label_set_markup(GTK_LABEL(cmd_warn_label), temp);
    gtk_label_set_line_wrap(GTK_LABEL(cmd_warn_label), TRUE);
    gtk_box_pack_start(GTK_BOX(bbox_hbox), cmd_warn_label, FALSE, FALSE, 0);
    g_free(temp);

    gtk_widget_set_no_show_all(cmd_warn_img, TRUE);
    gtk_widget_set_no_show_all(cmd_warn_label, TRUE);

    edit_cb();

    return bbox_hbox;
}

=======
>>>>>>> 186684c2
const PreferencesWidget SongChange::widgets[] = {
    WidgetLabel (N_("<b>Commands</b>")),

    WidgetLabel (N_("Command to run when starting a new song:")),
    WidgetEntry (0, WidgetString (config.cmd)),

    WidgetLabel (N_("Command to run at the end of a song:")),
    WidgetEntry (0, WidgetString (config.cmd_after)),

    WidgetLabel (N_("Command to run at the end of the playlist:")),
    WidgetEntry (0, WidgetString (config.cmd_end)),

    WidgetLabel (N_("Command to run when song title changes (for network streams):")),
    WidgetEntry (0, WidgetString (config.cmd_ttc)),

    WidgetLabel (N_("You can use the following format codes, which will be "
                    "replaced before running the command (not all are useful "
                    "for the end-of-playlist command):")),
    WidgetLabel (N_("%a: Artist\n"
                    "%b: Album\n"
                    "%c: Number of channels\n"
                    "%f: File name (full path)\n"
                    "%F: Frequency (Hertz)\n"
                    "%l: Length (milliseconds)\n"
                    "%n or %s: Formatted title (see playlist settings)\n"
                    "%p: Currently playing (1 or 0)\n"
                    "%r: Rate (bits per second)\n"
                    "%t: Playlist position\n"
                    "%T: Title (unformatted)")),
    WidgetLabel (N_("Parameters passed to the shell should be enclosed in "
                    "quotation marks.  Unquoted parameters may lead to "
                    "unexpected results."))
};

static void configure_init(void)
{
    config.cmd = cmd_line;
    config.cmd_after = cmd_line_after;
    config.cmd_end = cmd_line_end;
    config.cmd_ttc = cmd_line_ttc;
}

static void configure_cleanup(void)
{
    config.cmd = String ();
    config.cmd_after = String ();
    config.cmd_end = String ();
    config.cmd_ttc = String ();
}

const PluginPreferences SongChange::prefs = {
    {widgets},
    configure_init,
    configure_ok_cb,
    configure_cleanup,
};<|MERGE_RESOLUTION|>--- conflicted
+++ resolved
@@ -280,35 +280,6 @@
     cmd_line_ttc = config.cmd_ttc;
 }
 
-<<<<<<< HEAD
-/* static GtkWidget * custom_warning (void) */
-static void * custom_warning (void)
-{
-    GtkWidget *bbox_hbox;
-    char * temp;
-
-    bbox_hbox = gtk_box_new(GTK_ORIENTATION_HORIZONTAL, 6);
-
-    cmd_warn_img = gtk_image_new_from_icon_name("dialog-warning", GTK_ICON_SIZE_MENU);
-    gtk_box_pack_start(GTK_BOX(bbox_hbox), cmd_warn_img, FALSE, FALSE, 0);
-
-    temp = g_strdup_printf(_("<span size='small'>Parameters passed to the shell should be encapsulated in quotes. Doing otherwise is a security risk.</span>"));
-    cmd_warn_label = gtk_label_new(temp);
-    gtk_label_set_markup(GTK_LABEL(cmd_warn_label), temp);
-    gtk_label_set_line_wrap(GTK_LABEL(cmd_warn_label), TRUE);
-    gtk_box_pack_start(GTK_BOX(bbox_hbox), cmd_warn_label, FALSE, FALSE, 0);
-    g_free(temp);
-
-    gtk_widget_set_no_show_all(cmd_warn_img, TRUE);
-    gtk_widget_set_no_show_all(cmd_warn_label, TRUE);
-
-    edit_cb();
-
-    return bbox_hbox;
-}
-
-=======
->>>>>>> 186684c2
 const PreferencesWidget SongChange::widgets[] = {
     WidgetLabel (N_("<b>Commands</b>")),
 
